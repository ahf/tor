--- conflicted
+++ resolved
@@ -462,13 +462,9 @@
     return 1;
   else
     return 0;
-<<<<<<< HEAD
 #else /* !defined(CHECK_LIBC_VERSION) */
-=======
-#else /* !(defined(CHECK_LIBC_VERSION)) */
   (void)major;
   (void)minor;
->>>>>>> d75e7daa
   return 0;
 #endif /* defined(CHECK_LIBC_VERSION) */
 }
