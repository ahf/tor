--- conflicted
+++ resolved
@@ -1075,12 +1075,8 @@
 static const routerstatus_t *
 router_pick_directory_server_impl(authority_type_t type, int flags)
 {
-<<<<<<< HEAD
+  or_options_t *options = get_options();
   const node_t *result;
-=======
-  or_options_t *options = get_options();
-  routerstatus_t *result;
->>>>>>> 99621bc5
   smartlist_t *direct, *tunnel;
   smartlist_t *trusted_direct, *trusted_tunnel;
   smartlist_t *overloaded_direct, *overloaded_tunnel;
@@ -1109,6 +1105,7 @@
     int is_overloaded;
     tor_addr_t addr;
     const routerstatus_t *status = node->rs;
+    const country_t country = node->country;
     if (!status)
       continue;
 
@@ -1131,7 +1128,8 @@
         !router_supports_extrainfo(node->identity, 0))
       continue;
     if (try_excluding && options->ExcludeNodes &&
-        routerset_contains_routerstatus(options->ExcludeNodes, status)) {
+        routerset_contains_routerstatus(options->ExcludeNodes, status,
+                                        country)) {
       ++n_excluded;
       continue;
     }
@@ -1178,9 +1176,6 @@
   smartlist_free(trusted_tunnel);
   smartlist_free(overloaded_direct);
   smartlist_free(overloaded_tunnel);
-<<<<<<< HEAD
-  return result ? result->rs : NULL;
-=======
 
   if (result == NULL && try_excluding && !options->StrictNodes && n_excluded) {
     /* If we got no result, and we are excluding nodes, and StrictNodes is
@@ -1190,8 +1185,7 @@
     goto retry_without_exclude;
   }
 
-  return result;
->>>>>>> 99621bc5
+  return result ? result->rs : NULL;
 }
 
 /** Choose randomly from among the trusted dirservers that are up.  Flags
@@ -1240,7 +1234,7 @@
           continue;
       if (try_excluding && options->ExcludeNodes &&
           routerset_contains_routerstatus(options->ExcludeNodes,
-                                          &d->fake_status)) {
+                                          &d->fake_status, -1)) {
         ++n_excluded;
         continue;
       }
@@ -1412,7 +1406,7 @@
   if (options->NodeFamilySets) {
     SMARTLIST_FOREACH(options->NodeFamilySets, const routerset_t *, rs, {
       if (routerset_contains_node(rs, node)) {
-        routerset_get_all_nodes(sl, rs, 0);
+        routerset_get_all_nodes(sl, rs, NULL, 0);
       }
     });
   }
@@ -1574,23 +1568,13 @@
 
   tor_addr_from_ipv4h(&a, addr);
 
-<<<<<<< HEAD
   SMARTLIST_FOREACH(nodelist_get_list(), const node_t *, node, {
     if (node_get_addr_ipv4h(node) == addr &&
         node->is_running &&
         compare_tor_addr_to_node_policy(&a, port, node) ==
-          ADDR_POLICY_ACCEPTED)
+          ADDR_POLICY_ACCEPTED &&
+        !routerset_contains_node(options->_ExcludeExitNodesUnion, node))
       return node;
-=======
-  SMARTLIST_FOREACH(routerlist->routers, routerinfo_t *, router,
-  {
-    if (router->addr == addr &&
-        router->is_running &&
-        compare_tor_addr_to_addr_policy(&a, port, router->exit_policy) ==
-          ADDR_POLICY_ACCEPTED &&
-        !routerset_contains_router(options->_ExcludeExitNodesUnion, router))
-      return router;
->>>>>>> 99621bc5
   });
   return NULL;
 }
@@ -5638,22 +5622,13 @@
     return 0;
 }
 
-<<<<<<< HEAD
 /** Add every known node_t that is a member of <b>routerset</b> to
- * <b>out</b>.  If <b>running_only</b>, only add the running ones. */
-void
-routerset_get_all_nodes(smartlist_t *out, const routerset_t *routerset,
-                        int running_only)
-{ /* XXXX MOVE */
-=======
-/** Add every known routerinfo_t that is a member of <b>routerset</b> to
  * <b>out</b>, but never add any that are part of <b>excludeset</b>.
  * If <b>running_only</b>, only add the running ones. */
 void
-routerset_get_all_routers(smartlist_t *out, const routerset_t *routerset,
-                          const routerset_t *excludeset, int running_only)
-{
->>>>>>> 99621bc5
+routerset_get_all_nodes(smartlist_t *out, const routerset_t *routerset,
+                        const routerset_t *excludeset, int running_only)
+{ /* XXXX MOVE */
   tor_assert(out);
   if (!routerset || !routerset->list)
     return;
@@ -5662,18 +5637,11 @@
     /* No routers are specified by type; all are given by name or digest.
      * we can do a lookup in O(len(routerset)). */
     SMARTLIST_FOREACH(routerset->list, const char *, name, {
-<<<<<<< HEAD
         const node_t *node = node_get_by_nickname(name, 1);
         if (node) {
           if (!running_only || node->is_running)
-            smartlist_add(out, (void*)node);
-=======
-        routerinfo_t *router = router_get_by_nickname(name, 1);
-        if (router) {
-          if (!running_only || router->is_running)
-            if (!routerset_contains_router(excludeset, router))
-              smartlist_add(out, router);
->>>>>>> 99621bc5
+            if (!routerset_contains_node(excludeset, node))
+              smartlist_add(out, (void*)node);
         }
     });
   } else {
@@ -5683,25 +5651,15 @@
     SMARTLIST_FOREACH(nodes, const node_t *, node, {
         if (running_only && !node->is_running)
           continue;
-<<<<<<< HEAD
-        if (routerset_contains_node(routerset, node))
+        if (routerset_contains_node(routerset, node) &&
+            !routerset_contains_node(excludeset, node))
           smartlist_add(out, (void*)node);
     });
   }
 }
 
+#if 0
 /** Add to <b>target</b> every node_t from <b>source</b> except:
-=======
-        if (routerset_contains_router(routerset, router) &&
-            !routerset_contains_router(excludeset, router))
-          smartlist_add(out, router);
-    });
-  }
-}
-
-#if 0
-/** Add to <b>target</b> every routerinfo_t from <b>source</b> except:
->>>>>>> 99621bc5
  *
  * 1) Don't add it if <b>include</b> is non-empty and the relay isn't in
  * <b>include</b>; and
