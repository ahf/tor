/* Copyright (c) 2004-2006, Roger Dingledine, Nick Mathewson.
 * Copyright (c) 2007-2011, The Tor Project, Inc. */
/* See LICENSE for licensing information */

/**
 * \file control.c
 * \brief Implementation for Tor's control-socket interface.
 *   See doc/spec/control-spec.txt for full details on protocol.
 **/

#define CONTROL_PRIVATE

#include "or.h"
#include "buffers.h"
#include "circuitbuild.h"
#include "circuitlist.h"
#include "circuituse.h"
#include "config.h"
#include "connection.h"
#include "connection_edge.h"
#include "connection_or.h"
#include "control.h"
#include "directory.h"
#include "dirserv.h"
#include "dnsserv.h"
#include "geoip.h"
#include "hibernate.h"
#include "main.h"
#include "networkstatus.h"
#include "nodelist.h"
#include "policies.h"
#include "reasons.h"
#include "router.h"
#include "routerlist.h"
#include "routerparse.h"

#ifndef _WIN32
#include <pwd.h>
#include <sys/resource.h>
#endif

#include "procmon.h"

/** Yield true iff <b>s</b> is the state of a control_connection_t that has
 * finished authentication and is accepting commands. */
#define STATE_IS_OPEN(s) ((s) == CONTROL_CONN_STATE_OPEN)

/* Recognized asynchronous event types.  It's okay to expand this list
 * because it is used both as a list of v0 event types, and as indices
 * into the bitfield to determine which controllers want which events.
 */
#define _EVENT_MIN             0x0001
#define EVENT_CIRCUIT_STATUS   0x0001
#define EVENT_STREAM_STATUS    0x0002
#define EVENT_OR_CONN_STATUS   0x0003
#define EVENT_BANDWIDTH_USED   0x0004
#define EVENT_CIRCUIT_STATUS_MINOR 0x0005
#define EVENT_NEW_DESC         0x0006
#define EVENT_DEBUG_MSG        0x0007
#define EVENT_INFO_MSG         0x0008
#define EVENT_NOTICE_MSG       0x0009
#define EVENT_WARN_MSG         0x000A
#define EVENT_ERR_MSG          0x000B
#define EVENT_ADDRMAP          0x000C
// #define EVENT_AUTHDIR_NEWDESCS 0x000D
#define EVENT_DESCCHANGED      0x000E
// #define EVENT_NS               0x000F
#define EVENT_STATUS_CLIENT    0x0010
#define EVENT_STATUS_SERVER    0x0011
#define EVENT_STATUS_GENERAL   0x0012
#define EVENT_GUARD            0x0013
#define EVENT_STREAM_BANDWIDTH_USED   0x0014
#define EVENT_CLIENTS_SEEN     0x0015
#define EVENT_NEWCONSENSUS     0x0016
#define EVENT_BUILDTIMEOUT_SET     0x0017
#define EVENT_SIGNAL           0x0018
#define EVENT_CONF_CHANGED     0x0019
#define _EVENT_MAX             0x0019
/* If _EVENT_MAX ever hits 0x0020, we need to make the mask wider. */

/** Bitfield: The bit 1&lt;&lt;e is set if <b>any</b> open control
 * connection is interested in events of type <b>e</b>.  We use this
 * so that we can decide to skip generating event messages that nobody
 * has interest in without having to walk over the global connection
 * list to find out.
 **/
typedef uint32_t event_mask_t;

/** An event mask of all the events that any controller is interested in
 * receiving. */
static event_mask_t global_event_mask = 0;

/** True iff we have disabled log messages from being sent to the controller */
static int disable_log_messages = 0;

/** Macro: true if any control connection is interested in events of type
 * <b>e</b>. */
#define EVENT_IS_INTERESTING(e) \
  (global_event_mask & (1<<(e)))

/** If we're using cookie-type authentication, how long should our cookies be?
 */
#define AUTHENTICATION_COOKIE_LEN 32

/** If true, we've set authentication_cookie to a secret code and
 * stored it to disk. */
static int authentication_cookie_is_set = 0;
/** If authentication_cookie_is_set, a secret cookie that we've stored to disk
 * and which we're using to authenticate controllers.  (If the controller can
 * read it off disk, it has permission to connect.) */
static char authentication_cookie[AUTHENTICATION_COOKIE_LEN];

#define SAFECOOKIE_SERVER_TO_CONTROLLER_CONSTANT \
  "Tor safe cookie authentication server-to-controller hash"
#define SAFECOOKIE_CONTROLLER_TO_SERVER_CONSTANT \
  "Tor safe cookie authentication controller-to-server hash"
#define SAFECOOKIE_SERVER_NONCE_LEN DIGEST256_LEN

/** A sufficiently large size to record the last bootstrap phase string. */
#define BOOTSTRAP_MSG_LEN 1024

/** What was the last bootstrap phase message we sent? We keep track
 * of this so we can respond to getinfo status/bootstrap-phase queries. */
static char last_sent_bootstrap_message[BOOTSTRAP_MSG_LEN];

/** Flag for event_format_t.  Indicates that we should use the one standard
    format.
 */
#define ALL_FORMATS 1

/** Bit field of flags to select how to format a controller event.  Recognized
 * flag is ALL_FORMATS. */
typedef int event_format_t;

static void connection_printf_to_buf(control_connection_t *conn,
                                     const char *format, ...)
  CHECK_PRINTF(2,3);
static void send_control_done(control_connection_t *conn);
static void send_control_event(uint16_t event, event_format_t which,
                               const char *format, ...)
  CHECK_PRINTF(3,4);
static int handle_control_setconf(control_connection_t *conn, uint32_t len,
                                  char *body);
static int handle_control_resetconf(control_connection_t *conn, uint32_t len,
                                    char *body);
static int handle_control_getconf(control_connection_t *conn, uint32_t len,
                                  const char *body);
static int handle_control_loadconf(control_connection_t *conn, uint32_t len,
                                  const char *body);
static int handle_control_setevents(control_connection_t *conn, uint32_t len,
                                    const char *body);
static int handle_control_authenticate(control_connection_t *conn,
                                       uint32_t len,
                                       const char *body);
static int handle_control_signal(control_connection_t *conn, uint32_t len,
                                 const char *body);
static int handle_control_mapaddress(control_connection_t *conn, uint32_t len,
                                     const char *body);
static char *list_getinfo_options(void);
static int handle_control_getinfo(control_connection_t *conn, uint32_t len,
                                  const char *body);
static int handle_control_extendcircuit(control_connection_t *conn,
                                        uint32_t len,
                                        const char *body);
static int handle_control_setcircuitpurpose(control_connection_t *conn,
                                            uint32_t len, const char *body);
static int handle_control_attachstream(control_connection_t *conn,
                                       uint32_t len,
                                        const char *body);
static int handle_control_postdescriptor(control_connection_t *conn,
                                         uint32_t len,
                                         const char *body);
static int handle_control_redirectstream(control_connection_t *conn,
                                         uint32_t len,
                                         const char *body);
static int handle_control_closestream(control_connection_t *conn, uint32_t len,
                                      const char *body);
static int handle_control_closecircuit(control_connection_t *conn,
                                       uint32_t len,
                                       const char *body);
static int handle_control_resolve(control_connection_t *conn, uint32_t len,
                                  const char *body);
static int handle_control_usefeature(control_connection_t *conn,
                                     uint32_t len,
                                     const char *body);
static int write_stream_target_to_buf(entry_connection_t *conn, char *buf,
                                      size_t len);
static void orconn_target_get_name(char *buf, size_t len,
                                   or_connection_t *conn);
static char *get_cookie_file(void);

/** Given a control event code for a message event, return the corresponding
 * log severity. */
static INLINE int
event_to_log_severity(int event)
{
  switch (event) {
    case EVENT_DEBUG_MSG: return LOG_DEBUG;
    case EVENT_INFO_MSG: return LOG_INFO;
    case EVENT_NOTICE_MSG: return LOG_NOTICE;
    case EVENT_WARN_MSG: return LOG_WARN;
    case EVENT_ERR_MSG: return LOG_ERR;
    default: return -1;
  }
}

/** Given a log severity, return the corresponding control event code. */
static INLINE int
log_severity_to_event(int severity)
{
  switch (severity) {
    case LOG_DEBUG: return EVENT_DEBUG_MSG;
    case LOG_INFO: return EVENT_INFO_MSG;
    case LOG_NOTICE: return EVENT_NOTICE_MSG;
    case LOG_WARN: return EVENT_WARN_MSG;
    case LOG_ERR: return EVENT_ERR_MSG;
    default: return -1;
  }
}

/** Set <b>global_event_mask*</b> to the bitwise OR of each live control
 * connection's event_mask field. */
void
control_update_global_event_mask(void)
{
  smartlist_t *conns = get_connection_array();
  event_mask_t old_mask, new_mask;
  old_mask = global_event_mask;

  global_event_mask = 0;
  SMARTLIST_FOREACH(conns, connection_t *, _conn,
  {
    if (_conn->type == CONN_TYPE_CONTROL &&
        STATE_IS_OPEN(_conn->state)) {
      control_connection_t *conn = TO_CONTROL_CONN(_conn);
      global_event_mask |= conn->event_mask;
    }
  });

  new_mask = global_event_mask;

  /* Handle the aftermath.  Set up the log callback to tell us only what
   * we want to hear...*/
  control_adjust_event_log_severity();

  /* ...then, if we've started logging stream bw, clear the appropriate
   * fields. */
  if (! (old_mask & EVENT_STREAM_BANDWIDTH_USED) &&
      (new_mask & EVENT_STREAM_BANDWIDTH_USED)) {
    SMARTLIST_FOREACH(conns, connection_t *, conn,
    {
      if (conn->type == CONN_TYPE_AP) {
        edge_connection_t *edge_conn = TO_EDGE_CONN(conn);
        edge_conn->n_written = edge_conn->n_read = 0;
      }
    });
  }
}

/** Adjust the log severities that result in control_event_logmsg being called
 * to match the severity of log messages that any controllers are interested
 * in. */
void
control_adjust_event_log_severity(void)
{
  int i;
  int min_log_event=EVENT_ERR_MSG, max_log_event=EVENT_DEBUG_MSG;

  for (i = EVENT_DEBUG_MSG; i <= EVENT_ERR_MSG; ++i) {
    if (EVENT_IS_INTERESTING(i)) {
      min_log_event = i;
      break;
    }
  }
  for (i = EVENT_ERR_MSG; i >= EVENT_DEBUG_MSG; --i) {
    if (EVENT_IS_INTERESTING(i)) {
      max_log_event = i;
      break;
    }
  }
  if (EVENT_IS_INTERESTING(EVENT_STATUS_GENERAL)) {
    if (min_log_event > EVENT_NOTICE_MSG)
      min_log_event = EVENT_NOTICE_MSG;
    if (max_log_event < EVENT_ERR_MSG)
      max_log_event = EVENT_ERR_MSG;
  }
  if (min_log_event <= max_log_event)
    change_callback_log_severity(event_to_log_severity(min_log_event),
                                 event_to_log_severity(max_log_event),
                                 control_event_logmsg);
  else
    change_callback_log_severity(LOG_ERR, LOG_ERR,
                                 control_event_logmsg);
}

/** Return true iff the event with code <b>c</b> is being sent to any current
 * control connection.  This is useful if the amount of work needed to prepare
 * to call the appropriate control_event_...() function is high.
 */
int
control_event_is_interesting(int event)
{
  return EVENT_IS_INTERESTING(event);
}

/** Append a NUL-terminated string <b>s</b> to the end of
 * <b>conn</b>-\>outbuf.
 */
static INLINE void
connection_write_str_to_buf(const char *s, control_connection_t *conn)
{
  size_t len = strlen(s);
  connection_write_to_buf(s, len, TO_CONN(conn));
}

/** Given a <b>len</b>-character string in <b>data</b>, made of lines
 * terminated by CRLF, allocate a new string in *<b>out</b>, and copy the
 * contents of <b>data</b> into *<b>out</b>, adding a period before any period
 * that appears at the start of a line, and adding a period-CRLF line at
 * the end. Replace all LF characters sequences with CRLF.  Return the number
 * of bytes in *<b>out</b>.
 */
/* static */ size_t
write_escaped_data(const char *data, size_t len, char **out)
{
  size_t sz_out = len+8;
  char *outp;
  const char *start = data, *end;
  int i;
  int start_of_line;
  for (i=0; i<(int)len; ++i) {
    if (data[i]== '\n')
      sz_out += 2; /* Maybe add a CR; maybe add a dot. */
  }
  *out = outp = tor_malloc(sz_out+1);
  end = data+len;
  start_of_line = 1;
  while (data < end) {
    if (*data == '\n') {
      if (data > start && data[-1] != '\r')
        *outp++ = '\r';
      start_of_line = 1;
    } else if (*data == '.') {
      if (start_of_line) {
        start_of_line = 0;
        *outp++ = '.';
      }
    } else {
      start_of_line = 0;
    }
    *outp++ = *data++;
  }
  if (outp < *out+2 || fast_memcmp(outp-2, "\r\n", 2)) {
    *outp++ = '\r';
    *outp++ = '\n';
  }
  *outp++ = '.';
  *outp++ = '\r';
  *outp++ = '\n';
  *outp = '\0'; /* NUL-terminate just in case. */
  tor_assert((outp - *out) <= (int)sz_out);
  return outp - *out;
}

/** Given a <b>len</b>-character string in <b>data</b>, made of lines
 * terminated by CRLF, allocate a new string in *<b>out</b>, and copy
 * the contents of <b>data</b> into *<b>out</b>, removing any period
 * that appears at the start of a line, and replacing all CRLF sequences
 * with LF.   Return the number of
 * bytes in *<b>out</b>. */
/* static */ size_t
read_escaped_data(const char *data, size_t len, char **out)
{
  char *outp;
  const char *next;
  const char *end;

  *out = outp = tor_malloc(len+1);

  end = data+len;

  while (data < end) {
    /* we're at the start of a line. */
    if (*data == '.')
      ++data;
    next = memchr(data, '\n', end-data);
    if (next) {
      size_t n_to_copy = next-data;
      /* Don't copy a CR that precedes this LF. */
      if (n_to_copy && *(next-1) == '\r')
        --n_to_copy;
      memcpy(outp, data, n_to_copy);
      outp += n_to_copy;
      data = next+1; /* This will point at the start of the next line,
                      * or the end of the string, or a period. */
    } else {
      memcpy(outp, data, end-data);
      outp += (end-data);
      *outp = '\0';
      return outp - *out;
    }
    *outp++ = '\n';
  }

  *outp = '\0';
  return outp - *out;
}

/** If the first <b>in_len_max</b> characters in <b>start</b> contain a
 * double-quoted string with escaped characters, return the length of that
 * string (as encoded, including quotes).  Otherwise return -1. */
static INLINE int
get_escaped_string_length(const char *start, size_t in_len_max,
                          int *chars_out)
{
  const char *cp, *end;
  int chars = 0;

  if (*start != '\"')
    return -1;

  cp = start+1;
  end = start+in_len_max;

  /* Calculate length. */
  while (1) {
    if (cp >= end) {
      return -1; /* Too long. */
    } else if (*cp == '\\') {
      if (++cp == end)
        return -1; /* Can't escape EOS. */
      ++cp;
      ++chars;
    } else if (*cp == '\"') {
      break;
    } else {
      ++cp;
      ++chars;
    }
  }
  if (chars_out)
    *chars_out = chars;
  return (int)(cp - start+1);
}

/** As decode_escaped_string, but does not decode the string: copies the
 * entire thing, including quotation marks. */
static const char *
extract_escaped_string(const char *start, size_t in_len_max,
                       char **out, size_t *out_len)
{
  int length = get_escaped_string_length(start, in_len_max, NULL);
  if (length<0)
    return NULL;
  *out_len = length;
  *out = tor_strndup(start, *out_len);
  return start+length;
}

/** Given a pointer to a string starting at <b>start</b> containing
 * <b>in_len_max</b> characters, decode a string beginning with one double
 * quote, containing any number of non-quote characters or characters escaped
 * with a backslash, and ending with a final double quote.  Place the resulting
 * string (unquoted, unescaped) into a newly allocated string in *<b>out</b>;
 * store its length in <b>out_len</b>.  On success, return a pointer to the
 * character immediately following the escaped string.  On failure, return
 * NULL. */
static const char *
decode_escaped_string(const char *start, size_t in_len_max,
                   char **out, size_t *out_len)
{
  const char *cp, *end;
  char *outp;
  int len, n_chars = 0;

  len = get_escaped_string_length(start, in_len_max, &n_chars);
  if (len<0)
    return NULL;

  end = start+len-1; /* Index of last quote. */
  tor_assert(*end == '\"');
  outp = *out = tor_malloc(len+1);
  *out_len = n_chars;

  cp = start+1;
  while (cp < end) {
    if (*cp == '\\')
      ++cp;
    *outp++ = *cp++;
  }
  *outp = '\0';
  tor_assert((outp - *out) == (int)*out_len);

  return end+1;
}

/** Acts like sprintf, but writes its formatted string to the end of
 * <b>conn</b>-\>outbuf. */
static void
connection_printf_to_buf(control_connection_t *conn, const char *format, ...)
{
  va_list ap;
  char *buf = NULL;
  int len;

  va_start(ap,format);
  len = tor_vasprintf(&buf, format, ap);
  va_end(ap);

  if (len < 0) {
    log_err(LD_BUG, "Unable to format string for controller.");
    tor_assert(0);
  }

  connection_write_to_buf(buf, (size_t)len, TO_CONN(conn));

  tor_free(buf);
}

/** Write all of the open control ports to ControlPortWriteToFile */
void
control_ports_write_to_file(void)
{
  smartlist_t *lines;
  char *joined = NULL;
  const or_options_t *options = get_options();

  if (!options->ControlPortWriteToFile)
    return;

  lines = smartlist_new();

  SMARTLIST_FOREACH_BEGIN(get_connection_array(), const connection_t *, conn) {
    if (conn->type != CONN_TYPE_CONTROL_LISTENER || conn->marked_for_close)
      continue;
#ifdef AF_UNIX
    if (conn->socket_family == AF_UNIX) {
      smartlist_add_asprintf(lines, "UNIX_PORT=%s\n", conn->address);
      continue;
    }
#endif
    smartlist_add_asprintf(lines, "PORT=%s:%d\n", conn->address, conn->port);
  } SMARTLIST_FOREACH_END(conn);

  joined = smartlist_join_strings(lines, "", 0, NULL);

  if (write_str_to_file(options->ControlPortWriteToFile, joined, 0) < 0) {
    log_warn(LD_CONTROL, "Writing %s failed: %s",
             options->ControlPortWriteToFile, strerror(errno));
  }
#ifndef _WIN32
  if (options->ControlPortFileGroupReadable) {
    if (chmod(options->ControlPortWriteToFile, 0640)) {
      log_warn(LD_FS,"Unable to make %s group-readable.",
               options->ControlPortWriteToFile);
    }
  }
#endif
  tor_free(joined);
  SMARTLIST_FOREACH(lines, char *, cp, tor_free(cp));
  smartlist_free(lines);
}

/** Send a "DONE" message down the control connection <b>conn</b>. */
static void
send_control_done(control_connection_t *conn)
{
  connection_write_str_to_buf("250 OK\r\n", conn);
}

/** Send an event to all v1 controllers that are listening for code
 * <b>event</b>.  The event's body is given by <b>msg</b>.
 *
 * If <b>which</b> & SHORT_NAMES, the event contains short-format names: send
 * it to controllers that haven't enabled the VERBOSE_NAMES feature.  If
 * <b>which</b> & LONG_NAMES, the event contains long-format names: send it
 * to controllers that <em>have</em> enabled VERBOSE_NAMES.
 *
 * The EXTENDED_FORMAT and NONEXTENDED_FORMAT flags behave similarly with
 * respect to the EXTENDED_EVENTS feature. */
static void
send_control_event_string(uint16_t event, event_format_t which,
                          const char *msg)
{
  smartlist_t *conns = get_connection_array();
  (void)which;
  tor_assert(event >= _EVENT_MIN && event <= _EVENT_MAX);

  SMARTLIST_FOREACH_BEGIN(conns, connection_t *, conn) {
    if (conn->type == CONN_TYPE_CONTROL &&
        !conn->marked_for_close &&
        conn->state == CONTROL_CONN_STATE_OPEN) {
      control_connection_t *control_conn = TO_CONTROL_CONN(conn);

      if (control_conn->event_mask & (1<<event)) {
        int is_err = 0;
        connection_write_to_buf(msg, strlen(msg), TO_CONN(control_conn));
        if (event == EVENT_ERR_MSG)
          is_err = 1;
        else if (event == EVENT_STATUS_GENERAL)
          is_err = !strcmpstart(msg, "STATUS_GENERAL ERR ");
        else if (event == EVENT_STATUS_CLIENT)
          is_err = !strcmpstart(msg, "STATUS_CLIENT ERR ");
        else if (event == EVENT_STATUS_SERVER)
          is_err = !strcmpstart(msg, "STATUS_SERVER ERR ");
        if (is_err)
          connection_flush(TO_CONN(control_conn));
      }
    }
  } SMARTLIST_FOREACH_END(conn);
}

/** Helper for send_control_event and control_event_status:
 * Send an event to all v1 controllers that are listening for code
 * <b>event</b>.  The event's body is created by the printf-style format in
 * <b>format</b>, and other arguments as provided. */
static void
send_control_event_impl(uint16_t event, event_format_t which,
                         const char *format, va_list ap)
{
  char *buf = NULL;
  int len;

  len = tor_vasprintf(&buf, format, ap);
  if (len < 0) {
    log_warn(LD_BUG, "Unable to format event for controller.");
    return;
  }

  send_control_event_string(event, which|ALL_FORMATS, buf);

  tor_free(buf);
}

/** Send an event to all v1 controllers that are listening for code
 * <b>event</b>.  The event's body is created by the printf-style format in
 * <b>format</b>, and other arguments as provided. */
static void
send_control_event(uint16_t event, event_format_t which,
                   const char *format, ...)
{
  va_list ap;
  va_start(ap, format);
  send_control_event_impl(event, which, format, ap);
  va_end(ap);
}

/** Given a text circuit <b>id</b>, return the corresponding circuit. */
static origin_circuit_t *
get_circ(const char *id)
{
  uint32_t n_id;
  int ok;
  n_id = (uint32_t) tor_parse_ulong(id, 10, 0, UINT32_MAX, &ok, NULL);
  if (!ok)
    return NULL;
  return circuit_get_by_global_id(n_id);
}

/** Given a text stream <b>id</b>, return the corresponding AP connection. */
static entry_connection_t *
get_stream(const char *id)
{
  uint64_t n_id;
  int ok;
  connection_t *conn;
  n_id = tor_parse_uint64(id, 10, 0, UINT64_MAX, &ok, NULL);
  if (!ok)
    return NULL;
  conn = connection_get_by_global_id(n_id);
  if (!conn || conn->type != CONN_TYPE_AP || conn->marked_for_close)
    return NULL;
  return TO_ENTRY_CONN(conn);
}

/** Helper for setconf and resetconf. Acts like setconf, except
 * it passes <b>use_defaults</b> on to options_trial_assign().  Modifies the
 * contents of body.
 */
static int
control_setconf_helper(control_connection_t *conn, uint32_t len, char *body,
                       int use_defaults)
{
  setopt_err_t opt_err;
  config_line_t *lines=NULL;
  char *start = body;
  char *errstring = NULL;
  const int clear_first = 1;

  char *config;
  smartlist_t *entries = smartlist_new();

  /* We have a string, "body", of the format '(key(=val|="val")?)' entries
   * separated by space.  break it into a list of configuration entries. */
  while (*body) {
    char *eq = body;
    char *key;
    char *entry;
    while (!TOR_ISSPACE(*eq) && *eq != '=')
      ++eq;
    key = tor_strndup(body, eq-body);
    body = eq+1;
    if (*eq == '=') {
      char *val=NULL;
      size_t val_len=0;
      if (*body != '\"') {
        char *val_start = body;
        while (!TOR_ISSPACE(*body))
          body++;
        val = tor_strndup(val_start, body-val_start);
        val_len = strlen(val);
      } else {
        body = (char*)extract_escaped_string(body, (len - (body-start)),
                                             &val, &val_len);
        if (!body) {
          connection_write_str_to_buf("551 Couldn't parse string\r\n", conn);
          SMARTLIST_FOREACH(entries, char *, cp, tor_free(cp));
          smartlist_free(entries);
          tor_free(key);
          return 0;
        }
      }
      tor_asprintf(&entry, "%s %s", key, val);
      tor_free(key);
      tor_free(val);
    } else {
      entry = key;
    }
    smartlist_add(entries, entry);
    while (TOR_ISSPACE(*body))
      ++body;
  }

  smartlist_add(entries, tor_strdup(""));
  config = smartlist_join_strings(entries, "\n", 0, NULL);
  SMARTLIST_FOREACH(entries, char *, cp, tor_free(cp));
  smartlist_free(entries);

  if (config_get_lines(config, &lines, 0) < 0) {
    log_warn(LD_CONTROL,"Controller gave us config lines we can't parse.");
    connection_write_str_to_buf("551 Couldn't parse configuration\r\n",
                                conn);
    tor_free(config);
    return 0;
  }
  tor_free(config);

  opt_err = options_trial_assign(lines, use_defaults, clear_first, &errstring);
  {
    const char *msg;
    switch (opt_err) {
      case SETOPT_ERR_MISC:
        msg = "552 Unrecognized option";
        break;
      case SETOPT_ERR_PARSE:
        msg = "513 Unacceptable option value";
        break;
      case SETOPT_ERR_TRANSITION:
        msg = "553 Transition not allowed";
        break;
      case SETOPT_ERR_SETTING:
      default:
        msg = "553 Unable to set option";
        break;
      case SETOPT_OK:
        config_free_lines(lines);
        send_control_done(conn);
        return 0;
    }
    log_warn(LD_CONTROL,
             "Controller gave us config lines that didn't validate: %s",
             errstring);
    connection_printf_to_buf(conn, "%s: %s\r\n", msg, errstring);
    config_free_lines(lines);
    tor_free(errstring);
    return 0;
  }
}

/** Called when we receive a SETCONF message: parse the body and try
 * to update our configuration.  Reply with a DONE or ERROR message.
 * Modifies the contents of body.*/
static int
handle_control_setconf(control_connection_t *conn, uint32_t len, char *body)
{
  return control_setconf_helper(conn, len, body, 0);
}

/** Called when we receive a RESETCONF message: parse the body and try
 * to update our configuration.  Reply with a DONE or ERROR message.
 * Modifies the contents of body. */
static int
handle_control_resetconf(control_connection_t *conn, uint32_t len, char *body)
{
  return control_setconf_helper(conn, len, body, 1);
}

/** Called when we receive a GETCONF message.  Parse the request, and
 * reply with a CONFVALUE or an ERROR message */
static int
handle_control_getconf(control_connection_t *conn, uint32_t body_len,
                       const char *body)
{
  smartlist_t *questions = smartlist_new();
  smartlist_t *answers = smartlist_new();
  smartlist_t *unrecognized = smartlist_new();
  char *msg = NULL;
  size_t msg_len;
  const or_options_t *options = get_options();
  int i, len;

  (void) body_len; /* body is NUL-terminated; so we can ignore len. */
  smartlist_split_string(questions, body, " ",
                         SPLIT_SKIP_SPACE|SPLIT_IGNORE_BLANK, 0);
  SMARTLIST_FOREACH(questions, const char *, q,
  {
    if (!option_is_recognized(q)) {
      smartlist_add(unrecognized, (char*) q);
    } else {
      config_line_t *answer = option_get_assignment(options,q);
      if (!answer) {
        const char *name = option_get_canonical_name(q);
        smartlist_add_asprintf(answers, "250-%s\r\n", name);
      }

      while (answer) {
        config_line_t *next;
        smartlist_add_asprintf(answers, "250-%s=%s\r\n",
                     answer->key, answer->value);

        next = answer->next;
        tor_free(answer->key);
        tor_free(answer->value);
        tor_free(answer);
        answer = next;
      }
    }
  });

  if ((len = smartlist_len(unrecognized))) {
    for (i=0; i < len-1; ++i)
      connection_printf_to_buf(conn,
                               "552-Unrecognized configuration key \"%s\"\r\n",
                               (char*)smartlist_get(unrecognized, i));
    connection_printf_to_buf(conn,
                             "552 Unrecognized configuration key \"%s\"\r\n",
                             (char*)smartlist_get(unrecognized, len-1));
  } else if ((len = smartlist_len(answers))) {
    char *tmp = smartlist_get(answers, len-1);
    tor_assert(strlen(tmp)>4);
    tmp[3] = ' ';
    msg = smartlist_join_strings(answers, "", 0, &msg_len);
    connection_write_to_buf(msg, msg_len, TO_CONN(conn));
  } else {
    connection_write_str_to_buf("250 OK\r\n", conn);
  }

  SMARTLIST_FOREACH(answers, char *, cp, tor_free(cp));
  smartlist_free(answers);
  SMARTLIST_FOREACH(questions, char *, cp, tor_free(cp));
  smartlist_free(questions);
  smartlist_free(unrecognized);

  tor_free(msg);

  return 0;
}

/** Called when we get a +LOADCONF message. */
static int
handle_control_loadconf(control_connection_t *conn, uint32_t len,
                         const char *body)
{
  setopt_err_t retval;
  char *errstring = NULL;
  const char *msg = NULL;
  (void) len;

  retval = options_init_from_string(NULL, body, CMD_RUN_TOR, NULL, &errstring);

  if (retval != SETOPT_OK)
    log_warn(LD_CONTROL,
             "Controller gave us config file that didn't validate: %s",
             errstring);

  switch (retval) {
  case SETOPT_ERR_PARSE:
    msg = "552 Invalid config file";
    break;
  case SETOPT_ERR_TRANSITION:
    msg = "553 Transition not allowed";
    break;
  case SETOPT_ERR_SETTING:
    msg = "553 Unable to set option";
    break;
  case SETOPT_ERR_MISC:
  default:
    msg = "550 Unable to load config";
    break;
  case SETOPT_OK:
    break;
  }
  if (msg) {
    if (errstring)
      connection_printf_to_buf(conn, "%s: %s\r\n", msg, errstring);
    else
      connection_printf_to_buf(conn, "%s\r\n", msg);
  } else {
    send_control_done(conn);
  }
  tor_free(errstring);
  return 0;
}

struct control_event_t {
  uint16_t event_code;
  const char *event_name;
};
static const struct control_event_t control_event_table[] = {
  { EVENT_CIRCUIT_STATUS, "CIRC" },
  { EVENT_CIRCUIT_STATUS_MINOR, "CIRC_MINOR" },
  { EVENT_STREAM_STATUS, "STREAM" },
  { EVENT_OR_CONN_STATUS, "ORCONN" },
  { EVENT_BANDWIDTH_USED, "BW" },
  { EVENT_DEBUG_MSG, "DEBUG" },
  { EVENT_INFO_MSG, "INFO" },
  { EVENT_NOTICE_MSG, "NOTICE" },
  { EVENT_WARN_MSG, "WARN" },
  { EVENT_ERR_MSG, "ERR" },
  { EVENT_NEW_DESC, "NEWDESC" },
  { EVENT_ADDRMAP, "ADDRMAP" },
  { EVENT_AUTHDIR_NEWDESCS, "AUTHDIR_NEWDESCS" },
  { EVENT_DESCCHANGED, "DESCCHANGED" },
  { EVENT_NS, "NS" },
  { EVENT_STATUS_GENERAL, "STATUS_GENERAL" },
  { EVENT_STATUS_CLIENT, "STATUS_CLIENT" },
  { EVENT_STATUS_SERVER, "STATUS_SERVER" },
  { EVENT_GUARD, "GUARD" },
  { EVENT_STREAM_BANDWIDTH_USED, "STREAM_BW" },
  { EVENT_CLIENTS_SEEN, "CLIENTS_SEEN" },
  { EVENT_NEWCONSENSUS, "NEWCONSENSUS" },
  { EVENT_BUILDTIMEOUT_SET, "BUILDTIMEOUT_SET" },
  { EVENT_SIGNAL, "SIGNAL" },
  { EVENT_CONF_CHANGED, "CONF_CHANGED"},
  { 0, NULL },
};

/** Called when we get a SETEVENTS message: update conn->event_mask,
 * and reply with DONE or ERROR. */
static int
handle_control_setevents(control_connection_t *conn, uint32_t len,
                         const char *body)
{
  int event_code = -1;
  uint32_t event_mask = 0;
  smartlist_t *events = smartlist_new();

  (void) len;

  smartlist_split_string(events, body, " ",
                         SPLIT_SKIP_SPACE|SPLIT_IGNORE_BLANK, 0);
  SMARTLIST_FOREACH_BEGIN(events, const char *, ev)
    {
      if (!strcasecmp(ev, "EXTENDED")) {
        continue;
      } else {
        int i;
        for (i = 0; control_event_table[i].event_name != NULL; ++i) {
          if (!strcasecmp(ev, control_event_table[i].event_name)) {
            event_code = control_event_table[i].event_code;
            break;
          }
        }

        if (event_code == -1) {
          connection_printf_to_buf(conn, "552 Unrecognized event \"%s\"\r\n",
                                   ev);
          SMARTLIST_FOREACH(events, char *, e, tor_free(e));
          smartlist_free(events);
          return 0;
        }
      }
      event_mask |= (1 << event_code);
    }
  SMARTLIST_FOREACH_END(ev);
  SMARTLIST_FOREACH(events, char *, e, tor_free(e));
  smartlist_free(events);

  conn->event_mask = event_mask;

  control_update_global_event_mask();
  send_control_done(conn);
  return 0;
}

/** Decode the hashed, base64'd passwords stored in <b>passwords</b>.
 * Return a smartlist of acceptable passwords (unterminated strings of
 * length S2K_SPECIFIER_LEN+DIGEST_LEN) on success, or NULL on failure.
 */
smartlist_t *
decode_hashed_passwords(config_line_t *passwords)
{
  char decoded[64];
  config_line_t *cl;
  smartlist_t *sl = smartlist_new();

  tor_assert(passwords);

  for (cl = passwords; cl; cl = cl->next) {
    const char *hashed = cl->value;

    if (!strcmpstart(hashed, "16:")) {
      if (base16_decode(decoded, sizeof(decoded), hashed+3, strlen(hashed+3))<0
          || strlen(hashed+3) != (S2K_SPECIFIER_LEN+DIGEST_LEN)*2) {
        goto err;
      }
    } else {
        if (base64_decode(decoded, sizeof(decoded), hashed, strlen(hashed))
            != S2K_SPECIFIER_LEN+DIGEST_LEN) {
          goto err;
        }
    }
    smartlist_add(sl, tor_memdup(decoded, S2K_SPECIFIER_LEN+DIGEST_LEN));
  }

  return sl;

 err:
  SMARTLIST_FOREACH(sl, char*, cp, tor_free(cp));
  smartlist_free(sl);
  return NULL;
}

/** Called when we get an AUTHENTICATE message.  Check whether the
 * authentication is valid, and if so, update the connection's state to
 * OPEN.  Reply with DONE or ERROR.
 */
static int
handle_control_authenticate(control_connection_t *conn, uint32_t len,
                            const char *body)
{
  int used_quoted_string = 0;
  const or_options_t *options = get_options();
  const char *errstr = NULL;
  char *password;
  size_t password_len;
  const char *cp;
  int i;
  int bad_cookie=0, bad_password=0;
  smartlist_t *sl = NULL;

  if (!len) {
    password = tor_strdup("");
    password_len = 0;
  } else if (TOR_ISXDIGIT(body[0])) {
    cp = body;
    while (TOR_ISXDIGIT(*cp))
      ++cp;
    i = (int)(cp - body);
    tor_assert(i>0);
    password_len = i/2;
    password = tor_malloc(password_len + 1);
    if (base16_decode(password, password_len+1, body, i)<0) {
      connection_write_str_to_buf(
            "551 Invalid hexadecimal encoding.  Maybe you tried a plain text "
            "password?  If so, the standard requires that you put it in "
            "double quotes.\r\n", conn);
      connection_mark_for_close(TO_CONN(conn));
      tor_free(password);
      return 0;
    }
  } else {
    if (!decode_escaped_string(body, len, &password, &password_len)) {
      connection_write_str_to_buf("551 Invalid quoted string.  You need "
            "to put the password in double quotes.\r\n", conn);
      connection_mark_for_close(TO_CONN(conn));
      return 0;
    }
    used_quoted_string = 1;
  }

  if (conn->safecookie_client_hash != NULL) {
    /* The controller has chosen safe cookie authentication; the only
     * acceptable authentication value is the controller-to-server
     * response. */

    tor_assert(authentication_cookie_is_set);

    if (password_len != DIGEST256_LEN) {
      log_warn(LD_CONTROL,
               "Got safe cookie authentication response with wrong length "
               "(%d)", (int)password_len);
      errstr = "Wrong length for safe cookie response.";
      goto err;
    }

    if (tor_memneq(conn->safecookie_client_hash, password, DIGEST256_LEN)) {
      log_warn(LD_CONTROL,
               "Got incorrect safe cookie authentication response");
      errstr = "Safe cookie response did not match expected value.";
      goto err;
    }

    tor_free(conn->safecookie_client_hash);
    goto ok;
  }

  if (!options->CookieAuthentication && !options->HashedControlPassword &&
      !options->HashedControlSessionPassword) {
    /* if Tor doesn't demand any stronger authentication, then
     * the controller can get in with anything. */
    goto ok;
  }

  if (options->CookieAuthentication) {
    int also_password = options->HashedControlPassword != NULL ||
      options->HashedControlSessionPassword != NULL;
    if (password_len != AUTHENTICATION_COOKIE_LEN) {
      if (!also_password) {
        log_warn(LD_CONTROL, "Got authentication cookie with wrong length "
                 "(%d)", (int)password_len);
        errstr = "Wrong length on authentication cookie.";
        goto err;
      }
      bad_cookie = 1;
    } else if (tor_memneq(authentication_cookie, password, password_len)) {
      if (!also_password) {
        log_warn(LD_CONTROL, "Got mismatched authentication cookie");
        errstr = "Authentication cookie did not match expected value.";
        goto err;
      }
      bad_cookie = 1;
    } else {
      goto ok;
    }
  }

  if (options->HashedControlPassword ||
      options->HashedControlSessionPassword) {
    int bad = 0;
    smartlist_t *sl_tmp;
    char received[DIGEST_LEN];
    int also_cookie = options->CookieAuthentication;
    sl = smartlist_new();
    if (options->HashedControlPassword) {
      sl_tmp = decode_hashed_passwords(options->HashedControlPassword);
      if (!sl_tmp)
        bad = 1;
      else {
        smartlist_add_all(sl, sl_tmp);
        smartlist_free(sl_tmp);
      }
    }
    if (options->HashedControlSessionPassword) {
      sl_tmp = decode_hashed_passwords(options->HashedControlSessionPassword);
      if (!sl_tmp)
        bad = 1;
      else {
        smartlist_add_all(sl, sl_tmp);
        smartlist_free(sl_tmp);
      }
    }
    if (bad) {
      if (!also_cookie) {
        log_warn(LD_CONTROL,
                 "Couldn't decode HashedControlPassword: invalid base16");
        errstr="Couldn't decode HashedControlPassword value in configuration.";
      }
      bad_password = 1;
      SMARTLIST_FOREACH(sl, char *, cp, tor_free(cp));
      smartlist_free(sl);
    } else {
      SMARTLIST_FOREACH(sl, char *, expected,
      {
        secret_to_key(received,DIGEST_LEN,password,password_len,expected);
        if (tor_memeq(expected+S2K_SPECIFIER_LEN, received, DIGEST_LEN))
          goto ok;
      });
      SMARTLIST_FOREACH(sl, char *, cp, tor_free(cp));
      smartlist_free(sl);

      if (used_quoted_string)
        errstr = "Password did not match HashedControlPassword value from "
          "configuration";
      else
        errstr = "Password did not match HashedControlPassword value from "
          "configuration. Maybe you tried a plain text password? "
          "If so, the standard requires that you put it in double quotes.";
      bad_password = 1;
      if (!also_cookie)
        goto err;
    }
  }

  /** We only get here if both kinds of authentication failed. */
  tor_assert(bad_password && bad_cookie);
  log_warn(LD_CONTROL, "Bad password or authentication cookie on controller.");
  errstr = "Password did not match HashedControlPassword *or* authentication "
    "cookie.";

 err:
  tor_free(password);
  connection_printf_to_buf(conn, "515 Authentication failed: %s\r\n",
                           errstr ? errstr : "Unknown reason.");
  connection_mark_for_close(TO_CONN(conn));
  return 0;
 ok:
  log_info(LD_CONTROL, "Authenticated control connection (%d)", conn->_base.s);
  send_control_done(conn);
  conn->_base.state = CONTROL_CONN_STATE_OPEN;
  tor_free(password);
  if (sl) { /* clean up */
    SMARTLIST_FOREACH(sl, char *, cp, tor_free(cp));
    smartlist_free(sl);
  }
  return 0;
}

/** Called when we get a SAVECONF command. Try to flush the current options to
 * disk, and report success or failure. */
static int
handle_control_saveconf(control_connection_t *conn, uint32_t len,
                        const char *body)
{
  (void) len;
  (void) body;
  if (options_save_current()<0) {
    connection_write_str_to_buf(
      "551 Unable to write configuration to disk.\r\n", conn);
  } else {
    send_control_done(conn);
  }
  return 0;
}

/** Called when we get a SIGNAL command. React to the provided signal, and
 * report success or failure. (If the signal results in a shutdown, success
 * may not be reported.) */
static int
handle_control_signal(control_connection_t *conn, uint32_t len,
                      const char *body)
{
  int sig;
  int n = 0;
  char *s;

  (void) len;

  while (body[n] && ! TOR_ISSPACE(body[n]))
    ++n;
  s = tor_strndup(body, n);
  if (!strcasecmp(s, "RELOAD") || !strcasecmp(s, "HUP"))
    sig = SIGHUP;
  else if (!strcasecmp(s, "SHUTDOWN") || !strcasecmp(s, "INT"))
    sig = SIGINT;
  else if (!strcasecmp(s, "DUMP") || !strcasecmp(s, "USR1"))
    sig = SIGUSR1;
  else if (!strcasecmp(s, "DEBUG") || !strcasecmp(s, "USR2"))
    sig = SIGUSR2;
  else if (!strcasecmp(s, "HALT") || !strcasecmp(s, "TERM"))
    sig = SIGTERM;
  else if (!strcasecmp(s, "NEWNYM"))
    sig = SIGNEWNYM;
  else if (!strcasecmp(s, "CLEARDNSCACHE"))
    sig = SIGCLEARDNSCACHE;
  else {
    connection_printf_to_buf(conn, "552 Unrecognized signal code \"%s\"\r\n",
                             s);
    sig = -1;
  }
  tor_free(s);
  if (sig<0)
    return 0;

  send_control_done(conn);
  /* Flush the "done" first if the signal might make us shut down. */
  if (sig == SIGTERM || sig == SIGINT)
    connection_flush(TO_CONN(conn));

  process_signal(sig);

  return 0;
}

/** Called when we get a TAKEOWNERSHIP command.  Mark this connection
 * as an owning connection, so that we will exit if the connection
 * closes. */
static int
handle_control_takeownership(control_connection_t *conn, uint32_t len,
                             const char *body)
{
  (void)len;
  (void)body;

  conn->is_owning_control_connection = 1;

  log_info(LD_CONTROL, "Control connection %d has taken ownership of this "
           "Tor instance.",
           (int)(conn->_base.s));

  send_control_done(conn);
  return 0;
}

/** Called when we get a MAPADDRESS command; try to bind all listed addresses,
 * and report success or failure. */
static int
handle_control_mapaddress(control_connection_t *conn, uint32_t len,
                          const char *body)
{
  smartlist_t *elts;
  smartlist_t *lines;
  smartlist_t *reply;
  char *r;
  size_t sz;
  (void) len; /* body is NUL-terminated, so it's safe to ignore the length. */

  lines = smartlist_new();
  elts = smartlist_new();
  reply = smartlist_new();
  smartlist_split_string(lines, body, " ",
                         SPLIT_SKIP_SPACE|SPLIT_IGNORE_BLANK, 0);
  SMARTLIST_FOREACH(lines, char *, line,
  {
    tor_strlower(line);
    smartlist_split_string(elts, line, "=", 0, 2);
    if (smartlist_len(elts) == 2) {
      const char *from = smartlist_get(elts,0);
      const char *to = smartlist_get(elts,1);
      if (address_is_invalid_destination(to, 1)) {
        smartlist_add_asprintf(reply,
                     "512-syntax error: invalid address '%s'", to);
        log_warn(LD_CONTROL,
                 "Skipping invalid argument '%s' in MapAddress msg", to);
      } else if (!strcmp(from, ".") || !strcmp(from, "0.0.0.0")) {
        const char *address = addressmap_register_virtual_address(
              !strcmp(from,".") ? RESOLVED_TYPE_HOSTNAME : RESOLVED_TYPE_IPV4,
               tor_strdup(to));
        if (!address) {
          smartlist_add_asprintf(reply,
                       "451-resource exhausted: skipping '%s'", line);
          log_warn(LD_CONTROL,
                   "Unable to allocate address for '%s' in MapAddress msg",
                   safe_str_client(line));
        } else {
          smartlist_add_asprintf(reply, "250-%s=%s", address, to);
        }
      } else {
        addressmap_register(from, tor_strdup(to), 1,
                            ADDRMAPSRC_CONTROLLER, 0, 0);
        smartlist_add_asprintf(reply, "250-%s", line);
      }
    } else {
      smartlist_add_asprintf(reply, "512-syntax error: mapping '%s' is "
                   "not of expected form 'foo=bar'.", line);
      log_info(LD_CONTROL, "Skipping MapAddress '%s': wrong "
                           "number of items.",
                           safe_str_client(line));
    }
    SMARTLIST_FOREACH(elts, char *, cp, tor_free(cp));
    smartlist_clear(elts);
  });
  SMARTLIST_FOREACH(lines, char *, cp, tor_free(cp));
  smartlist_free(lines);
  smartlist_free(elts);

  if (smartlist_len(reply)) {
    ((char*)smartlist_get(reply,smartlist_len(reply)-1))[3] = ' ';
    r = smartlist_join_strings(reply, "\r\n", 1, &sz);
    connection_write_to_buf(r, sz, TO_CONN(conn));
    tor_free(r);
  } else {
    const char *response =
      "512 syntax error: not enough arguments to mapaddress.\r\n";
    connection_write_to_buf(response, strlen(response), TO_CONN(conn));
  }

  SMARTLIST_FOREACH(reply, char *, cp, tor_free(cp));
  smartlist_free(reply);
  return 0;
}

/** Implementation helper for GETINFO: knows the answers for various
 * trivial-to-implement questions. */
static int
getinfo_helper_misc(control_connection_t *conn, const char *question,
                    char **answer, const char **errmsg)
{
  (void) conn;
  if (!strcmp(question, "version")) {
    *answer = tor_strdup(get_version());
  } else if (!strcmp(question, "config-file")) {
    *answer = tor_strdup(get_torrc_fname(0));
  } else if (!strcmp(question, "config-defaults-file")) {
    *answer = tor_strdup(get_torrc_fname(1));
  } else if (!strcmp(question, "config-text")) {
    *answer = options_dump(get_options(), 1);
  } else if (!strcmp(question, "info/names")) {
    *answer = list_getinfo_options();
  } else if (!strcmp(question, "events/names")) {
    int i;
    smartlist_t *event_names = smartlist_new();

    for (i = 0; control_event_table[i].event_name != NULL; ++i) {
      smartlist_add(event_names, (char *)control_event_table[i].event_name);
    }

    *answer = smartlist_join_strings(event_names, " ", 0, NULL);

    smartlist_free(event_names);
  } else if (!strcmp(question, "features/names")) {
    *answer = tor_strdup("VERBOSE_NAMES EXTENDED_EVENTS");
  } else if (!strcmp(question, "address")) {
    uint32_t addr;
    if (router_pick_published_address(get_options(), &addr) < 0) {
      *errmsg = "Address unknown";
      return -1;
    }
    *answer = tor_dup_ip(addr);
  } else if (!strcmp(question, "traffic/read")) {
    tor_asprintf(answer, U64_FORMAT, U64_PRINTF_ARG(get_bytes_read()));
  } else if (!strcmp(question, "traffic/written")) {
    tor_asprintf(answer, U64_FORMAT, U64_PRINTF_ARG(get_bytes_written()));
  } else if (!strcmp(question, "process/pid")) {
    int myPid = -1;

    #ifdef _WIN32
      myPid = _getpid();
    #else
      myPid = getpid();
    #endif

    tor_asprintf(answer, "%d", myPid);
  } else if (!strcmp(question, "process/uid")) {
    #ifdef _WIN32
      *answer = tor_strdup("-1");
    #else
      int myUid = geteuid();
      tor_asprintf(answer, "%d", myUid);
    #endif
  } else if (!strcmp(question, "process/user")) {
    #ifdef _WIN32
      *answer = tor_strdup("");
    #else
      int myUid = geteuid();
      struct passwd *myPwEntry = getpwuid(myUid);

      if (myPwEntry) {
        *answer = tor_strdup(myPwEntry->pw_name);
      } else {
        *answer = tor_strdup("");
      }
    #endif
  } else if (!strcmp(question, "process/descriptor-limit")) {
    /** platform specifc limits are from the set_max_file_descriptors function
      * of src/common/compat.c */
    /* XXXX023 This is duplicated code from compat.c; it should turn into a
     * function.  */
    #ifdef HAVE_GETRLIMIT
      struct rlimit descriptorLimit;

      if (getrlimit(RLIMIT_NOFILE, &descriptorLimit) == 0) {
        tor_asprintf(answer, U64_FORMAT,
                     U64_PRINTF_ARG(descriptorLimit.rlim_max));
      } else {
        *answer = tor_strdup("-1");
      }
    #elif defined(CYGWIN) || defined(__CYGWIN__)
      *answer = tor_strdup("3200");
    #elif defined(_WIN32)
      *answer = tor_strdup("15000");
    #else
      *answer = tor_strdup("15000");
    #endif
  } else if (!strcmp(question, "dir-usage")) {
    *answer = directory_dump_request_log();
  } else if (!strcmp(question, "fingerprint")) {
    crypto_pk_t *server_key;
    if (!server_mode(get_options())) {
      *errmsg = "Not running in server mode";
      return -1;
    }
    server_key = get_server_identity_key();
    *answer = tor_malloc(HEX_DIGEST_LEN+1);
    crypto_pk_get_fingerprint(server_key, *answer, 0);
  }
  return 0;
}

/** Awful hack: return a newly allocated string based on a routerinfo and
 * (possibly) an extrainfo, sticking the read-history and write-history from
 * <b>ei</b> into the resulting string.  The thing you get back won't
 * necessarily have a valid signature.
 *
 * New code should never use this; it's for backward compatibility.
 *
 * NOTE: <b>ri_body</b> is as returned by signed_descriptor_get_body: it might
 * not be NUL-terminated. */
static char *
munge_extrainfo_into_routerinfo(const char *ri_body,
                                const signed_descriptor_t *ri,
                                const signed_descriptor_t *ei)
{
  char *out = NULL, *outp;
  int i;
  const char *router_sig;
  const char *ei_body = signed_descriptor_get_body(ei);
  size_t ri_len = ri->signed_descriptor_len;
  size_t ei_len = ei->signed_descriptor_len;
  if (!ei_body)
    goto bail;

  outp = out = tor_malloc(ri_len+ei_len+1);
  if (!(router_sig = tor_memstr(ri_body, ri_len, "\nrouter-signature")))
    goto bail;
  ++router_sig;
  memcpy(out, ri_body, router_sig-ri_body);
  outp += router_sig-ri_body;

  for (i=0; i < 2; ++i) {
    const char *kwd = i?"\nwrite-history ":"\nread-history ";
    const char *cp, *eol;
    if (!(cp = tor_memstr(ei_body, ei_len, kwd)))
      continue;
    ++cp;
    eol = memchr(cp, '\n', ei_len - (cp-ei_body));
    memcpy(outp, cp, eol-cp+1);
    outp += eol-cp+1;
  }
  memcpy(outp, router_sig, ri_len - (router_sig-ri_body));
  *outp++ = '\0';
  tor_assert(outp-out < (int)(ri_len+ei_len+1));

  return out;
 bail:
  tor_free(out);
  return tor_strndup(ri_body, ri->signed_descriptor_len);
}

/** Implementation helper for GETINFO: answers requests for information about
 * which ports are bound. */
static int
getinfo_helper_listeners(control_connection_t *control_conn,
                         const char *question,
                         char **answer, const char **errmsg)
{
  int type;
  smartlist_t *res;

  (void)control_conn;
  (void)errmsg;

  if (!strcmp(question, "net/listeners/or"))
    type = CONN_TYPE_OR_LISTENER;
  else if (!strcmp(question, "net/listeners/dir"))
    type = CONN_TYPE_DIR_LISTENER;
  else if (!strcmp(question, "net/listeners/socks"))
    type = CONN_TYPE_AP_LISTENER;
  else if (!strcmp(question, "net/listeners/trans"))
    type = CONN_TYPE_AP_TRANS_LISTENER;
  else if (!strcmp(question, "net/listeners/natd"))
    type = CONN_TYPE_AP_NATD_LISTENER;
  else if (!strcmp(question, "net/listeners/dns"))
    type = CONN_TYPE_AP_DNS_LISTENER;
  else if (!strcmp(question, "net/listeners/control"))
    type = CONN_TYPE_CONTROL_LISTENER;
  else
    return 0; /* unknown key */

  res = smartlist_new();
  SMARTLIST_FOREACH_BEGIN(get_connection_array(), connection_t *, conn) {
    struct sockaddr_storage ss;
    socklen_t ss_len = sizeof(ss);

    if (conn->type != type || conn->marked_for_close || !SOCKET_OK(conn->s))
      continue;

    if (getsockname(conn->s, (struct sockaddr *)&ss, &ss_len) < 0) {
      smartlist_add_asprintf(res, "%s:%d", conn->address, (int)conn->port);
    } else {
      char *tmp = tor_sockaddr_to_str((struct sockaddr *)&ss);
      smartlist_add(res, esc_for_log(tmp));
      tor_free(tmp);
    }

  } SMARTLIST_FOREACH_END(conn);

  *answer = smartlist_join_strings(res, " ", 0, NULL);

  SMARTLIST_FOREACH(res, char *, cp, tor_free(cp));
  smartlist_free(res);
  return 0;
}

/** Implementation helper for GETINFO: knows the answers for questions about
 * directory information. */
static int
getinfo_helper_dir(control_connection_t *control_conn,
                   const char *question, char **answer,
                   const char **errmsg)
{
  const routerinfo_t *ri;
  (void) control_conn;
  if (!strcmpstart(question, "desc/id/")) {
    ri = router_get_by_hexdigest(question+strlen("desc/id/"));
    if (ri) {
      const char *body = signed_descriptor_get_body(&ri->cache_info);
      if (body)
        *answer = tor_strndup(body, ri->cache_info.signed_descriptor_len);
    }
  } else if (!strcmpstart(question, "desc/name/")) {
    /* XXX023 Setting 'warn_if_unnamed' here is a bit silly -- the
     * warning goes to the user, not to the controller. */
    ri = router_get_by_nickname(question+strlen("desc/name/"),1);
    if (ri) {
      const char *body = signed_descriptor_get_body(&ri->cache_info);
      if (body)
        *answer = tor_strndup(body, ri->cache_info.signed_descriptor_len);
    }
  } else if (!strcmp(question, "desc/all-recent")) {
    routerlist_t *routerlist = router_get_routerlist();
    smartlist_t *sl = smartlist_new();
    if (routerlist && routerlist->routers) {
      SMARTLIST_FOREACH(routerlist->routers, const routerinfo_t *, ri,
      {
        const char *body = signed_descriptor_get_body(&ri->cache_info);
        if (body)
          smartlist_add(sl,
                  tor_strndup(body, ri->cache_info.signed_descriptor_len));
      });
    }
    *answer = smartlist_join_strings(sl, "", 0, NULL);
    SMARTLIST_FOREACH(sl, char *, c, tor_free(c));
    smartlist_free(sl);
  } else if (!strcmp(question, "desc/all-recent-extrainfo-hack")) {
    /* XXXX Remove this once Torstat asks for extrainfos. */
    routerlist_t *routerlist = router_get_routerlist();
    smartlist_t *sl = smartlist_new();
    if (routerlist && routerlist->routers) {
      SMARTLIST_FOREACH(routerlist->routers, const routerinfo_t *, ri,
      {
        const char *body = signed_descriptor_get_body(&ri->cache_info);
        signed_descriptor_t *ei = extrainfo_get_by_descriptor_digest(
                                     ri->cache_info.extra_info_digest);
        if (ei && body) {
          smartlist_add(sl, munge_extrainfo_into_routerinfo(body,
                                                        &ri->cache_info, ei));
        } else if (body) {
          smartlist_add(sl,
                  tor_strndup(body, ri->cache_info.signed_descriptor_len));
        }
      });
    }
    *answer = smartlist_join_strings(sl, "", 0, NULL);
    SMARTLIST_FOREACH(sl, char *, c, tor_free(c));
    smartlist_free(sl);
  } else if (!strcmpstart(question, "md/id/")) {
    const node_t *node = node_get_by_hex_id(question+strlen("md/id/"));
    const microdesc_t *md = NULL;
    if (node) md = node->md;
    if (md) {
      tor_assert(md->body);
      *answer = tor_strndup(md->body, md->bodylen);
    }
  } else if (!strcmpstart(question, "md/name/")) {
    /* XXX023 Setting 'warn_if_unnamed' here is a bit silly -- the
     * warning goes to the user, not to the controller. */
    const node_t *node = node_get_by_nickname(question+strlen("md/name/"), 1);
    /* XXXX duplicated code */
    const microdesc_t *md = NULL;
    if (node) md = node->md;
    if (md) {
      tor_assert(md->body);
      *answer = tor_strndup(md->body, md->bodylen);
    }
  } else if (!strcmpstart(question, "desc-annotations/id/")) {
    ri = router_get_by_hexdigest(question+
                                 strlen("desc-annotations/id/"));
    if (ri) {
      const char *annotations =
        signed_descriptor_get_annotations(&ri->cache_info);
      if (annotations)
        *answer = tor_strndup(annotations,
                              ri->cache_info.annotations_len);
    }
  } else if (!strcmpstart(question, "dir/server/")) {
    size_t answer_len = 0;
    char *url = NULL;
    smartlist_t *descs = smartlist_new();
    const char *msg;
    int res;
    char *cp;
    tor_asprintf(&url, "/tor/%s", question+4);
    res = dirserv_get_routerdescs(descs, url, &msg);
    if (res) {
      log_warn(LD_CONTROL, "getinfo '%s': %s", question, msg);
      smartlist_free(descs);
      tor_free(url);
      *errmsg = msg;
      return -1;
    }
    SMARTLIST_FOREACH(descs, signed_descriptor_t *, sd,
                      answer_len += sd->signed_descriptor_len);
    cp = *answer = tor_malloc(answer_len+1);
    SMARTLIST_FOREACH(descs, signed_descriptor_t *, sd,
                      {
                        memcpy(cp, signed_descriptor_get_body(sd),
                               sd->signed_descriptor_len);
                        cp += sd->signed_descriptor_len;
                      });
    *cp = '\0';
    tor_free(url);
    smartlist_free(descs);
  } else if (!strcmpstart(question, "dir/status/")) {
    if (directory_permits_controller_requests(get_options())) {
      size_t len=0;
      char *cp;
      smartlist_t *status_list = smartlist_new();
      dirserv_get_networkstatus_v2(status_list,
                                   question+strlen("dir/status/"));
      SMARTLIST_FOREACH(status_list, cached_dir_t *, d, len += d->dir_len);
      cp = *answer = tor_malloc(len+1);
      SMARTLIST_FOREACH(status_list, cached_dir_t *, d, {
          memcpy(cp, d->dir, d->dir_len);
          cp += d->dir_len;
        });
      *cp = '\0';
      smartlist_free(status_list);
    } else {
      smartlist_t *fp_list = smartlist_new();
      smartlist_t *status_list = smartlist_new();
      dirserv_get_networkstatus_v2_fingerprints(
                             fp_list, question+strlen("dir/status/"));
      SMARTLIST_FOREACH(fp_list, const char *, fp, {
          char *s;
          char *fname = networkstatus_get_cache_filename(fp);
          s = read_file_to_str(fname, 0, NULL);
          if (s)
            smartlist_add(status_list, s);
          tor_free(fname);
        });
      SMARTLIST_FOREACH(fp_list, char *, fp, tor_free(fp));
      smartlist_free(fp_list);
      *answer = smartlist_join_strings(status_list, "", 0, NULL);
      SMARTLIST_FOREACH(status_list, char *, s, tor_free(s));
      smartlist_free(status_list);
    }
  } else if (!strcmp(question, "dir/status-vote/current/consensus")) { /* v3 */
    if (directory_caches_dir_info(get_options())) {
      const cached_dir_t *consensus = dirserv_get_consensus("ns");
      if (consensus)
        *answer = tor_strdup(consensus->dir);
    }
    if (!*answer) { /* try loading it from disk */
      char *filename = get_datadir_fname("cached-consensus");
      *answer = read_file_to_str(filename, RFTS_IGNORE_MISSING, NULL);
      tor_free(filename);
    }
  } else if (!strcmp(question, "network-status")) { /* v1 */
    routerlist_t *routerlist = router_get_routerlist();
    if (!routerlist || !routerlist->routers ||
        list_server_status_v1(routerlist->routers, answer, 1) < 0) {
      return -1;
    }
  } else if (!strcmpstart(question, "extra-info/digest/")) {
    question += strlen("extra-info/digest/");
    if (strlen(question) == HEX_DIGEST_LEN) {
      char d[DIGEST_LEN];
      signed_descriptor_t *sd = NULL;
      if (base16_decode(d, sizeof(d), question, strlen(question))==0) {
        /* XXXX this test should move into extrainfo_get_by_descriptor_digest,
         * but I don't want to risk affecting other parts of the code,
         * especially since the rules for using our own extrainfo (including
         * when it might be freed) are different from those for using one
         * we have downloaded. */
        if (router_extrainfo_digest_is_me(d))
          sd = &(router_get_my_extrainfo()->cache_info);
        else
          sd = extrainfo_get_by_descriptor_digest(d);
      }
      if (sd) {
        const char *body = signed_descriptor_get_body(sd);
        if (body)
          *answer = tor_strndup(body, sd->signed_descriptor_len);
      }
    }
  }

  return 0;
}

/** Allocate and return a description of <b>circ</b>'s current status,
 * including its path (if any). */
static char *
circuit_describe_status_for_controller(origin_circuit_t *circ)
{
  char *rv;
  smartlist_t *descparts = smartlist_new();

  {
    char *vpath = circuit_list_path_for_controller(circ);
    if (*vpath) {
      smartlist_add(descparts, vpath);
    } else {
      tor_free(vpath); /* empty path; don't put an extra space in the result */
    }
  }

  {
    cpath_build_state_t *build_state = circ->build_state;
    smartlist_t *flaglist = smartlist_new();
    char *flaglist_joined;

    if (build_state->onehop_tunnel)
      smartlist_add(flaglist, (void *)"ONEHOP_TUNNEL");
    if (build_state->is_internal)
      smartlist_add(flaglist, (void *)"IS_INTERNAL");
    if (build_state->need_capacity)
      smartlist_add(flaglist, (void *)"NEED_CAPACITY");
    if (build_state->need_uptime)
      smartlist_add(flaglist, (void *)"NEED_UPTIME");

    /* Only emit a BUILD_FLAGS argument if it will have a non-empty value. */
    if (smartlist_len(flaglist)) {
      flaglist_joined = smartlist_join_strings(flaglist, ",", 0, NULL);

      smartlist_add_asprintf(descparts, "BUILD_FLAGS=%s", flaglist_joined);

      tor_free(flaglist_joined);
    }

    smartlist_free(flaglist);
  }

  smartlist_add_asprintf(descparts, "PURPOSE=%s",
                    circuit_purpose_to_controller_string(circ->_base.purpose));

  {
    const char *hs_state =
      circuit_purpose_to_controller_hs_state_string(circ->_base.purpose);

    if (hs_state != NULL) {
      smartlist_add_asprintf(descparts, "HS_STATE=%s", hs_state);
    }
  }

  if (circ->rend_data != NULL) {
    smartlist_add_asprintf(descparts, "REND_QUERY=%s",
                 circ->rend_data->onion_address);
  }

  {
    char tbuf[ISO_TIME_USEC_LEN+1];
    format_iso_time_nospace_usec(tbuf, &circ->_base.timestamp_created);

    smartlist_add_asprintf(descparts, "TIME_CREATED=%s", tbuf);
  }

  rv = smartlist_join_strings(descparts, " ", 0, NULL);

  SMARTLIST_FOREACH(descparts, char *, cp, tor_free(cp));
  smartlist_free(descparts);

  return rv;
}

/** Implementation helper for GETINFO: knows how to generate summaries of the
 * current states of things we send events about. */
static int
getinfo_helper_events(control_connection_t *control_conn,
                      const char *question, char **answer,
                      const char **errmsg)
{
  (void) control_conn;
  if (!strcmp(question, "circuit-status")) {
    circuit_t *circ_;
    smartlist_t *status = smartlist_new();
    for (circ_ = _circuit_get_global_list(); circ_; circ_ = circ_->next) {
      origin_circuit_t *circ;
      char *circdesc;
      const char *state;
      if (! CIRCUIT_IS_ORIGIN(circ_) || circ_->marked_for_close)
        continue;
      circ = TO_ORIGIN_CIRCUIT(circ_);

      if (circ->_base.state == CIRCUIT_STATE_OPEN)
        state = "BUILT";
      else if (circ->cpath)
        state = "EXTENDED";
      else
        state = "LAUNCHED";

      circdesc = circuit_describe_status_for_controller(circ);

      smartlist_add_asprintf(status, "%lu %s%s%s",
                   (unsigned long)circ->global_identifier,
                   state, *circdesc ? " " : "", circdesc);
      tor_free(circdesc);
    }
    *answer = smartlist_join_strings(status, "\r\n", 0, NULL);
    SMARTLIST_FOREACH(status, char *, cp, tor_free(cp));
    smartlist_free(status);
  } else if (!strcmp(question, "stream-status")) {
    smartlist_t *conns = get_connection_array();
    smartlist_t *status = smartlist_new();
    char buf[256];
    SMARTLIST_FOREACH_BEGIN(conns, connection_t *, base_conn) {
      const char *state;
      entry_connection_t *conn;
      circuit_t *circ;
      origin_circuit_t *origin_circ = NULL;
      if (base_conn->type != CONN_TYPE_AP ||
          base_conn->marked_for_close ||
          base_conn->state == AP_CONN_STATE_SOCKS_WAIT ||
          base_conn->state == AP_CONN_STATE_NATD_WAIT)
        continue;
      conn = TO_ENTRY_CONN(base_conn);
      switch (base_conn->state)
        {
        case AP_CONN_STATE_CONTROLLER_WAIT:
        case AP_CONN_STATE_CIRCUIT_WAIT:
          if (conn->socks_request &&
              SOCKS_COMMAND_IS_RESOLVE(conn->socks_request->command))
            state = "NEWRESOLVE";
          else
            state = "NEW";
          break;
        case AP_CONN_STATE_RENDDESC_WAIT:
        case AP_CONN_STATE_CONNECT_WAIT:
          state = "SENTCONNECT"; break;
        case AP_CONN_STATE_RESOLVE_WAIT:
          state = "SENTRESOLVE"; break;
        case AP_CONN_STATE_OPEN:
          state = "SUCCEEDED"; break;
        default:
          log_warn(LD_BUG, "Asked for stream in unknown state %d",
                   base_conn->state);
          continue;
        }
      circ = circuit_get_by_edge_conn(ENTRY_TO_EDGE_CONN(conn));
      if (circ && CIRCUIT_IS_ORIGIN(circ))
        origin_circ = TO_ORIGIN_CIRCUIT(circ);
      write_stream_target_to_buf(conn, buf, sizeof(buf));
      smartlist_add_asprintf(status, "%lu %s %lu %s",
                   (unsigned long) base_conn->global_identifier,state,
                   origin_circ?
                         (unsigned long)origin_circ->global_identifier : 0ul,
                   buf);
    } SMARTLIST_FOREACH_END(base_conn);
    *answer = smartlist_join_strings(status, "\r\n", 0, NULL);
    SMARTLIST_FOREACH(status, char *, cp, tor_free(cp));
    smartlist_free(status);
  } else if (!strcmp(question, "orconn-status")) {
    smartlist_t *conns = get_connection_array();
    smartlist_t *status = smartlist_new();
    SMARTLIST_FOREACH_BEGIN(conns, connection_t *, base_conn) {
      const char *state;
      char name[128];
      or_connection_t *conn;
      if (base_conn->type != CONN_TYPE_OR || base_conn->marked_for_close)
        continue;
      conn = TO_OR_CONN(base_conn);
      if (conn->_base.state == OR_CONN_STATE_OPEN)
        state = "CONNECTED";
      else if (conn->nickname)
        state = "LAUNCHED";
      else
        state = "NEW";
      orconn_target_get_name(name, sizeof(name), conn);
      smartlist_add_asprintf(status, "%s %s", name, state);
    } SMARTLIST_FOREACH_END(base_conn);
    *answer = smartlist_join_strings(status, "\r\n", 0, NULL);
    SMARTLIST_FOREACH(status, char *, cp, tor_free(cp));
    smartlist_free(status);
  } else if (!strcmpstart(question, "address-mappings/")) {
    time_t min_e, max_e;
    smartlist_t *mappings;
    question += strlen("address-mappings/");
    if (!strcmp(question, "all")) {
      min_e = 0; max_e = TIME_MAX;
    } else if (!strcmp(question, "cache")) {
      min_e = 2; max_e = TIME_MAX;
    } else if (!strcmp(question, "config")) {
      min_e = 0; max_e = 0;
    } else if (!strcmp(question, "control")) {
      min_e = 1; max_e = 1;
    } else {
      return 0;
    }
    mappings = smartlist_new();
    addressmap_get_mappings(mappings, min_e, max_e, 1);
    *answer = smartlist_join_strings(mappings, "\r\n", 0, NULL);
    SMARTLIST_FOREACH(mappings, char *, cp, tor_free(cp));
    smartlist_free(mappings);
  } else if (!strcmpstart(question, "status/")) {
    /* Note that status/ is not a catch-all for events; there's only supposed
     * to be a status GETINFO if there's a corresponding STATUS event. */
    if (!strcmp(question, "status/circuit-established")) {
      *answer = tor_strdup(can_complete_circuit ? "1" : "0");
    } else if (!strcmp(question, "status/enough-dir-info")) {
      *answer = tor_strdup(router_have_minimum_dir_info() ? "1" : "0");
    } else if (!strcmp(question, "status/good-server-descriptor") ||
               !strcmp(question, "status/accepted-server-descriptor")) {
      /* They're equivalent for now, until we can figure out how to make
       * good-server-descriptor be what we want. See comment in
       * control-spec.txt. */
      *answer = tor_strdup(directories_have_accepted_server_descriptor()
                           ? "1" : "0");
    } else if (!strcmp(question, "status/reachability-succeeded/or")) {
      *answer = tor_strdup(check_whether_orport_reachable() ? "1" : "0");
    } else if (!strcmp(question, "status/reachability-succeeded/dir")) {
      *answer = tor_strdup(check_whether_dirport_reachable() ? "1" : "0");
    } else if (!strcmp(question, "status/reachability-succeeded")) {
      tor_asprintf(answer, "OR=%d DIR=%d",
                   check_whether_orport_reachable() ? 1 : 0,
                   check_whether_dirport_reachable() ? 1 : 0);
    } else if (!strcmp(question, "status/bootstrap-phase")) {
      *answer = tor_strdup(last_sent_bootstrap_message);
    } else if (!strcmpstart(question, "status/version/")) {
      int is_server = server_mode(get_options());
      networkstatus_t *c = networkstatus_get_latest_consensus();
      version_status_t status;
      const char *recommended;
      if (c) {
        recommended = is_server ? c->server_versions : c->client_versions;
        status = tor_version_is_obsolete(VERSION, recommended);
      } else {
        recommended = "?";
        status = VS_UNKNOWN;
      }

      if (!strcmp(question, "status/version/recommended")) {
        *answer = tor_strdup(recommended);
        return 0;
      }
      if (!strcmp(question, "status/version/current")) {
        switch (status)
          {
          case VS_RECOMMENDED: *answer = tor_strdup("recommended"); break;
          case VS_OLD: *answer = tor_strdup("obsolete"); break;
          case VS_NEW: *answer = tor_strdup("new"); break;
          case VS_NEW_IN_SERIES: *answer = tor_strdup("new in series"); break;
          case VS_UNRECOMMENDED: *answer = tor_strdup("unrecommended"); break;
          case VS_EMPTY: *answer = tor_strdup("none recommended"); break;
          case VS_UNKNOWN: *answer = tor_strdup("unknown"); break;
          default: tor_fragile_assert();
          }
      } else if (!strcmp(question, "status/version/num-versioning") ||
                 !strcmp(question, "status/version/num-concurring")) {
        tor_asprintf(answer, "%d", get_n_authorities(V3_DIRINFO));
        log_warn(LD_GENERAL, "%s is deprecated; it no longer gives useful "
                 "information", question);
      }
    } else if (!strcmp(question, "status/clients-seen")) {
      char *bridge_stats = geoip_get_bridge_stats_controller(time(NULL));
      if (!bridge_stats) {
        *errmsg = "No bridge-client stats available";
        return -1;
      }
      *answer = bridge_stats;
    } else {
      return 0;
    }
  }
  return 0;
}

/** Callback function for GETINFO: on a given control connection, try to
 * answer the question <b>q</b> and store the newly-allocated answer in
 * *<b>a</b>. If an internal error occurs, return -1 and optionally set
 * *<b>error_out</b> to point to an error message to be delivered to the
 * controller. On success, _or if the key is not recognized_, return 0. Do not
 * set <b>a</b> if the key is not recognized.
 */
typedef int (*getinfo_helper_t)(control_connection_t *,
                                const char *q, char **a,
                                const char **error_out);

/** A single item for the GETINFO question-to-answer-function table. */
typedef struct getinfo_item_t {
  const char *varname; /**< The value (or prefix) of the question. */
  getinfo_helper_t fn; /**< The function that knows the answer: NULL if
                        * this entry is documentation-only. */
  const char *desc; /**< Description of the variable. */
  int is_prefix; /** Must varname match exactly, or must it be a prefix? */
} getinfo_item_t;

#define ITEM(name, fn, desc) { name, getinfo_helper_##fn, desc, 0 }
#define PREFIX(name, fn, desc) { name, getinfo_helper_##fn, desc, 1 }
#define DOC(name, desc) { name, NULL, desc, 0 }

/** Table mapping questions accepted by GETINFO to the functions that know how
 * to answer them. */
static const getinfo_item_t getinfo_items[] = {
  ITEM("version", misc, "The current version of Tor."),
  ITEM("config-file", misc, "Current location of the \"torrc\" file."),
  ITEM("config-defaults-file", misc, "Current location of the defaults file."),
  ITEM("config-text", misc,
       "Return the string that would be written by a saveconf command."),
  ITEM("accounting/bytes", accounting,
       "Number of bytes read/written so far in the accounting interval."),
  ITEM("accounting/bytes-left", accounting,
      "Number of bytes left to write/read so far in the accounting interval."),
  ITEM("accounting/enabled", accounting, "Is accounting currently enabled?"),
  ITEM("accounting/hibernating", accounting, "Are we hibernating or awake?"),
  ITEM("accounting/interval-start", accounting,
       "Time when the accounting period starts."),
  ITEM("accounting/interval-end", accounting,
       "Time when the accounting period ends."),
  ITEM("accounting/interval-wake", accounting,
       "Time to wake up in this accounting period."),
  ITEM("helper-nodes", entry_guards, NULL), /* deprecated */
  ITEM("entry-guards", entry_guards,
       "Which nodes are we using as entry guards?"),
  ITEM("fingerprint", misc, NULL),
  PREFIX("config/", config, "Current configuration values."),
  DOC("config/names",
      "List of configuration options, types, and documentation."),
  ITEM("info/names", misc,
       "List of GETINFO options, types, and documentation."),
  ITEM("events/names", misc,
       "Events that the controller can ask for with SETEVENTS."),
  ITEM("features/names", misc, "What arguments can USEFEATURE take?"),
  PREFIX("desc/id/", dir, "Router descriptors by ID."),
  PREFIX("desc/name/", dir, "Router descriptors by nickname."),
  ITEM("desc/all-recent", dir,
       "All non-expired, non-superseded router descriptors."),
  ITEM("desc/all-recent-extrainfo-hack", dir, NULL), /* Hack. */
  PREFIX("md/id/", dir, "Microdescriptors by ID"),
  PREFIX("md/name/", dir, "Microdescriptors by name"),
  PREFIX("extra-info/digest/", dir, "Extra-info documents by digest."),
  PREFIX("net/listeners/", listeners, "Bound addresses by type"),
  ITEM("ns/all", networkstatus,
       "Brief summary of router status (v2 directory format)"),
  PREFIX("ns/id/", networkstatus,
         "Brief summary of router status by ID (v2 directory format)."),
  PREFIX("ns/name/", networkstatus,
         "Brief summary of router status by nickname (v2 directory format)."),
  PREFIX("ns/purpose/", networkstatus,
         "Brief summary of router status by purpose (v2 directory format)."),

  ITEM("network-status", dir,
       "Brief summary of router status (v1 directory format)"),
  ITEM("circuit-status", events, "List of current circuits originating here."),
  ITEM("stream-status", events,"List of current streams."),
  ITEM("orconn-status", events, "A list of current OR connections."),
  PREFIX("address-mappings/", events, NULL),
  DOC("address-mappings/all", "Current address mappings."),
  DOC("address-mappings/cache", "Current cached DNS replies."),
  DOC("address-mappings/config",
      "Current address mappings from configuration."),
  DOC("address-mappings/control", "Current address mappings from controller."),
  PREFIX("status/", events, NULL),
  DOC("status/circuit-established",
      "Whether we think client functionality is working."),
  DOC("status/enough-dir-info",
      "Whether we have enough up-to-date directory information to build "
      "circuits."),
  DOC("status/bootstrap-phase",
      "The last bootstrap phase status event that Tor sent."),
  DOC("status/clients-seen",
      "Breakdown of client countries seen by a bridge."),
  DOC("status/version/recommended", "List of currently recommended versions."),
  DOC("status/version/current", "Status of the current version."),
  DOC("status/version/num-versioning", "Number of versioning authorities."),
  DOC("status/version/num-concurring",
      "Number of versioning authorities agreeing on the status of the "
      "current version"),
  ITEM("address", misc, "IP address of this Tor host, if we can guess it."),
  ITEM("traffic/read", misc,"Bytes read since the process was started."),
  ITEM("traffic/written", misc,
       "Bytes written since the process was started."),
  ITEM("process/pid", misc, "Process id belonging to the main tor process."),
  ITEM("process/uid", misc, "User id running the tor process."),
  ITEM("process/user", misc,
       "Username under which the tor process is running."),
  ITEM("process/descriptor-limit", misc, "File descriptor limit."),
  ITEM("dir-usage", misc, "Breakdown of bytes transferred over DirPort."),
  PREFIX("desc-annotations/id/", dir, "Router annotations by hexdigest."),
  PREFIX("dir/server/", dir,"Router descriptors as retrieved from a DirPort."),
  PREFIX("dir/status/", dir,
         "v2 networkstatus docs as retrieved from a DirPort."),
  ITEM("dir/status-vote/current/consensus", dir,
       "v3 Networkstatus consensus as retrieved from a DirPort."),
  ITEM("exit-policy/default", policies,
       "The default value appended to the configured exit policy."),
  PREFIX("ip-to-country/", geoip, "Perform a GEOIP lookup"),
  { NULL, NULL, NULL, 0 }
};

/** Allocate and return a list of recognized GETINFO options. */
static char *
list_getinfo_options(void)
{
  int i;
  smartlist_t *lines = smartlist_new();
  char *ans;
  for (i = 0; getinfo_items[i].varname; ++i) {
    if (!getinfo_items[i].desc)
      continue;

    smartlist_add_asprintf(lines, "%s%s -- %s\n",
                 getinfo_items[i].varname,
                 getinfo_items[i].is_prefix ? "*" : "",
                 getinfo_items[i].desc);
  }
  smartlist_sort_strings(lines);

  ans = smartlist_join_strings(lines, "", 0, NULL);
  SMARTLIST_FOREACH(lines, char *, cp, tor_free(cp));
  smartlist_free(lines);

  return ans;
}

/** Lookup the 'getinfo' entry <b>question</b>, and return
 * the answer in <b>*answer</b> (or NULL if key not recognized).
 * Return 0 if success or unrecognized, or -1 if recognized but
 * internal error. */
static int
handle_getinfo_helper(control_connection_t *control_conn,
                      const char *question, char **answer,
                      const char **err_out)
{
  int i;
  *answer = NULL; /* unrecognized key by default */

  for (i = 0; getinfo_items[i].varname; ++i) {
    int match;
    if (getinfo_items[i].is_prefix)
      match = !strcmpstart(question, getinfo_items[i].varname);
    else
      match = !strcmp(question, getinfo_items[i].varname);
    if (match) {
      tor_assert(getinfo_items[i].fn);
      return getinfo_items[i].fn(control_conn, question, answer, err_out);
    }
  }

  return 0; /* unrecognized */
}

/** Called when we receive a GETINFO command.  Try to fetch all requested
 * information, and reply with information or error message. */
static int
handle_control_getinfo(control_connection_t *conn, uint32_t len,
                       const char *body)
{
  smartlist_t *questions = smartlist_new();
  smartlist_t *answers = smartlist_new();
  smartlist_t *unrecognized = smartlist_new();
  char *msg = NULL, *ans = NULL;
  int i;
  (void) len; /* body is NUL-terminated, so it's safe to ignore the length. */

  smartlist_split_string(questions, body, " ",
                         SPLIT_SKIP_SPACE|SPLIT_IGNORE_BLANK, 0);
  SMARTLIST_FOREACH_BEGIN(questions, const char *, q) {
    const char *errmsg = NULL;
    if (handle_getinfo_helper(conn, q, &ans, &errmsg) < 0) {
      if (!errmsg)
        errmsg = "Internal error";
      connection_printf_to_buf(conn, "551 %s\r\n", errmsg);
      goto done;
    }
    if (!ans) {
      smartlist_add(unrecognized, (char*)q);
    } else {
      smartlist_add(answers, tor_strdup(q));
      smartlist_add(answers, ans);
    }
  } SMARTLIST_FOREACH_END(q);
  if (smartlist_len(unrecognized)) {
    for (i=0; i < smartlist_len(unrecognized)-1; ++i)
      connection_printf_to_buf(conn,
                               "552-Unrecognized key \"%s\"\r\n",
                               (char*)smartlist_get(unrecognized, i));
    connection_printf_to_buf(conn,
                             "552 Unrecognized key \"%s\"\r\n",
                             (char*)smartlist_get(unrecognized, i));
    goto done;
  }

  for (i = 0; i < smartlist_len(answers); i += 2) {
    char *k = smartlist_get(answers, i);
    char *v = smartlist_get(answers, i+1);
    if (!strchr(v, '\n') && !strchr(v, '\r')) {
      connection_printf_to_buf(conn, "250-%s=", k);
      connection_write_str_to_buf(v, conn);
      connection_write_str_to_buf("\r\n", conn);
    } else {
      char *esc = NULL;
      size_t esc_len;
      esc_len = write_escaped_data(v, strlen(v), &esc);
      connection_printf_to_buf(conn, "250+%s=\r\n", k);
      connection_write_to_buf(esc, esc_len, TO_CONN(conn));
      tor_free(esc);
    }
  }
  connection_write_str_to_buf("250 OK\r\n", conn);

 done:
  SMARTLIST_FOREACH(answers, char *, cp, tor_free(cp));
  smartlist_free(answers);
  SMARTLIST_FOREACH(questions, char *, cp, tor_free(cp));
  smartlist_free(questions);
  smartlist_free(unrecognized);
  tor_free(msg);

  return 0;
}

/** Given a string, convert it to a circuit purpose. */
static uint8_t
circuit_purpose_from_string(const char *string)
{
  if (!strcasecmpstart(string, "purpose="))
    string += strlen("purpose=");

  if (!strcasecmp(string, "general"))
    return CIRCUIT_PURPOSE_C_GENERAL;
  else if (!strcasecmp(string, "controller"))
    return CIRCUIT_PURPOSE_CONTROLLER;
  else
    return CIRCUIT_PURPOSE_UNKNOWN;
}

/** Return a newly allocated smartlist containing the arguments to the command
 * waiting in <b>body</b>. If there are fewer than <b>min_args</b> arguments,
 * or if <b>max_args</b> is nonnegative and there are more than
 * <b>max_args</b> arguments, send a 512 error to the controller, using
 * <b>command</b> as the command name in the error message. */
static smartlist_t *
getargs_helper(const char *command, control_connection_t *conn,
               const char *body, int min_args, int max_args)
{
  smartlist_t *args = smartlist_new();
  smartlist_split_string(args, body, " ",
                         SPLIT_SKIP_SPACE|SPLIT_IGNORE_BLANK, 0);
  if (smartlist_len(args) < min_args) {
    connection_printf_to_buf(conn, "512 Missing argument to %s\r\n",command);
    goto err;
  } else if (max_args >= 0 && smartlist_len(args) > max_args) {
    connection_printf_to_buf(conn, "512 Too many arguments to %s\r\n",command);
    goto err;
  }
  return args;
 err:
  SMARTLIST_FOREACH(args, char *, s, tor_free(s));
  smartlist_free(args);
  return NULL;
}

/** Helper.  Return the first element of <b>sl</b> at index <b>start_at</b> or
 * higher that starts with <b>prefix</b>, case-insensitive.  Return NULL if no
 * such element exists. */
static const char *
find_element_starting_with(smartlist_t *sl, int start_at, const char *prefix)
{
  int i;
  for (i = start_at; i < smartlist_len(sl); ++i) {
    const char *elt = smartlist_get(sl, i);
    if (!strcasecmpstart(elt, prefix))
      return elt;
  }
  return NULL;
}

/** Helper.  Return true iff s is an argument that we should treat as a
 * key-value pair. */
static int
is_keyval_pair(const char *s)
{
  /* An argument is a key-value pair if it has an =, and it isn't of the form
   * $fingeprint=name */
  return strchr(s, '=') && s[0] != '$';
}

/** Called when we get an EXTENDCIRCUIT message.  Try to extend the listed
 * circuit, and report success or failure. */
static int
handle_control_extendcircuit(control_connection_t *conn, uint32_t len,
                             const char *body)
{
  smartlist_t *router_nicknames=NULL, *nodes=NULL;
  origin_circuit_t *circ = NULL;
  int zero_circ;
  uint8_t intended_purpose = CIRCUIT_PURPOSE_C_GENERAL;
  smartlist_t *args;
  (void) len;

  router_nicknames = smartlist_new();

  args = getargs_helper("EXTENDCIRCUIT", conn, body, 1, -1);
  if (!args)
    goto done;

  zero_circ = !strcmp("0", (char*)smartlist_get(args,0));

  if (zero_circ) {
    const char *purp = find_element_starting_with(args, 1, "PURPOSE=");

    if (purp) {
      intended_purpose = circuit_purpose_from_string(purp);
      if (intended_purpose == CIRCUIT_PURPOSE_UNKNOWN) {
        connection_printf_to_buf(conn, "552 Unknown purpose \"%s\"\r\n", purp);
        SMARTLIST_FOREACH(args, char *, cp, tor_free(cp));
        smartlist_free(args);
        goto done;
      }
    }

    if ((smartlist_len(args) == 1) ||
        (smartlist_len(args) >= 2 && is_keyval_pair(smartlist_get(args, 1)))) {
      // "EXTENDCIRCUIT 0" || EXTENDCIRCUIT 0 foo=bar"
      circ = circuit_launch(intended_purpose, CIRCLAUNCH_NEED_CAPACITY);
      if (!circ) {
        connection_write_str_to_buf("551 Couldn't start circuit\r\n", conn);
      } else {
        connection_printf_to_buf(conn, "250 EXTENDED %lu\r\n",
                  (unsigned long)circ->global_identifier);
      }
      SMARTLIST_FOREACH(args, char *, cp, tor_free(cp));
      smartlist_free(args);
      goto done;
    }
    // "EXTENDCIRCUIT 0 router1,router2" ||
    // "EXTENDCIRCUIT 0 router1,router2 PURPOSE=foo"
  }

  if (!zero_circ && !(circ = get_circ(smartlist_get(args,0)))) {
    connection_printf_to_buf(conn, "552 Unknown circuit \"%s\"\r\n",
                             (char*)smartlist_get(args, 0));
    SMARTLIST_FOREACH(args, char *, cp, tor_free(cp));
    smartlist_free(args);
    goto done;
  }

  smartlist_split_string(router_nicknames, smartlist_get(args,1), ",", 0, 0);

  SMARTLIST_FOREACH(args, char *, cp, tor_free(cp));
  smartlist_free(args);

  nodes = smartlist_new();
  SMARTLIST_FOREACH(router_nicknames, const char *, n,
  {
    const node_t *node = node_get_by_nickname(n, 1);
    if (!node) {
      connection_printf_to_buf(conn, "552 No such router \"%s\"\r\n", n);
      goto done;
    }
    if (!node_has_descriptor(node)) {
      connection_printf_to_buf(conn, "552 descriptor for \"%s\"\r\n", n);
      goto done;
    }
    smartlist_add(nodes, (void*)node);
  });
  if (!smartlist_len(nodes)) {
    connection_write_str_to_buf("512 No router names provided\r\n", conn);
    goto done;
  }

  if (zero_circ) {
    /* start a new circuit */
    circ = origin_circuit_init(intended_purpose, 0);
  }

  /* now circ refers to something that is ready to be extended */
  SMARTLIST_FOREACH(nodes, const node_t *, node,
  {
    extend_info_t *info = extend_info_from_node(node, 0);
    tor_assert(info); /* True, since node_has_descriptor(node) == true */
    circuit_append_new_exit(circ, info);
    extend_info_free(info);
  });

  /* now that we've populated the cpath, start extending */
  if (zero_circ) {
    int err_reason = 0;
    if ((err_reason = circuit_handle_first_hop(circ)) < 0) {
      circuit_mark_for_close(TO_CIRCUIT(circ), -err_reason);
      connection_write_str_to_buf("551 Couldn't start circuit\r\n", conn);
      goto done;
    }
  } else {
    if (circ->_base.state == CIRCUIT_STATE_OPEN) {
      int err_reason = 0;
      circuit_set_state(TO_CIRCUIT(circ), CIRCUIT_STATE_BUILDING);
      if ((err_reason = circuit_send_next_onion_skin(circ)) < 0) {
        log_info(LD_CONTROL,
                 "send_next_onion_skin failed; circuit marked for closing.");
        circuit_mark_for_close(TO_CIRCUIT(circ), -err_reason);
        connection_write_str_to_buf("551 Couldn't send onion skin\r\n", conn);
        goto done;
      }
    }
  }

  connection_printf_to_buf(conn, "250 EXTENDED %lu\r\n",
                             (unsigned long)circ->global_identifier);
  if (zero_circ) /* send a 'launched' event, for completeness */
    control_event_circuit_status(circ, CIRC_EVENT_LAUNCHED, 0);
 done:
  SMARTLIST_FOREACH(router_nicknames, char *, n, tor_free(n));
  smartlist_free(router_nicknames);
  smartlist_free(nodes);
  return 0;
}

/** Called when we get a SETCIRCUITPURPOSE message. If we can find the
 * circuit and it's a valid purpose, change it. */
static int
handle_control_setcircuitpurpose(control_connection_t *conn,
                                 uint32_t len, const char *body)
{
  origin_circuit_t *circ = NULL;
  uint8_t new_purpose;
  smartlist_t *args;
  (void) len; /* body is NUL-terminated, so it's safe to ignore the length. */

  args = getargs_helper("SETCIRCUITPURPOSE", conn, body, 2, -1);
  if (!args)
    goto done;

  if (!(circ = get_circ(smartlist_get(args,0)))) {
    connection_printf_to_buf(conn, "552 Unknown circuit \"%s\"\r\n",
                             (char*)smartlist_get(args, 0));
    goto done;
  }

  {
    const char *purp = find_element_starting_with(args,1,"PURPOSE=");
    new_purpose = circuit_purpose_from_string(purp);
    if (new_purpose == CIRCUIT_PURPOSE_UNKNOWN) {
      connection_printf_to_buf(conn, "552 Unknown purpose \"%s\"\r\n", purp);
      goto done;
    }
  }

  circuit_change_purpose(TO_CIRCUIT(circ), new_purpose);
  connection_write_str_to_buf("250 OK\r\n", conn);

 done:
  if (args) {
    SMARTLIST_FOREACH(args, char *, cp, tor_free(cp));
    smartlist_free(args);
  }
  return 0;
}

/** Called when we get an ATTACHSTREAM message.  Try to attach the requested
 * stream, and report success or failure. */
static int
handle_control_attachstream(control_connection_t *conn, uint32_t len,
                            const char *body)
{
  entry_connection_t *ap_conn = NULL;
  origin_circuit_t *circ = NULL;
  int zero_circ;
  smartlist_t *args;
  crypt_path_t *cpath=NULL;
  int hop=0, hop_line_ok=1;
  (void) len;

  args = getargs_helper("ATTACHSTREAM", conn, body, 2, -1);
  if (!args)
    return 0;

  zero_circ = !strcmp("0", (char*)smartlist_get(args,1));

  if (!(ap_conn = get_stream(smartlist_get(args, 0)))) {
    connection_printf_to_buf(conn, "552 Unknown stream \"%s\"\r\n",
                             (char*)smartlist_get(args, 0));
  } else if (!zero_circ && !(circ = get_circ(smartlist_get(args, 1)))) {
    connection_printf_to_buf(conn, "552 Unknown circuit \"%s\"\r\n",
                             (char*)smartlist_get(args, 1));
  } else if (circ) {
    const char *hopstring = find_element_starting_with(args,2,"HOP=");
    if (hopstring) {
      hopstring += strlen("HOP=");
      hop = (int) tor_parse_ulong(hopstring, 10, 0, INT_MAX,
                                  &hop_line_ok, NULL);
      if (!hop_line_ok) { /* broken hop line */
        connection_printf_to_buf(conn, "552 Bad value hop=%s\r\n", hopstring);
      }
    }
  }
  SMARTLIST_FOREACH(args, char *, cp, tor_free(cp));
  smartlist_free(args);
  if (!ap_conn || (!zero_circ && !circ) || !hop_line_ok)
    return 0;

  if (ENTRY_TO_CONN(ap_conn)->state != AP_CONN_STATE_CONTROLLER_WAIT &&
      ENTRY_TO_CONN(ap_conn)->state != AP_CONN_STATE_CONNECT_WAIT &&
      ENTRY_TO_CONN(ap_conn)->state != AP_CONN_STATE_RESOLVE_WAIT) {
    connection_write_str_to_buf(
                    "555 Connection is not managed by controller.\r\n",
                    conn);
    return 0;
  }

  /* Do we need to detach it first? */
  if (ENTRY_TO_CONN(ap_conn)->state != AP_CONN_STATE_CONTROLLER_WAIT) {
    edge_connection_t *edge_conn = ENTRY_TO_EDGE_CONN(ap_conn);
    circuit_t *tmpcirc = circuit_get_by_edge_conn(edge_conn);
    connection_edge_end(edge_conn, END_STREAM_REASON_TIMEOUT);
    /* Un-mark it as ending, since we're going to reuse it. */
    edge_conn->edge_has_sent_end = 0;
    edge_conn->end_reason = 0;
    if (tmpcirc)
      circuit_detach_stream(tmpcirc, edge_conn);
    TO_CONN(edge_conn)->state = AP_CONN_STATE_CONTROLLER_WAIT;
  }

  if (circ && (circ->_base.state != CIRCUIT_STATE_OPEN)) {
    connection_write_str_to_buf(
                    "551 Can't attach stream to non-open origin circuit\r\n",
                    conn);
    return 0;
  }
  /* Is this a single hop circuit? */
  if (circ && (circuit_get_cpath_len(circ)<2 || hop==1)) {
    const node_t *node = NULL;
    char *exit_digest;
    if (circ->build_state &&
        circ->build_state->chosen_exit &&
        !tor_digest_is_zero(circ->build_state->chosen_exit->identity_digest)) {
      exit_digest = circ->build_state->chosen_exit->identity_digest;
      node = node_get_by_id(exit_digest);
    }
    /* Do both the client and relay allow one-hop exit circuits? */
    if (!node ||
        !node_allows_single_hop_exits(node) ||
        !get_options()->AllowSingleHopCircuits) {
      connection_write_str_to_buf(
      "551 Can't attach stream to this one-hop circuit.\r\n", conn);
      return 0;
    }
    ap_conn->chosen_exit_name = tor_strdup(hex_str(exit_digest, DIGEST_LEN));
  }

  if (circ && hop>0) {
    /* find this hop in the circuit, and set cpath */
    cpath = circuit_get_cpath_hop(circ, hop);
    if (!cpath) {
      connection_printf_to_buf(conn,
                               "551 Circuit doesn't have %d hops.\r\n", hop);
      return 0;
    }
  }
  if (connection_ap_handshake_rewrite_and_attach(ap_conn, circ, cpath) < 0) {
    connection_write_str_to_buf("551 Unable to attach stream\r\n", conn);
    return 0;
  }
  send_control_done(conn);
  return 0;
}

/** Called when we get a POSTDESCRIPTOR message.  Try to learn the provided
 * descriptor, and report success or failure. */
static int
handle_control_postdescriptor(control_connection_t *conn, uint32_t len,
                              const char *body)
{
  char *desc;
  const char *msg=NULL;
  uint8_t purpose = ROUTER_PURPOSE_GENERAL;
  int cache = 0; /* eventually, we may switch this to 1 */

  char *cp = memchr(body, '\n', len);
  smartlist_t *args = smartlist_new();
  tor_assert(cp);
  *cp++ = '\0';

  smartlist_split_string(args, body, " ",
                         SPLIT_SKIP_SPACE|SPLIT_IGNORE_BLANK, 0);
  SMARTLIST_FOREACH(args, char *, option,
  {
    if (!strcasecmpstart(option, "purpose=")) {
      option += strlen("purpose=");
      purpose = router_purpose_from_string(option);
      if (purpose == ROUTER_PURPOSE_UNKNOWN) {
        connection_printf_to_buf(conn, "552 Unknown purpose \"%s\"\r\n",
                                 option);
        goto done;
      }
    } else if (!strcasecmpstart(option, "cache=")) {
      option += strlen("cache=");
      if (!strcasecmp(option, "no"))
        cache = 0;
      else if (!strcasecmp(option, "yes"))
        cache = 1;
      else {
        connection_printf_to_buf(conn, "552 Unknown cache request \"%s\"\r\n",
                                 option);
        goto done;
      }
    } else { /* unrecognized argument? */
      connection_printf_to_buf(conn,
        "512 Unexpected argument \"%s\" to postdescriptor\r\n", option);
      goto done;
    }
  });

  read_escaped_data(cp, len-(cp-body), &desc);

  switch (router_load_single_router(desc, purpose, cache, &msg)) {
  case -1:
    if (!msg) msg = "Could not parse descriptor";
    connection_printf_to_buf(conn, "554 %s\r\n", msg);
    break;
  case 0:
    if (!msg) msg = "Descriptor not added";
    connection_printf_to_buf(conn, "251 %s\r\n",msg);
    break;
  case 1:
    send_control_done(conn);
    break;
  }

  tor_free(desc);
 done:
  SMARTLIST_FOREACH(args, char *, arg, tor_free(arg));
  smartlist_free(args);
  return 0;
}

/** Called when we receive a REDIRECTSTERAM command.  Try to change the target
 * address of the named AP stream, and report success or failure. */
static int
handle_control_redirectstream(control_connection_t *conn, uint32_t len,
                              const char *body)
{
  entry_connection_t *ap_conn = NULL;
  char *new_addr = NULL;
  uint16_t new_port = 0;
  smartlist_t *args;
  (void) len;

  args = getargs_helper("REDIRECTSTREAM", conn, body, 2, -1);
  if (!args)
    return 0;

  if (!(ap_conn = get_stream(smartlist_get(args, 0)))
           || !ap_conn->socks_request) {
    connection_printf_to_buf(conn, "552 Unknown stream \"%s\"\r\n",
                             (char*)smartlist_get(args, 0));
  } else {
    int ok = 1;
    if (smartlist_len(args) > 2) { /* they included a port too */
      new_port = (uint16_t) tor_parse_ulong(smartlist_get(args, 2),
                                            10, 1, 65535, &ok, NULL);
    }
    if (!ok) {
      connection_printf_to_buf(conn, "512 Cannot parse port \"%s\"\r\n",
                               (char*)smartlist_get(args, 2));
    } else {
      new_addr = tor_strdup(smartlist_get(args, 1));
    }
  }

  SMARTLIST_FOREACH(args, char *, cp, tor_free(cp));
  smartlist_free(args);
  if (!new_addr)
    return 0;

  strlcpy(ap_conn->socks_request->address, new_addr,
          sizeof(ap_conn->socks_request->address));
  if (new_port)
    ap_conn->socks_request->port = new_port;
  tor_free(new_addr);
  send_control_done(conn);
  return 0;
}

/** Called when we get a CLOSESTREAM command; try to close the named stream
 * and report success or failure. */
static int
handle_control_closestream(control_connection_t *conn, uint32_t len,
                           const char *body)
{
  entry_connection_t *ap_conn=NULL;
  uint8_t reason=0;
  smartlist_t *args;
  int ok;
  (void) len;

  args = getargs_helper("CLOSESTREAM", conn, body, 2, -1);
  if (!args)
    return 0;

  else if (!(ap_conn = get_stream(smartlist_get(args, 0))))
    connection_printf_to_buf(conn, "552 Unknown stream \"%s\"\r\n",
                             (char*)smartlist_get(args, 0));
  else {
    reason = (uint8_t) tor_parse_ulong(smartlist_get(args,1), 10, 0, 255,
                                       &ok, NULL);
    if (!ok) {
      connection_printf_to_buf(conn, "552 Unrecognized reason \"%s\"\r\n",
                               (char*)smartlist_get(args, 1));
      ap_conn = NULL;
    }
  }
  SMARTLIST_FOREACH(args, char *, cp, tor_free(cp));
  smartlist_free(args);
  if (!ap_conn)
    return 0;

  connection_mark_unattached_ap(ap_conn, reason);
  send_control_done(conn);
  return 0;
}

/** Called when we get a CLOSECIRCUIT command; try to close the named circuit
 * and report success or failure. */
static int
handle_control_closecircuit(control_connection_t *conn, uint32_t len,
                            const char *body)
{
  origin_circuit_t *circ = NULL;
  int safe = 0;
  smartlist_t *args;
  (void) len;

  args = getargs_helper("CLOSECIRCUIT", conn, body, 1, -1);
  if (!args)
    return 0;

  if (!(circ=get_circ(smartlist_get(args, 0))))
    connection_printf_to_buf(conn, "552 Unknown circuit \"%s\"\r\n",
                             (char*)smartlist_get(args, 0));
  else {
    int i;
    for (i=1; i < smartlist_len(args); ++i) {
      if (!strcasecmp(smartlist_get(args, i), "IfUnused"))
        safe = 1;
      else
        log_info(LD_CONTROL, "Skipping unknown option %s",
                 (char*)smartlist_get(args,i));
    }
  }
  SMARTLIST_FOREACH(args, char *, cp, tor_free(cp));
  smartlist_free(args);
  if (!circ)
    return 0;

  if (!safe || !circ->p_streams) {
    circuit_mark_for_close(TO_CIRCUIT(circ), END_CIRC_REASON_REQUESTED);
  }

  send_control_done(conn);
  return 0;
}

/** Called when we get a RESOLVE command: start trying to resolve
 * the listed addresses. */
static int
handle_control_resolve(control_connection_t *conn, uint32_t len,
                       const char *body)
{
  smartlist_t *args, *failed;
  int is_reverse = 0;
  (void) len; /* body is nul-terminated; it's safe to ignore the length */

  if (!(conn->event_mask & ((uint32_t)1L<<EVENT_ADDRMAP))) {
    log_warn(LD_CONTROL, "Controller asked us to resolve an address, but "
             "isn't listening for ADDRMAP events.  It probably won't see "
             "the answer.");
  }
  args = smartlist_new();
  smartlist_split_string(args, body, " ",
                         SPLIT_SKIP_SPACE|SPLIT_IGNORE_BLANK, 0);
  {
    const char *modearg = find_element_starting_with(args, 0, "mode=");
    if (modearg && !strcasecmp(modearg, "mode=reverse"))
      is_reverse = 1;
  }
  failed = smartlist_new();
  SMARTLIST_FOREACH(args, const char *, arg, {
      if (!is_keyval_pair(arg)) {
          if (dnsserv_launch_request(arg, is_reverse)<0)
            smartlist_add(failed, (char*)arg);
      }
  });

  send_control_done(conn);
  SMARTLIST_FOREACH(failed, const char *, arg, {
      control_event_address_mapped(arg, arg, time(NULL),
                                   "Unable to launch resolve request");
  });

  SMARTLIST_FOREACH(args, char *, cp, tor_free(cp));
  smartlist_free(args);
  smartlist_free(failed);
  return 0;
}

/** Called when we get a PROTOCOLINFO command: send back a reply. */
static int
handle_control_protocolinfo(control_connection_t *conn, uint32_t len,
                            const char *body)
{
  const char *bad_arg = NULL;
  smartlist_t *args;
  (void)len;

  conn->have_sent_protocolinfo = 1;
  args = smartlist_new();
  smartlist_split_string(args, body, " ",
                         SPLIT_SKIP_SPACE|SPLIT_IGNORE_BLANK, 0);
  SMARTLIST_FOREACH(args, const char *, arg, {
      int ok;
      tor_parse_long(arg, 10, 0, LONG_MAX, &ok, NULL);
      if (!ok) {
        bad_arg = arg;
        break;
      }
    });
  if (bad_arg) {
    connection_printf_to_buf(conn, "513 No such version %s\r\n",
                             escaped(bad_arg));
    /* Don't tolerate bad arguments when not authenticated. */
    if (!STATE_IS_OPEN(TO_CONN(conn)->state))
      connection_mark_for_close(TO_CONN(conn));
    goto done;
  } else {
    const or_options_t *options = get_options();
    int cookies = options->CookieAuthentication;
    char *cfile = get_cookie_file();
    char *abs_cfile;
    char *esc_cfile;
    char *methods;
    abs_cfile = make_path_absolute(cfile);
    esc_cfile = esc_for_log(abs_cfile);
    {
      int passwd = (options->HashedControlPassword != NULL ||
                    options->HashedControlSessionPassword != NULL);
<<<<<<< HEAD
      smartlist_t *mlist = smartlist_new();
      if (cookies)
=======
      smartlist_t *mlist = smartlist_create();
      if (cookies) {
>>>>>>> 9740f067
        smartlist_add(mlist, (char*)"COOKIE");
        smartlist_add(mlist, (char*)"SAFECOOKIE");
      }
      if (passwd)
        smartlist_add(mlist, (char*)"HASHEDPASSWORD");
      if (!cookies && !passwd)
        smartlist_add(mlist, (char*)"NULL");
      methods = smartlist_join_strings(mlist, ",", 0, NULL);
      smartlist_free(mlist);
    }

    connection_printf_to_buf(conn,
                             "250-PROTOCOLINFO 1\r\n"
                             "250-AUTH METHODS=%s%s%s\r\n"
                             "250-VERSION Tor=%s\r\n"
                             "250 OK\r\n",
                             methods,
                             cookies?" COOKIEFILE=":"",
                             cookies?esc_cfile:"",
                             escaped(VERSION));
    tor_free(methods);
    tor_free(cfile);
    tor_free(abs_cfile);
    tor_free(esc_cfile);
  }
 done:
  SMARTLIST_FOREACH(args, char *, cp, tor_free(cp));
  smartlist_free(args);
  return 0;
}

/** Called when we get an AUTHCHALLENGE command. */
static int
handle_control_authchallenge(control_connection_t *conn, uint32_t len,
                             const char *body)
{
  const char *cp = body;
  char *client_nonce;
  size_t client_nonce_len;
  char server_hash[DIGEST256_LEN];
  char server_hash_encoded[HEX_DIGEST256_LEN+1];
  char server_nonce[SAFECOOKIE_SERVER_NONCE_LEN];
  char server_nonce_encoded[(2*SAFECOOKIE_SERVER_NONCE_LEN) + 1];

  cp += strspn(cp, " \t\n\r");
  if (!strcasecmpstart(cp, "SAFECOOKIE")) {
    cp += strlen("SAFECOOKIE");
  } else {
    connection_write_str_to_buf("513 AUTHCHALLENGE only supports SAFECOOKIE "
                                "authentication", conn);
    connection_mark_for_close(TO_CONN(conn));
    return -1;
  }

  if (!authentication_cookie_is_set) {
    connection_write_str_to_buf("515 Cookie authentication is disabled", conn);
    connection_mark_for_close(TO_CONN(conn));
    return -1;
  }

  cp += strspn(cp, " \t\n\r");
  if (*cp == '"') {
    const char *newcp =
      decode_escaped_string(cp, len - (cp - body),
                            &client_nonce, &client_nonce_len);
    if (newcp == NULL) {
      connection_write_str_to_buf("513 Invalid quoted client nonce",
                                  conn);
      connection_mark_for_close(TO_CONN(conn));
      return -1;
    }
    cp = newcp;
  } else {
    size_t client_nonce_encoded_len = strspn(cp, "0123456789ABCDEFabcdef");

    client_nonce_len = client_nonce_encoded_len / 2;
    client_nonce = tor_malloc_zero(client_nonce_len);

    if (base16_decode(client_nonce, client_nonce_len,
                      cp, client_nonce_encoded_len) < 0) {
      connection_write_str_to_buf("513 Invalid base16 client nonce",
                                  conn);
      connection_mark_for_close(TO_CONN(conn));
      return -1;
    }

    cp += client_nonce_encoded_len;
  }

  cp += strspn(cp, " \t\n\r");
  if (*cp != '\0' ||
      cp != body + len) {
    connection_write_str_to_buf("513 Junk at end of AUTHCHALLENGE command",
                                conn);
    connection_mark_for_close(TO_CONN(conn));
    tor_free(client_nonce);
    return -1;
  }

  tor_assert(!crypto_rand(server_nonce, SAFECOOKIE_SERVER_NONCE_LEN));

  /* Now compute and send the server-to-controller response, and the
   * server's nonce. */
  tor_assert(authentication_cookie != NULL);

  {
    size_t tmp_len = (AUTHENTICATION_COOKIE_LEN +
                      client_nonce_len +
                      SAFECOOKIE_SERVER_NONCE_LEN);
    char *tmp = tor_malloc_zero(tmp_len);
    char *client_hash = tor_malloc_zero(DIGEST256_LEN);
    memcpy(tmp, authentication_cookie, AUTHENTICATION_COOKIE_LEN);
    memcpy(tmp + AUTHENTICATION_COOKIE_LEN, client_nonce, client_nonce_len);
    memcpy(tmp + AUTHENTICATION_COOKIE_LEN + client_nonce_len,
           server_nonce, SAFECOOKIE_SERVER_NONCE_LEN);

    crypto_hmac_sha256(server_hash,
                       SAFECOOKIE_SERVER_TO_CONTROLLER_CONSTANT,
                       strlen(SAFECOOKIE_SERVER_TO_CONTROLLER_CONSTANT),
                       tmp,
                       tmp_len);

    crypto_hmac_sha256(client_hash,
                       SAFECOOKIE_CONTROLLER_TO_SERVER_CONSTANT,
                       strlen(SAFECOOKIE_CONTROLLER_TO_SERVER_CONSTANT),
                       tmp,
                       tmp_len);

    conn->safecookie_client_hash = client_hash;

    tor_free(tmp);
  }

  base16_encode(server_hash_encoded, sizeof(server_hash_encoded),
                server_hash, sizeof(server_hash));
  base16_encode(server_nonce_encoded, sizeof(server_nonce_encoded),
                server_nonce, sizeof(server_nonce));

  connection_printf_to_buf(conn,
                           "250 AUTHCHALLENGE SERVERHASH=%s "
                           "SERVERNONCE=%s\r\n",
                           server_hash_encoded,
                           server_nonce_encoded);
  return 0;
}

/** Called when we get a USEFEATURE command: parse the feature list, and
 * set up the control_connection's options properly. */
static int
handle_control_usefeature(control_connection_t *conn,
                          uint32_t len,
                          const char *body)
{
  smartlist_t *args;
  int bad = 0;
  (void) len; /* body is nul-terminated; it's safe to ignore the length */
  args = smartlist_new();
  smartlist_split_string(args, body, " ",
                         SPLIT_SKIP_SPACE|SPLIT_IGNORE_BLANK, 0);
  SMARTLIST_FOREACH(args, const char *, arg, {
      if (!strcasecmp(arg, "VERBOSE_NAMES"))
        ;
      else if (!strcasecmp(arg, "EXTENDED_EVENTS"))
        ;
      else {
        connection_printf_to_buf(conn, "552 Unrecognized feature \"%s\"\r\n",
                                 arg);
        bad = 1;
        break;
      }
    });

  if (!bad) {
    send_control_done(conn);
  }

  SMARTLIST_FOREACH(args, char *, cp, tor_free(cp));
  smartlist_free(args);
  return 0;
}

/** Called when <b>conn</b> has no more bytes left on its outbuf. */
int
connection_control_finished_flushing(control_connection_t *conn)
{
  tor_assert(conn);
  return 0;
}

/** Called when <b>conn</b> has gotten its socket closed. */
int
connection_control_reached_eof(control_connection_t *conn)
{
  tor_assert(conn);

  log_info(LD_CONTROL,"Control connection reached EOF. Closing.");
  connection_mark_for_close(TO_CONN(conn));
  return 0;
}

/** Shut down this Tor instance in the same way that SIGINT would, but
 * with a log message appropriate for the loss of an owning controller. */
static void
lost_owning_controller(const char *owner_type, const char *loss_manner)
{
  int shutdown_slowly = server_mode(get_options());

  log_notice(LD_CONTROL, "Owning controller %s has %s -- %s.",
             owner_type, loss_manner,
             shutdown_slowly ? "shutting down" : "exiting now");

  /* XXXX Perhaps this chunk of code should be a separate function,
   * called here and by process_signal(SIGINT). */

  if (!shutdown_slowly) {
    tor_cleanup();
    exit(0);
  }
  /* XXXX This will close all listening sockets except control-port
   * listeners.  Perhaps we should close those too. */
  hibernate_begin_shutdown();
}

/** Called when <b>conn</b> is being freed. */
void
connection_control_closed(control_connection_t *conn)
{
  tor_assert(conn);

  conn->event_mask = 0;
  control_update_global_event_mask();

  if (conn->is_owning_control_connection) {
    lost_owning_controller("connection", "closed");
  }
}

/** Return true iff <b>cmd</b> is allowable (or at least forgivable) at this
 * stage of the protocol. */
static int
is_valid_initial_command(control_connection_t *conn, const char *cmd)
{
  if (conn->_base.state == CONTROL_CONN_STATE_OPEN)
    return 1;
  if (!strcasecmp(cmd, "PROTOCOLINFO"))
    return (!conn->have_sent_protocolinfo &&
            conn->safecookie_client_hash == NULL);
  if (!strcasecmp(cmd, "AUTHCHALLENGE"))
    return (conn->safecookie_client_hash == NULL);
  if (!strcasecmp(cmd, "AUTHENTICATE") ||
      !strcasecmp(cmd, "QUIT"))
    return 1;
  return 0;
}

/** Do not accept any control command of more than 1MB in length.  Anything
 * that needs to be anywhere near this long probably means that one of our
 * interfaces is broken. */
#define MAX_COMMAND_LINE_LENGTH (1024*1024)

static int
peek_connection_has_control0_command(connection_t *conn)
{
  IF_HAS_BUFFEREVENT(conn, {
    struct evbuffer *input = bufferevent_get_input(conn->bufev);
    return peek_evbuffer_has_control0_command(input);
  }) ELSE_IF_NO_BUFFEREVENT {
    return peek_buf_has_control0_command(conn->inbuf);
  }
}

/** Called when data has arrived on a v1 control connection: Try to fetch
 * commands from conn->inbuf, and execute them.
 */
int
connection_control_process_inbuf(control_connection_t *conn)
{
  size_t data_len;
  uint32_t cmd_data_len;
  int cmd_len;
  char *args;

  tor_assert(conn);
  tor_assert(conn->_base.state == CONTROL_CONN_STATE_OPEN ||
             conn->_base.state == CONTROL_CONN_STATE_NEEDAUTH);

  if (!conn->incoming_cmd) {
    conn->incoming_cmd = tor_malloc(1024);
    conn->incoming_cmd_len = 1024;
    conn->incoming_cmd_cur_len = 0;
  }

  if (conn->_base.state == CONTROL_CONN_STATE_NEEDAUTH &&
      peek_connection_has_control0_command(TO_CONN(conn))) {
    /* Detect v0 commands and send a "no more v0" message. */
    size_t body_len;
    char buf[128];
    set_uint16(buf+2, htons(0x0000)); /* type == error */
    set_uint16(buf+4, htons(0x0001)); /* code == internal error */
    strlcpy(buf+6, "The v0 control protocol is not supported by Tor 0.1.2.17 "
            "and later; upgrade your controller.",
            sizeof(buf)-6);
    body_len = 2+strlen(buf+6)+2; /* code, msg, nul. */
    set_uint16(buf+0, htons(body_len));
    connection_write_to_buf(buf, 4+body_len, TO_CONN(conn));

    connection_mark_and_flush(TO_CONN(conn));
    return 0;
  }

 again:
  while (1) {
    size_t last_idx;
    int r;
    /* First, fetch a line. */
    do {
      data_len = conn->incoming_cmd_len - conn->incoming_cmd_cur_len;
      r = connection_fetch_from_buf_line(TO_CONN(conn),
                              conn->incoming_cmd+conn->incoming_cmd_cur_len,
                              &data_len);
      if (r == 0)
        /* Line not all here yet. Wait. */
        return 0;
      else if (r == -1) {
        if (data_len + conn->incoming_cmd_cur_len > MAX_COMMAND_LINE_LENGTH) {
          connection_write_str_to_buf("500 Line too long.\r\n", conn);
          connection_stop_reading(TO_CONN(conn));
          connection_mark_and_flush(TO_CONN(conn));
        }
        while (conn->incoming_cmd_len < data_len+conn->incoming_cmd_cur_len)
          conn->incoming_cmd_len *= 2;
        conn->incoming_cmd = tor_realloc(conn->incoming_cmd,
                                         conn->incoming_cmd_len);
      }
    } while (r != 1);

    tor_assert(data_len);

    last_idx = conn->incoming_cmd_cur_len;
    conn->incoming_cmd_cur_len += (int)data_len;

    /* We have appended a line to incoming_cmd.  Is the command done? */
    if (last_idx == 0 && *conn->incoming_cmd != '+')
      /* One line command, didn't start with '+'. */
      break;
    /* XXXX this code duplication is kind of dumb. */
    if (last_idx+3 == conn->incoming_cmd_cur_len &&
        tor_memeq(conn->incoming_cmd + last_idx, ".\r\n", 3)) {
      /* Just appended ".\r\n"; we're done. Remove it. */
      conn->incoming_cmd[last_idx] = '\0';
      conn->incoming_cmd_cur_len -= 3;
      break;
    } else if (last_idx+2 == conn->incoming_cmd_cur_len &&
               tor_memeq(conn->incoming_cmd + last_idx, ".\n", 2)) {
      /* Just appended ".\n"; we're done. Remove it. */
      conn->incoming_cmd[last_idx] = '\0';
      conn->incoming_cmd_cur_len -= 2;
      break;
    }
    /* Otherwise, read another line. */
  }
  data_len = conn->incoming_cmd_cur_len;
  /* Okay, we now have a command sitting on conn->incoming_cmd. See if we
   * recognize it.
   */
  cmd_len = 0;
  while ((size_t)cmd_len < data_len
         && !TOR_ISSPACE(conn->incoming_cmd[cmd_len]))
    ++cmd_len;

  conn->incoming_cmd[cmd_len]='\0';
  args = conn->incoming_cmd+cmd_len+1;
  tor_assert(data_len>(size_t)cmd_len);
  data_len -= (cmd_len+1); /* skip the command and NUL we added after it */
  while (TOR_ISSPACE(*args)) {
    ++args;
    --data_len;
  }

  /* If the connection is already closing, ignore further commands */
  if (TO_CONN(conn)->marked_for_close) {
    return 0;
  }

  /* Otherwise, Quit is always valid. */
  if (!strcasecmp(conn->incoming_cmd, "QUIT")) {
    connection_write_str_to_buf("250 closing connection\r\n", conn);
    connection_mark_and_flush(TO_CONN(conn));
    return 0;
  }

  if (conn->_base.state == CONTROL_CONN_STATE_NEEDAUTH &&
      !is_valid_initial_command(conn, conn->incoming_cmd)) {
    connection_write_str_to_buf("514 Authentication required.\r\n", conn);
    connection_mark_for_close(TO_CONN(conn));
    return 0;
  }

  if (data_len >= UINT32_MAX) {
    connection_write_str_to_buf("500 A 4GB command? Nice try.\r\n", conn);
    connection_mark_for_close(TO_CONN(conn));
    return 0;
  }

  /* XXXX Why is this not implemented as a table like the GETINFO
   * items are?  Even handling the plus signs at the beginnings of
   * commands wouldn't be very hard with proper macros. */
  cmd_data_len = (uint32_t)data_len;
  if (!strcasecmp(conn->incoming_cmd, "SETCONF")) {
    if (handle_control_setconf(conn, cmd_data_len, args))
      return -1;
  } else if (!strcasecmp(conn->incoming_cmd, "RESETCONF")) {
    if (handle_control_resetconf(conn, cmd_data_len, args))
      return -1;
  } else if (!strcasecmp(conn->incoming_cmd, "GETCONF")) {
    if (handle_control_getconf(conn, cmd_data_len, args))
      return -1;
  } else if (!strcasecmp(conn->incoming_cmd, "+LOADCONF")) {
    if (handle_control_loadconf(conn, cmd_data_len, args))
      return -1;
  } else if (!strcasecmp(conn->incoming_cmd, "SETEVENTS")) {
    if (handle_control_setevents(conn, cmd_data_len, args))
      return -1;
  } else if (!strcasecmp(conn->incoming_cmd, "AUTHENTICATE")) {
    if (handle_control_authenticate(conn, cmd_data_len, args))
      return -1;
  } else if (!strcasecmp(conn->incoming_cmd, "SAVECONF")) {
    if (handle_control_saveconf(conn, cmd_data_len, args))
      return -1;
  } else if (!strcasecmp(conn->incoming_cmd, "SIGNAL")) {
    if (handle_control_signal(conn, cmd_data_len, args))
      return -1;
  } else if (!strcasecmp(conn->incoming_cmd, "TAKEOWNERSHIP")) {
    if (handle_control_takeownership(conn, cmd_data_len, args))
      return -1;
  } else if (!strcasecmp(conn->incoming_cmd, "MAPADDRESS")) {
    if (handle_control_mapaddress(conn, cmd_data_len, args))
      return -1;
  } else if (!strcasecmp(conn->incoming_cmd, "GETINFO")) {
    if (handle_control_getinfo(conn, cmd_data_len, args))
      return -1;
  } else if (!strcasecmp(conn->incoming_cmd, "EXTENDCIRCUIT")) {
    if (handle_control_extendcircuit(conn, cmd_data_len, args))
      return -1;
  } else if (!strcasecmp(conn->incoming_cmd, "SETCIRCUITPURPOSE")) {
    if (handle_control_setcircuitpurpose(conn, cmd_data_len, args))
      return -1;
  } else if (!strcasecmp(conn->incoming_cmd, "SETROUTERPURPOSE")) {
    connection_write_str_to_buf("511 SETROUTERPURPOSE is obsolete.\r\n", conn);
  } else if (!strcasecmp(conn->incoming_cmd, "ATTACHSTREAM")) {
    if (handle_control_attachstream(conn, cmd_data_len, args))
      return -1;
  } else if (!strcasecmp(conn->incoming_cmd, "+POSTDESCRIPTOR")) {
    if (handle_control_postdescriptor(conn, cmd_data_len, args))
      return -1;
  } else if (!strcasecmp(conn->incoming_cmd, "REDIRECTSTREAM")) {
    if (handle_control_redirectstream(conn, cmd_data_len, args))
      return -1;
  } else if (!strcasecmp(conn->incoming_cmd, "CLOSESTREAM")) {
    if (handle_control_closestream(conn, cmd_data_len, args))
      return -1;
  } else if (!strcasecmp(conn->incoming_cmd, "CLOSECIRCUIT")) {
    if (handle_control_closecircuit(conn, cmd_data_len, args))
      return -1;
  } else if (!strcasecmp(conn->incoming_cmd, "USEFEATURE")) {
    if (handle_control_usefeature(conn, cmd_data_len, args))
      return -1;
  } else if (!strcasecmp(conn->incoming_cmd, "RESOLVE")) {
    if (handle_control_resolve(conn, cmd_data_len, args))
      return -1;
  } else if (!strcasecmp(conn->incoming_cmd, "PROTOCOLINFO")) {
    if (handle_control_protocolinfo(conn, cmd_data_len, args))
      return -1;
  } else if (!strcasecmp(conn->incoming_cmd, "AUTHCHALLENGE")) {
    if (handle_control_authchallenge(conn, cmd_data_len, args))
      return -1;
  } else {
    connection_printf_to_buf(conn, "510 Unrecognized command \"%s\"\r\n",
                             conn->incoming_cmd);
  }

  conn->incoming_cmd_cur_len = 0;
  goto again;
}

/** Something major has happened to circuit <b>circ</b>: tell any
 * interested control connections. */
int
control_event_circuit_status(origin_circuit_t *circ, circuit_status_event_t tp,
                             int reason_code)
{
  const char *status;
  char reasons[64] = "";
  if (!EVENT_IS_INTERESTING(EVENT_CIRCUIT_STATUS))
    return 0;
  tor_assert(circ);

  switch (tp)
    {
    case CIRC_EVENT_LAUNCHED: status = "LAUNCHED"; break;
    case CIRC_EVENT_BUILT: status = "BUILT"; break;
    case CIRC_EVENT_EXTENDED: status = "EXTENDED"; break;
    case CIRC_EVENT_FAILED: status = "FAILED"; break;
    case CIRC_EVENT_CLOSED: status = "CLOSED"; break;
    default:
      log_warn(LD_BUG, "Unrecognized status code %d", (int)tp);
      tor_fragile_assert();
      return 0;
    }

  if (tp == CIRC_EVENT_FAILED || tp == CIRC_EVENT_CLOSED) {
    const char *reason_str = circuit_end_reason_to_control_string(reason_code);
    char unk_reason_buf[16];
    if (!reason_str) {
      tor_snprintf(unk_reason_buf, 16, "UNKNOWN_%d", reason_code);
      reason_str = unk_reason_buf;
    }
    if (reason_code > 0 && reason_code & END_CIRC_REASON_FLAG_REMOTE) {
      tor_snprintf(reasons, sizeof(reasons),
                   " REASON=DESTROYED REMOTE_REASON=%s", reason_str);
    } else {
      tor_snprintf(reasons, sizeof(reasons),
                   " REASON=%s", reason_str);
    }
  }

  {
    char *circdesc = circuit_describe_status_for_controller(circ);
    const char *sp = strlen(circdesc) ? " " : "";
    send_control_event(EVENT_CIRCUIT_STATUS, ALL_FORMATS,
                                "650 CIRC %lu %s%s%s%s\r\n",
                                (unsigned long)circ->global_identifier,
                                status, sp,
                                circdesc,
                                reasons);
    tor_free(circdesc);
  }

  return 0;
}

/** Something minor has happened to circuit <b>circ</b>: tell any
 * interested control connections. */
static int
control_event_circuit_status_minor(origin_circuit_t *circ,
                                   circuit_status_minor_event_t e,
                                   int purpose, const struct timeval *tv)
{
  const char *event_desc;
  char event_tail[160] = "";
  if (!EVENT_IS_INTERESTING(EVENT_CIRCUIT_STATUS_MINOR))
    return 0;
  tor_assert(circ);

  switch (e)
    {
    case CIRC_MINOR_EVENT_PURPOSE_CHANGED:
      event_desc = "PURPOSE_CHANGED";

      {
        /* event_tail can currently be up to 68 chars long */
        const char *hs_state_str =
          circuit_purpose_to_controller_hs_state_string(purpose);
        tor_snprintf(event_tail, sizeof(event_tail),
                     " OLD_PURPOSE=%s%s%s",
                     circuit_purpose_to_controller_string(purpose),
                     (hs_state_str != NULL) ? " OLD_HS_STATE=" : "",
                     (hs_state_str != NULL) ? hs_state_str : "");
      }

      break;
    case CIRC_MINOR_EVENT_CANNIBALIZED:
      event_desc = "CANNIBALIZED";

      {
        /* event_tail can currently be up to 130 chars long */
        const char *hs_state_str =
          circuit_purpose_to_controller_hs_state_string(purpose);
        const struct timeval *old_timestamp_created = tv;
        char tbuf[ISO_TIME_USEC_LEN+1];
        format_iso_time_nospace_usec(tbuf, old_timestamp_created);

        tor_snprintf(event_tail, sizeof(event_tail),
                     " OLD_PURPOSE=%s%s%s OLD_TIME_CREATED=%s",
                     circuit_purpose_to_controller_string(purpose),
                     (hs_state_str != NULL) ? " OLD_HS_STATE=" : "",
                     (hs_state_str != NULL) ? hs_state_str : "",
                     tbuf);
      }

      break;
    default:
      log_warn(LD_BUG, "Unrecognized status code %d", (int)e);
      tor_fragile_assert();
      return 0;
    }

  {
    char *circdesc = circuit_describe_status_for_controller(circ);
    const char *sp = strlen(circdesc) ? " " : "";
    send_control_event(EVENT_CIRCUIT_STATUS_MINOR, ALL_FORMATS,
                       "650 CIRC_MINOR %lu %s%s%s%s\r\n",
                       (unsigned long)circ->global_identifier,
                       event_desc, sp,
                       circdesc,
                       event_tail);
    tor_free(circdesc);
  }

  return 0;
}

/**
 * <b>circ</b> has changed its purpose from <b>old_purpose</b>: tell any
 * interested controllers.
 */
int
control_event_circuit_purpose_changed(origin_circuit_t *circ,
                                      int old_purpose)
{
  return control_event_circuit_status_minor(circ,
                                            CIRC_MINOR_EVENT_PURPOSE_CHANGED,
                                            old_purpose,
                                            NULL);
}

/**
 * <b>circ</b> has changed its purpose from <b>old_purpose</b>, and its
 * created-time from <b>old_tv_created</b>: tell any interested controllers.
 */
int
control_event_circuit_cannibalized(origin_circuit_t *circ,
                                   int old_purpose,
                                   const struct timeval *old_tv_created)
{
  return control_event_circuit_status_minor(circ,
                                            CIRC_MINOR_EVENT_CANNIBALIZED,
                                            old_purpose,
                                            old_tv_created);
}

/** Given an AP connection <b>conn</b> and a <b>len</b>-character buffer
 * <b>buf</b>, determine the address:port combination requested on
 * <b>conn</b>, and write it to <b>buf</b>.  Return 0 on success, -1 on
 * failure. */
static int
write_stream_target_to_buf(entry_connection_t *conn, char *buf, size_t len)
{
  char buf2[256];
  if (conn->chosen_exit_name)
    if (tor_snprintf(buf2, sizeof(buf2), ".%s.exit", conn->chosen_exit_name)<0)
      return -1;
  if (!conn->socks_request)
    return -1;
  if (tor_snprintf(buf, len, "%s%s%s:%d",
               conn->socks_request->address,
               conn->chosen_exit_name ? buf2 : "",
               !conn->chosen_exit_name && connection_edge_is_rendezvous_stream(
                                     ENTRY_TO_EDGE_CONN(conn)) ? ".onion" : "",
               conn->socks_request->port)<0)
    return -1;
  return 0;
}

/** Something has happened to the stream associated with AP connection
 * <b>conn</b>: tell any interested control connections. */
int
control_event_stream_status(entry_connection_t *conn, stream_status_event_t tp,
                            int reason_code)
{
  char reason_buf[64];
  char addrport_buf[64];
  const char *status;
  circuit_t *circ;
  origin_circuit_t *origin_circ = NULL;
  char buf[256];
  const char *purpose = "";
  tor_assert(conn->socks_request);

  if (!EVENT_IS_INTERESTING(EVENT_STREAM_STATUS))
    return 0;

  if (tp == STREAM_EVENT_CLOSED &&
      (reason_code & END_STREAM_REASON_FLAG_ALREADY_SENT_CLOSED))
    return 0;

  write_stream_target_to_buf(conn, buf, sizeof(buf));

  reason_buf[0] = '\0';
  switch (tp)
    {
    case STREAM_EVENT_SENT_CONNECT: status = "SENTCONNECT"; break;
    case STREAM_EVENT_SENT_RESOLVE: status = "SENTRESOLVE"; break;
    case STREAM_EVENT_SUCCEEDED: status = "SUCCEEDED"; break;
    case STREAM_EVENT_FAILED: status = "FAILED"; break;
    case STREAM_EVENT_CLOSED: status = "CLOSED"; break;
    case STREAM_EVENT_NEW: status = "NEW"; break;
    case STREAM_EVENT_NEW_RESOLVE: status = "NEWRESOLVE"; break;
    case STREAM_EVENT_FAILED_RETRIABLE: status = "DETACHED"; break;
    case STREAM_EVENT_REMAP: status = "REMAP"; break;
    default:
      log_warn(LD_BUG, "Unrecognized status code %d", (int)tp);
      return 0;
    }
  if (reason_code && (tp == STREAM_EVENT_FAILED ||
                      tp == STREAM_EVENT_CLOSED ||
                      tp == STREAM_EVENT_FAILED_RETRIABLE)) {
    const char *reason_str = stream_end_reason_to_control_string(reason_code);
    char *r = NULL;
    if (!reason_str) {
      tor_asprintf(&r, " UNKNOWN_%d", reason_code);
      reason_str = r;
    }
    if (reason_code & END_STREAM_REASON_FLAG_REMOTE)
      tor_snprintf(reason_buf, sizeof(reason_buf),
                   " REASON=END REMOTE_REASON=%s", reason_str);
    else
      tor_snprintf(reason_buf, sizeof(reason_buf),
                   " REASON=%s", reason_str);
    tor_free(r);
  } else if (reason_code && tp == STREAM_EVENT_REMAP) {
    switch (reason_code) {
    case REMAP_STREAM_SOURCE_CACHE:
      strlcpy(reason_buf, " SOURCE=CACHE", sizeof(reason_buf));
      break;
    case REMAP_STREAM_SOURCE_EXIT:
      strlcpy(reason_buf, " SOURCE=EXIT", sizeof(reason_buf));
      break;
    default:
      tor_snprintf(reason_buf, sizeof(reason_buf), " REASON=UNKNOWN_%d",
                   reason_code);
      /* XXX do we want SOURCE=UNKNOWN_%d above instead? -RD */
      break;
    }
  }

  if (tp == STREAM_EVENT_NEW) {
    tor_snprintf(addrport_buf,sizeof(addrport_buf), " SOURCE_ADDR=%s:%d",
                 ENTRY_TO_CONN(conn)->address, ENTRY_TO_CONN(conn)->port);
  } else {
    addrport_buf[0] = '\0';
  }

  if (tp == STREAM_EVENT_NEW_RESOLVE) {
    purpose = " PURPOSE=DNS_REQUEST";
  } else if (tp == STREAM_EVENT_NEW) {
    if (ENTRY_TO_EDGE_CONN(conn)->is_dns_request ||
        (conn->socks_request &&
         SOCKS_COMMAND_IS_RESOLVE(conn->socks_request->command)))
      purpose = " PURPOSE=DNS_REQUEST";
    else if (conn->use_begindir) {
      connection_t *linked = ENTRY_TO_CONN(conn)->linked_conn;
      int linked_dir_purpose = -1;
      if (linked && linked->type == CONN_TYPE_DIR)
        linked_dir_purpose = linked->purpose;
      if (DIR_PURPOSE_IS_UPLOAD(linked_dir_purpose))
        purpose = " PURPOSE=DIR_UPLOAD";
      else
        purpose = " PURPOSE=DIR_FETCH";
    } else
      purpose = " PURPOSE=USER";
  }

  circ = circuit_get_by_edge_conn(ENTRY_TO_EDGE_CONN(conn));
  if (circ && CIRCUIT_IS_ORIGIN(circ))
    origin_circ = TO_ORIGIN_CIRCUIT(circ);
  send_control_event(EVENT_STREAM_STATUS, ALL_FORMATS,
                        "650 STREAM "U64_FORMAT" %s %lu %s%s%s%s\r\n",
                     U64_PRINTF_ARG(ENTRY_TO_CONN(conn)->global_identifier),
                     status,
                        origin_circ?
                           (unsigned long)origin_circ->global_identifier : 0ul,
                        buf, reason_buf, addrport_buf, purpose);

  /* XXX need to specify its intended exit, etc? */

  return 0;
}

/** Figure out the best name for the target router of an OR connection
 * <b>conn</b>, and write it into the <b>len</b>-character buffer
 * <b>name</b>. */
static void
orconn_target_get_name(char *name, size_t len, or_connection_t *conn)
{
  const node_t *node = node_get_by_id(conn->identity_digest);
  if (node) {
    tor_assert(len > MAX_VERBOSE_NICKNAME_LEN);
    node_get_verbose_nickname(node, name);
  } else if (! tor_digest_is_zero(conn->identity_digest)) {
    name[0] = '$';
    base16_encode(name+1, len-1, conn->identity_digest,
                  DIGEST_LEN);
  } else {
    tor_snprintf(name, len, "%s:%d",
                 conn->_base.address, conn->_base.port);
  }
}

/** Called when the status of an OR connection <b>conn</b> changes: tell any
 * interested control connections. <b>tp</b> is the new status for the
 * connection.  If <b>conn</b> has just closed or failed, then <b>reason</b>
 * may be the reason why.
 */
int
control_event_or_conn_status(or_connection_t *conn, or_conn_status_event_t tp,
                             int reason)
{
  int ncircs = 0;
  const char *status;
  char name[128];
  char ncircs_buf[32] = {0}; /* > 8 + log10(2^32)=10 + 2 */

  if (!EVENT_IS_INTERESTING(EVENT_OR_CONN_STATUS))
    return 0;

  switch (tp)
    {
    case OR_CONN_EVENT_LAUNCHED: status = "LAUNCHED"; break;
    case OR_CONN_EVENT_CONNECTED: status = "CONNECTED"; break;
    case OR_CONN_EVENT_FAILED: status = "FAILED"; break;
    case OR_CONN_EVENT_CLOSED: status = "CLOSED"; break;
    case OR_CONN_EVENT_NEW: status = "NEW"; break;
    default:
      log_warn(LD_BUG, "Unrecognized status code %d", (int)tp);
      return 0;
    }
  ncircs = circuit_count_pending_on_or_conn(conn);
  ncircs += conn->n_circuits;
  if (ncircs && (tp == OR_CONN_EVENT_FAILED || tp == OR_CONN_EVENT_CLOSED)) {
    tor_snprintf(ncircs_buf, sizeof(ncircs_buf), "%sNCIRCS=%d",
                 reason ? " " : "", ncircs);
  }

  orconn_target_get_name(name, sizeof(name), conn);
  send_control_event(EVENT_OR_CONN_STATUS, ALL_FORMATS,
                              "650 ORCONN %s %s %s%s%s\r\n",
                              name, status,
                              reason ? "REASON=" : "",
                              orconn_end_reason_to_control_string(reason),
                              ncircs_buf);

  return 0;
}

/**
 * Print out STREAM_BW event for a single conn
 */
int
control_event_stream_bandwidth(edge_connection_t *edge_conn)
{
  if (EVENT_IS_INTERESTING(EVENT_STREAM_BANDWIDTH_USED)) {
    if (!edge_conn->n_read && !edge_conn->n_written)
      return 0;

    send_control_event(EVENT_STREAM_BANDWIDTH_USED, ALL_FORMATS,
                       "650 STREAM_BW "U64_FORMAT" %lu %lu\r\n",
                       U64_PRINTF_ARG(edge_conn->_base.global_identifier),
                       (unsigned long)edge_conn->n_read,
                       (unsigned long)edge_conn->n_written);

    edge_conn->n_written = edge_conn->n_read = 0;
  }

  return 0;
}

/** A second or more has elapsed: tell any interested control
 * connections how much bandwidth streams have used. */
int
control_event_stream_bandwidth_used(void)
{
  if (EVENT_IS_INTERESTING(EVENT_STREAM_BANDWIDTH_USED)) {
    smartlist_t *conns = get_connection_array();
    edge_connection_t *edge_conn;

    SMARTLIST_FOREACH_BEGIN(conns, connection_t *, conn)
    {
        if (conn->type != CONN_TYPE_AP)
          continue;
        edge_conn = TO_EDGE_CONN(conn);
        if (!edge_conn->n_read && !edge_conn->n_written)
          continue;

        send_control_event(EVENT_STREAM_BANDWIDTH_USED, ALL_FORMATS,
                           "650 STREAM_BW "U64_FORMAT" %lu %lu\r\n",
                           U64_PRINTF_ARG(edge_conn->_base.global_identifier),
                           (unsigned long)edge_conn->n_read,
                           (unsigned long)edge_conn->n_written);

        edge_conn->n_written = edge_conn->n_read = 0;
    }
    SMARTLIST_FOREACH_END(conn);
  }

  return 0;
}

/** A second or more has elapsed: tell any interested control
 * connections how much bandwidth we used. */
int
control_event_bandwidth_used(uint32_t n_read, uint32_t n_written)
{
  if (EVENT_IS_INTERESTING(EVENT_BANDWIDTH_USED)) {
    send_control_event(EVENT_BANDWIDTH_USED, ALL_FORMATS,
                       "650 BW %lu %lu\r\n",
                       (unsigned long)n_read,
                       (unsigned long)n_written);
  }

  return 0;
}

/** Called when we are sending a log message to the controllers: suspend
 * sending further log messages to the controllers until we're done.  Used by
 * CONN_LOG_PROTECT. */
void
disable_control_logging(void)
{
  ++disable_log_messages;
}

/** We're done sending a log message to the controllers: re-enable controller
 * logging.  Used by CONN_LOG_PROTECT. */
void
enable_control_logging(void)
{
  if (--disable_log_messages < 0)
    tor_assert(0);
}

/** We got a log message: tell any interested control connections. */
void
control_event_logmsg(int severity, uint32_t domain, const char *msg)
{
  int event;

  /* Don't even think of trying to add stuff to a buffer from a cpuworker
   * thread. */
  if (! in_main_thread())
    return;

  if (disable_log_messages)
    return;

  if (domain == LD_BUG && EVENT_IS_INTERESTING(EVENT_STATUS_GENERAL) &&
      severity <= LOG_NOTICE) {
    char *esc = esc_for_log(msg);
    ++disable_log_messages;
    control_event_general_status(severity, "BUG REASON=%s", esc);
    --disable_log_messages;
    tor_free(esc);
  }

  event = log_severity_to_event(severity);
  if (event >= 0 && EVENT_IS_INTERESTING(event)) {
    char *b = NULL;
    const char *s;
    if (strchr(msg, '\n')) {
      char *cp;
      b = tor_strdup(msg);
      for (cp = b; *cp; ++cp)
        if (*cp == '\r' || *cp == '\n')
          *cp = ' ';
    }
    switch (severity) {
      case LOG_DEBUG: s = "DEBUG"; break;
      case LOG_INFO: s = "INFO"; break;
      case LOG_NOTICE: s = "NOTICE"; break;
      case LOG_WARN: s = "WARN"; break;
      case LOG_ERR: s = "ERR"; break;
      default: s = "UnknownLogSeverity"; break;
    }
    ++disable_log_messages;
    send_control_event(event, ALL_FORMATS, "650 %s %s\r\n", s, b?b:msg);
    --disable_log_messages;
    tor_free(b);
  }
}

/** Called whenever we receive new router descriptors: tell any
 * interested control connections.  <b>routers</b> is a list of
 * routerinfo_t's.
 */
int
control_event_descriptors_changed(smartlist_t *routers)
{
  char *msg;

  if (!EVENT_IS_INTERESTING(EVENT_NEW_DESC))
    return 0;

  {
    smartlist_t *names = smartlist_new();
    char *ids;
    SMARTLIST_FOREACH(routers, routerinfo_t *, ri, {
        char *b = tor_malloc(MAX_VERBOSE_NICKNAME_LEN+1);
        router_get_verbose_nickname(b, ri);
        smartlist_add(names, b);
      });
    ids = smartlist_join_strings(names, " ", 0, NULL);
    tor_asprintf(&msg, "650 NEWDESC %s\r\n", ids);
    send_control_event_string(EVENT_NEW_DESC, ALL_FORMATS, msg);
    tor_free(ids);
    tor_free(msg);
    SMARTLIST_FOREACH(names, char *, cp, tor_free(cp));
    smartlist_free(names);
  }
  return 0;
}

/** Called when an address mapping on <b>from</b> from changes to <b>to</b>.
 * <b>expires</b> values less than 3 are special; see connection_edge.c.  If
 * <b>error</b> is non-NULL, it is an error code describing the failure
 * mode of the mapping.
 */
int
control_event_address_mapped(const char *from, const char *to, time_t expires,
                             const char *error)
{
  if (!EVENT_IS_INTERESTING(EVENT_ADDRMAP))
    return 0;

  if (expires < 3 || expires == TIME_MAX)
    send_control_event(EVENT_ADDRMAP, ALL_FORMATS,
                                "650 ADDRMAP %s %s NEVER %s\r\n", from, to,
                                error?error:"");
  else {
    char buf[ISO_TIME_LEN+1];
    char buf2[ISO_TIME_LEN+1];
    format_local_iso_time(buf,expires);
    format_iso_time(buf2,expires);
    send_control_event(EVENT_ADDRMAP, ALL_FORMATS,
                                "650 ADDRMAP %s %s \"%s\""
                                " %s%sEXPIRES=\"%s\"\r\n",
                                from, to, buf,
                                error?error:"", error?" ":"",
                                buf2);
  }

  return 0;
}

/** The authoritative dirserver has received a new descriptor that
 * has passed basic syntax checks and is properly self-signed.
 *
 * Notify any interested party of the new descriptor and what has
 * been done with it, and also optionally give an explanation/reason. */
int
control_event_or_authdir_new_descriptor(const char *action,
                                        const char *desc, size_t desclen,
                                        const char *msg)
{
  char firstline[1024];
  char *buf;
  size_t totallen;
  char *esc = NULL;
  size_t esclen;

  if (!EVENT_IS_INTERESTING(EVENT_AUTHDIR_NEWDESCS))
    return 0;

  tor_snprintf(firstline, sizeof(firstline),
               "650+AUTHDIR_NEWDESC=\r\n%s\r\n%s\r\n",
               action,
               msg ? msg : "");

  /* Escape the server descriptor properly */
  esclen = write_escaped_data(desc, desclen, &esc);

  totallen = strlen(firstline) + esclen + 1;
  buf = tor_malloc(totallen);
  strlcpy(buf, firstline, totallen);
  strlcpy(buf+strlen(firstline), esc, totallen);
  send_control_event_string(EVENT_AUTHDIR_NEWDESCS, ALL_FORMATS,
                            buf);
  send_control_event_string(EVENT_AUTHDIR_NEWDESCS, ALL_FORMATS,
                            "650 OK\r\n");
  tor_free(esc);
  tor_free(buf);

  return 0;
}

/** Helper function for NS-style events. Constructs and sends an event
 * of type <b>event</b> with string <b>event_string</b> out of the set of
 * networkstatuses <b>statuses</b>. Currently it is used for NS events
 * and NEWCONSENSUS events. */
static int
control_event_networkstatus_changed_helper(smartlist_t *statuses,
                                           uint16_t event,
                                           const char *event_string)
{
  smartlist_t *strs;
  char *s, *esc = NULL;
  if (!EVENT_IS_INTERESTING(event) || !smartlist_len(statuses))
    return 0;

  strs = smartlist_new();
  smartlist_add(strs, tor_strdup("650+"));
  smartlist_add(strs, tor_strdup(event_string));
  smartlist_add(strs, tor_strdup("\r\n"));
  SMARTLIST_FOREACH(statuses, const routerstatus_t *, rs,
    {
      s = networkstatus_getinfo_helper_single(rs);
      if (!s) continue;
      smartlist_add(strs, s);
    });

  s = smartlist_join_strings(strs, "", 0, NULL);
  write_escaped_data(s, strlen(s), &esc);
  SMARTLIST_FOREACH(strs, char *, cp, tor_free(cp));
  smartlist_free(strs);
  tor_free(s);
  send_control_event_string(event, ALL_FORMATS, esc);
  send_control_event_string(event, ALL_FORMATS,
                            "650 OK\r\n");

  tor_free(esc);
  return 0;
}

/** Called when the routerstatus_ts <b>statuses</b> have changed: sends
 * an NS event to any controller that cares. */
int
control_event_networkstatus_changed(smartlist_t *statuses)
{
  return control_event_networkstatus_changed_helper(statuses, EVENT_NS, "NS");
}

/** Called when we get a new consensus networkstatus. Sends a NEWCONSENSUS
 * event consisting of an NS-style line for each relay in the consensus. */
int
control_event_newconsensus(const networkstatus_t *consensus)
{
  if (!control_event_is_interesting(EVENT_NEWCONSENSUS))
    return 0;
  return control_event_networkstatus_changed_helper(
           consensus->routerstatus_list, EVENT_NEWCONSENSUS, "NEWCONSENSUS");
}

/** Called when we compute a new circuitbuildtimeout */
int
control_event_buildtimeout_set(const circuit_build_times_t *cbt,
                        buildtimeout_set_event_t type)
{
  const char *type_string = NULL;
  double qnt = circuit_build_times_quantile_cutoff();

  if (!control_event_is_interesting(EVENT_BUILDTIMEOUT_SET))
    return 0;

  switch (type) {
    case BUILDTIMEOUT_SET_EVENT_COMPUTED:
      type_string = "COMPUTED";
      break;
    case BUILDTIMEOUT_SET_EVENT_RESET:
      type_string = "RESET";
      qnt = 1.0;
      break;
    case BUILDTIMEOUT_SET_EVENT_SUSPENDED:
      type_string = "SUSPENDED";
      qnt = 1.0;
      break;
    case BUILDTIMEOUT_SET_EVENT_DISCARD:
      type_string = "DISCARD";
      qnt = 1.0;
      break;
    case BUILDTIMEOUT_SET_EVENT_RESUME:
      type_string = "RESUME";
      break;
    default:
      type_string = "UNKNOWN";
      break;
  }

  send_control_event(EVENT_BUILDTIMEOUT_SET, ALL_FORMATS,
                     "650 BUILDTIMEOUT_SET %s TOTAL_TIMES=%lu "
                     "TIMEOUT_MS=%lu XM=%lu ALPHA=%f CUTOFF_QUANTILE=%f "
                     "TIMEOUT_RATE=%f CLOSE_MS=%lu CLOSE_RATE=%f\r\n",
                     type_string, (unsigned long)cbt->total_build_times,
                     (unsigned long)cbt->timeout_ms,
                     (unsigned long)cbt->Xm, cbt->alpha, qnt,
                     circuit_build_times_timeout_rate(cbt),
                     (unsigned long)cbt->close_ms,
                     circuit_build_times_close_rate(cbt));

  return 0;
}

/** Called when a signal has been processed from signal_callback */
int
control_event_signal(uintptr_t signal)
{
  const char *signal_string = NULL;

  if (!control_event_is_interesting(EVENT_SIGNAL))
    return 0;

  switch (signal) {
    case SIGHUP:
      signal_string = "RELOAD";
      break;
    case SIGUSR1:
      signal_string = "DUMP";
      break;
    case SIGUSR2:
      signal_string = "DEBUG";
      break;
    case SIGNEWNYM:
      signal_string = "NEWNYM";
      break;
    case SIGCLEARDNSCACHE:
      signal_string = "CLEARDNSCACHE";
      break;
    default:
      log_warn(LD_BUG, "Unrecognized signal %lu in control_event_signal",
               (unsigned long)signal);
      return -1;
  }

  send_control_event(EVENT_SIGNAL, ALL_FORMATS, "650 SIGNAL %s\r\n",
                     signal_string);
  return 0;
}

/** Called when a single local_routerstatus_t has changed: Sends an NS event
 * to any controller that cares. */
int
control_event_networkstatus_changed_single(const routerstatus_t *rs)
{
  smartlist_t *statuses;
  int r;

  if (!EVENT_IS_INTERESTING(EVENT_NS))
    return 0;

  statuses = smartlist_new();
  smartlist_add(statuses, (void*)rs);
  r = control_event_networkstatus_changed(statuses);
  smartlist_free(statuses);
  return r;
}

/** Our own router descriptor has changed; tell any controllers that care.
 */
int
control_event_my_descriptor_changed(void)
{
  send_control_event(EVENT_DESCCHANGED, ALL_FORMATS, "650 DESCCHANGED\r\n");
  return 0;
}

/** Helper: sends a status event where <b>type</b> is one of
 * EVENT_STATUS_{GENERAL,CLIENT,SERVER}, where <b>severity</b> is one of
 * LOG_{NOTICE,WARN,ERR}, and where <b>format</b> is a printf-style format
 * string corresponding to <b>args</b>. */
static int
control_event_status(int type, int severity, const char *format, va_list args)
{
  char format_buf[160];
  const char *status, *sev;

  switch (type) {
    case EVENT_STATUS_GENERAL:
      status = "STATUS_GENERAL";
      break;
    case EVENT_STATUS_CLIENT:
      status = "STATUS_CLIENT";
      break;
    case EVENT_STATUS_SERVER:
      status = "STATUS_SERVER";
      break;
    default:
      log_warn(LD_BUG, "Unrecognized status type %d", type);
      return -1;
  }
  switch (severity) {
    case LOG_NOTICE:
      sev = "NOTICE";
      break;
    case LOG_WARN:
      sev = "WARN";
      break;
    case LOG_ERR:
      sev = "ERR";
      break;
    default:
      log_warn(LD_BUG, "Unrecognized status severity %d", severity);
      return -1;
  }
  if (tor_snprintf(format_buf, sizeof(format_buf), "650 %s %s %s\r\n",
                   status, sev, format)<0) {
    log_warn(LD_BUG, "Format string too long.");
    return -1;
  }

  send_control_event_impl(type, ALL_FORMATS, format_buf, args);
  return 0;
}

/** Format and send an EVENT_STATUS_GENERAL event whose main text is obtained
 * by formatting the arguments using the printf-style <b>format</b>. */
int
control_event_general_status(int severity, const char *format, ...)
{
  va_list ap;
  int r;
  if (!EVENT_IS_INTERESTING(EVENT_STATUS_GENERAL))
    return 0;

  va_start(ap, format);
  r = control_event_status(EVENT_STATUS_GENERAL, severity, format, ap);
  va_end(ap);
  return r;
}

/** Format and send an EVENT_STATUS_CLIENT event whose main text is obtained
 * by formatting the arguments using the printf-style <b>format</b>. */
int
control_event_client_status(int severity, const char *format, ...)
{
  va_list ap;
  int r;
  if (!EVENT_IS_INTERESTING(EVENT_STATUS_CLIENT))
    return 0;

  va_start(ap, format);
  r = control_event_status(EVENT_STATUS_CLIENT, severity, format, ap);
  va_end(ap);
  return r;
}

/** Format and send an EVENT_STATUS_SERVER event whose main text is obtained
 * by formatting the arguments using the printf-style <b>format</b>. */
int
control_event_server_status(int severity, const char *format, ...)
{
  va_list ap;
  int r;
  if (!EVENT_IS_INTERESTING(EVENT_STATUS_SERVER))
    return 0;

  va_start(ap, format);
  r = control_event_status(EVENT_STATUS_SERVER, severity, format, ap);
  va_end(ap);
  return r;
}

/** Called when the status of an entry guard with the given <b>nickname</b>
 * and identity <b>digest</b> has changed to <b>status</b>: tells any
 * controllers that care. */
int
control_event_guard(const char *nickname, const char *digest,
                    const char *status)
{
  char hbuf[HEX_DIGEST_LEN+1];
  base16_encode(hbuf, sizeof(hbuf), digest, DIGEST_LEN);
  if (!EVENT_IS_INTERESTING(EVENT_GUARD))
    return 0;

  {
    char buf[MAX_VERBOSE_NICKNAME_LEN+1];
    const node_t *node = node_get_by_id(digest);
    if (node) {
      node_get_verbose_nickname(node, buf);
    } else {
      tor_snprintf(buf, sizeof(buf), "$%s~%s", hbuf, nickname);
    }
    send_control_event(EVENT_GUARD, ALL_FORMATS,
                       "650 GUARD ENTRY %s %s\r\n", buf, status);
  }
  return 0;
}

/** Called when a configuration option changes. This is generally triggered
 * by SETCONF requests and RELOAD/SIGHUP signals. The <b>elements</b> is
 * a smartlist_t containing (key, value, ...) pairs in sequence.
 * <b>value</b> can be NULL. */
int
control_event_conf_changed(smartlist_t *elements)
{
  int i;
  char *result;
  smartlist_t *lines;
  if (!EVENT_IS_INTERESTING(EVENT_CONF_CHANGED) ||
      smartlist_len(elements) == 0) {
    return 0;
  }
  lines = smartlist_new();
  for (i = 0; i < smartlist_len(elements); i += 2) {
    char *k = smartlist_get(elements, i);
    char *v = smartlist_get(elements, i+1);
    if (v == NULL) {
      smartlist_add_asprintf(lines, "650-%s", k);
    } else {
      smartlist_add_asprintf(lines, "650-%s=%s", k, v);
    }
  }
  result = smartlist_join_strings(lines, "\r\n", 0, NULL);
  send_control_event(EVENT_CONF_CHANGED, 0,
    "650-CONF_CHANGED\r\n%s\r\n650 OK\r\n", result);
  tor_free(result);
  SMARTLIST_FOREACH(lines, char *, cp, tor_free(cp));
  smartlist_free(lines);
  return 0;
}

/** Helper: Return a newly allocated string containing a path to the
 * file where we store our authentication cookie. */
static char *
get_cookie_file(void)
{
  const or_options_t *options = get_options();
  if (options->CookieAuthFile && strlen(options->CookieAuthFile)) {
    return tor_strdup(options->CookieAuthFile);
  } else {
    return get_datadir_fname("control_auth_cookie");
  }
}

/** Choose a random authentication cookie and write it to disk.
 * Anybody who can read the cookie from disk will be considered
 * authorized to use the control connection. Return -1 if we can't
 * write the file, or 0 on success. */
int
init_cookie_authentication(int enabled)
{
  char *fname;
  if (!enabled) {
    authentication_cookie_is_set = 0;
    return 0;
  }

  /* We don't want to generate a new cookie every time we call
   * options_act(). One should be enough. */
  if (authentication_cookie_is_set)
    return 0; /* all set */

  fname = get_cookie_file();
  crypto_rand(authentication_cookie, AUTHENTICATION_COOKIE_LEN);
  authentication_cookie_is_set = 1;
  if (write_bytes_to_file(fname, authentication_cookie,
                          AUTHENTICATION_COOKIE_LEN, 1)) {
    log_warn(LD_FS,"Error writing authentication cookie to %s.",
             escaped(fname));
    tor_free(fname);
    return -1;
  }
#ifndef _WIN32
  if (get_options()->CookieAuthFileGroupReadable) {
    if (chmod(fname, 0640)) {
      log_warn(LD_FS,"Unable to make %s group-readable.", escaped(fname));
    }
  }
#endif

  tor_free(fname);
  return 0;
}

/** A copy of the process specifier of Tor's owning controller, or
 * NULL if this Tor instance is not currently owned by a process. */
static char *owning_controller_process_spec = NULL;

/** A process-termination monitor for Tor's owning controller, or NULL
 * if this Tor instance is not currently owned by a process. */
static tor_process_monitor_t *owning_controller_process_monitor = NULL;

/** Process-termination monitor callback for Tor's owning controller
 * process. */
static void
owning_controller_procmon_cb(void *unused)
{
  (void)unused;

  lost_owning_controller("process", "vanished");
}

/** Set <b>process_spec</b> as Tor's owning controller process.
 * Exit on failure. */
void
monitor_owning_controller_process(const char *process_spec)
{
  const char *msg;

  tor_assert((owning_controller_process_spec == NULL) ==
             (owning_controller_process_monitor == NULL));

  if (owning_controller_process_spec != NULL) {
    if ((process_spec != NULL) && !strcmp(process_spec,
                                          owning_controller_process_spec)) {
      /* Same process -- return now, instead of disposing of and
       * recreating the process-termination monitor. */
      return;
    }

    /* We are currently owned by a process, and we should no longer be
     * owned by it.  Free the process-termination monitor. */
    tor_process_monitor_free(owning_controller_process_monitor);
    owning_controller_process_monitor = NULL;

    tor_free(owning_controller_process_spec);
    owning_controller_process_spec = NULL;
  }

  tor_assert((owning_controller_process_spec == NULL) &&
             (owning_controller_process_monitor == NULL));

  if (process_spec == NULL)
    return;

  owning_controller_process_spec = tor_strdup(process_spec);
  owning_controller_process_monitor =
    tor_process_monitor_new(tor_libevent_get_base(),
                            owning_controller_process_spec,
                            LD_CONTROL,
                            owning_controller_procmon_cb, NULL,
                            &msg);

  if (owning_controller_process_monitor == NULL) {
    log_err(LD_BUG, "Couldn't create process-termination monitor for "
            "owning controller: %s.  Exiting.",
            msg);
    owning_controller_process_spec = NULL;
    tor_cleanup();
    exit(0);
  }
}

/** Convert the name of a bootstrapping phase <b>s</b> into strings
 * <b>tag</b> and <b>summary</b> suitable for display by the controller. */
static int
bootstrap_status_to_string(bootstrap_status_t s, const char **tag,
                           const char **summary)
{
  switch (s) {
    case BOOTSTRAP_STATUS_UNDEF:
      *tag = "undef";
      *summary = "Undefined";
      break;
    case BOOTSTRAP_STATUS_STARTING:
      *tag = "starting";
      *summary = "Starting";
      break;
    case BOOTSTRAP_STATUS_CONN_DIR:
      *tag = "conn_dir";
      *summary = "Connecting to directory server";
      break;
    case BOOTSTRAP_STATUS_HANDSHAKE:
      *tag = "status_handshake";
      *summary = "Finishing handshake";
      break;
    case BOOTSTRAP_STATUS_HANDSHAKE_DIR:
      *tag = "handshake_dir";
      *summary = "Finishing handshake with directory server";
      break;
    case BOOTSTRAP_STATUS_ONEHOP_CREATE:
      *tag = "onehop_create";
      *summary = "Establishing an encrypted directory connection";
      break;
    case BOOTSTRAP_STATUS_REQUESTING_STATUS:
      *tag = "requesting_status";
      *summary = "Asking for networkstatus consensus";
      break;
    case BOOTSTRAP_STATUS_LOADING_STATUS:
      *tag = "loading_status";
      *summary = "Loading networkstatus consensus";
      break;
    case BOOTSTRAP_STATUS_LOADING_KEYS:
      *tag = "loading_keys";
      *summary = "Loading authority key certs";
      break;
    case BOOTSTRAP_STATUS_REQUESTING_DESCRIPTORS:
      *tag = "requesting_descriptors";
      *summary = "Asking for relay descriptors";
      break;
    case BOOTSTRAP_STATUS_LOADING_DESCRIPTORS:
      *tag = "loading_descriptors";
      *summary = "Loading relay descriptors";
      break;
    case BOOTSTRAP_STATUS_CONN_OR:
      *tag = "conn_or";
      *summary = "Connecting to the Tor network";
      break;
    case BOOTSTRAP_STATUS_HANDSHAKE_OR:
      *tag = "handshake_or";
      *summary = "Finishing handshake with first hop";
      break;
    case BOOTSTRAP_STATUS_CIRCUIT_CREATE:
      *tag = "circuit_create";
      *summary = "Establishing a Tor circuit";
      break;
    case BOOTSTRAP_STATUS_DONE:
      *tag = "done";
      *summary = "Done";
      break;
    default:
//      log_warn(LD_BUG, "Unrecognized bootstrap status code %d", s);
      *tag = *summary = "unknown";
      return -1;
  }
  return 0;
}

/** What percentage through the bootstrap process are we? We remember
 * this so we can avoid sending redundant bootstrap status events, and
 * so we can guess context for the bootstrap messages which are
 * ambiguous. It starts at 'undef', but gets set to 'starting' while
 * Tor initializes. */
static int bootstrap_percent = BOOTSTRAP_STATUS_UNDEF;

/** How many problems have we had getting to the next bootstrapping phase?
 * These include failure to establish a connection to a Tor relay,
 * failures to finish the TLS handshake, failures to validate the
 * consensus document, etc. */
static int bootstrap_problems = 0;

/* We only tell the controller once we've hit a threshold of problems
 * for the current phase. */
#define BOOTSTRAP_PROBLEM_THRESHOLD 10

/** Called when Tor has made progress at bootstrapping its directory
 * information and initial circuits.
 *
 * <b>status</b> is the new status, that is, what task we will be doing
 * next. <b>progress</b> is zero if we just started this task, else it
 * represents progress on the task. */
void
control_event_bootstrap(bootstrap_status_t status, int progress)
{
  const char *tag, *summary;
  char buf[BOOTSTRAP_MSG_LEN];

  if (bootstrap_percent == BOOTSTRAP_STATUS_DONE)
    return; /* already bootstrapped; nothing to be done here. */

  /* special case for handshaking status, since our TLS handshaking code
   * can't distinguish what the connection is going to be for. */
  if (status == BOOTSTRAP_STATUS_HANDSHAKE) {
    if (bootstrap_percent < BOOTSTRAP_STATUS_CONN_OR) {
      status =  BOOTSTRAP_STATUS_HANDSHAKE_DIR;
    } else {
      status = BOOTSTRAP_STATUS_HANDSHAKE_OR;
    }
  }

  if (status > bootstrap_percent ||
      (progress && progress > bootstrap_percent)) {
    bootstrap_status_to_string(status, &tag, &summary);
    log(status ? LOG_NOTICE : LOG_INFO, LD_CONTROL,
        "Bootstrapped %d%%: %s.", progress ? progress : status, summary);
    tor_snprintf(buf, sizeof(buf),
        "BOOTSTRAP PROGRESS=%d TAG=%s SUMMARY=\"%s\"",
        progress ? progress : status, tag, summary);
    tor_snprintf(last_sent_bootstrap_message,
                 sizeof(last_sent_bootstrap_message),
                 "NOTICE %s", buf);
    control_event_client_status(LOG_NOTICE, "%s", buf);
    if (status > bootstrap_percent) {
      bootstrap_percent = status; /* new milestone reached */
    }
    if (progress > bootstrap_percent) {
      /* incremental progress within a milestone */
      bootstrap_percent = progress;
      bootstrap_problems = 0; /* Progress! Reset our problem counter. */
    }
  }
}

/** Called when Tor has failed to make bootstrapping progress in a way
 * that indicates a problem. <b>warn</b> gives a hint as to why, and
 * <b>reason</b> provides an "or_conn_end_reason" tag.
 */
void
control_event_bootstrap_problem(const char *warn, int reason)
{
  int status = bootstrap_percent;
  const char *tag, *summary;
  char buf[BOOTSTRAP_MSG_LEN];
  const char *recommendation = "ignore";
  int severity;

  /* bootstrap_percent must not be in "undefined" state here. */
  tor_assert(status >= 0);

  if (bootstrap_percent == 100)
    return; /* already bootstrapped; nothing to be done here. */

  bootstrap_problems++;

  if (bootstrap_problems >= BOOTSTRAP_PROBLEM_THRESHOLD)
    recommendation = "warn";

  if (reason == END_OR_CONN_REASON_NO_ROUTE)
    recommendation = "warn";

  if (get_options()->UseBridges &&
      !any_bridge_descriptors_known() &&
      !any_pending_bridge_descriptor_fetches())
    recommendation = "warn";

  while (status>=0 && bootstrap_status_to_string(status, &tag, &summary) < 0)
    status--; /* find a recognized status string based on current progress */
  status = bootstrap_percent; /* set status back to the actual number */

  severity = !strcmp(recommendation, "warn") ? LOG_WARN : LOG_INFO;

  log_fn(severity,
         LD_CONTROL, "Problem bootstrapping. Stuck at %d%%: %s. (%s; %s; "
         "count %d; recommendation %s)",
         status, summary, warn,
         orconn_end_reason_to_control_string(reason),
         bootstrap_problems, recommendation);

  connection_or_report_broken_states(severity, LD_HANDSHAKE);

  tor_snprintf(buf, sizeof(buf),
      "BOOTSTRAP PROGRESS=%d TAG=%s SUMMARY=\"%s\" WARNING=\"%s\" REASON=%s "
      "COUNT=%d RECOMMENDATION=%s",
      bootstrap_percent, tag, summary, warn,
      orconn_end_reason_to_control_string(reason), bootstrap_problems,
      recommendation);
  tor_snprintf(last_sent_bootstrap_message,
               sizeof(last_sent_bootstrap_message),
               "WARN %s", buf);
  control_event_client_status(LOG_WARN, "%s", buf);
}

/** We just generated a new summary of which countries we've seen clients
 * from recently. Send a copy to the controller in case it wants to
 * display it for the user. */
void
control_event_clients_seen(const char *controller_str)
{
  send_control_event(EVENT_CLIENTS_SEEN, 0,
    "650 CLIENTS_SEEN %s\r\n", controller_str);
}
<|MERGE_RESOLUTION|>--- conflicted
+++ resolved
@@ -2935,13 +2935,8 @@
     {
       int passwd = (options->HashedControlPassword != NULL ||
                     options->HashedControlSessionPassword != NULL);
-<<<<<<< HEAD
       smartlist_t *mlist = smartlist_new();
-      if (cookies)
-=======
-      smartlist_t *mlist = smartlist_create();
       if (cookies) {
->>>>>>> 9740f067
         smartlist_add(mlist, (char*)"COOKIE");
         smartlist_add(mlist, (char*)"SAFECOOKIE");
       }
