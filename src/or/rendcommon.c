/* Copyright (c) 2004-2006, Roger Dingledine, Nick Mathewson.
 * Copyright (c) 2007-2016, The Tor Project, Inc. */
/* See LICENSE for licensing information */

/**
 * \file rendcommon.c
 * \brief Rendezvous implementation: shared code between
 * introducers, services, clients, and rendezvous points.
 **/

#include "or.h"
#include "circuitbuild.h"
#include "config.h"
#include "control.h"
#include "rendclient.h"
#include "rendcommon.h"
#include "rendmid.h"
#include "rendservice.h"
#include "rephist.h"
#include "router.h"
#include "routerlist.h"
#include "routerparse.h"
#include "networkstatus.h"

/** Return 0 if one and two are the same service ids, else -1 or 1 */
int
rend_cmp_service_ids(const char *one, const char *two)
{
  return strcasecmp(one,two);
}

/** Free the storage held by the service descriptor <b>desc</b>.
 */
void
rend_service_descriptor_free(rend_service_descriptor_t *desc)
{
  if (!desc)
    return;
  if (desc->pk)
    crypto_pk_free(desc->pk);
  if (desc->intro_nodes) {
    SMARTLIST_FOREACH(desc->intro_nodes, rend_intro_point_t *, intro,
      rend_intro_point_free(intro););
    smartlist_free(desc->intro_nodes);
  }
  if (desc->successful_uploads) {
    SMARTLIST_FOREACH(desc->successful_uploads, char *, c, tor_free(c););
    smartlist_free(desc->successful_uploads);
  }
  tor_free(desc);
}

/** Length of the descriptor cookie that is used for versioned hidden
 * service descriptors. */
#define REND_DESC_COOKIE_LEN 16

/** Length of the replica number that is used to determine the secret ID
 * part of versioned hidden service descriptors. */
#define REND_REPLICA_LEN 1

/** Compute the descriptor ID for <b>service_id</b> of length
 * <b>REND_SERVICE_ID_LEN</b> and <b>secret_id_part</b> of length
 * <b>DIGEST_LEN</b>, and write it to <b>descriptor_id_out</b> of length
 * <b>DIGEST_LEN</b>. */
void
rend_get_descriptor_id_bytes(char *descriptor_id_out,
                             const char *service_id,
                             const char *secret_id_part)
{
  crypto_digest_t *digest = crypto_digest_new();
  crypto_digest_add_bytes(digest, service_id, REND_SERVICE_ID_LEN);
  crypto_digest_add_bytes(digest, secret_id_part, DIGEST_LEN);
  crypto_digest_get_digest(digest, descriptor_id_out, DIGEST_LEN);
  crypto_digest_free(digest);
}

/** Compute the secret ID part for time_period,
 * a <b>descriptor_cookie</b> of length
 * <b>REND_DESC_COOKIE_LEN</b> which may also be <b>NULL</b> if no
 * descriptor_cookie shall be used, and <b>replica</b>, and write it to
 * <b>secret_id_part</b> of length DIGEST_LEN. */
static void
get_secret_id_part_bytes(char *secret_id_part, uint32_t time_period,
                         const char *descriptor_cookie, uint8_t replica)
{
  crypto_digest_t *digest = crypto_digest_new();
  time_period = htonl(time_period);
  crypto_digest_add_bytes(digest, (char*)&time_period, sizeof(uint32_t));
  if (descriptor_cookie) {
    crypto_digest_add_bytes(digest, descriptor_cookie,
                            REND_DESC_COOKIE_LEN);
  }
  crypto_digest_add_bytes(digest, (const char *)&replica, REND_REPLICA_LEN);
  crypto_digest_get_digest(digest, secret_id_part, DIGEST_LEN);
  crypto_digest_free(digest);
}

/** Return the time period for time <b>now</b> plus a potentially
 * intended <b>deviation</b> of one or more periods, based on the first byte
 * of <b>service_id</b>. */
static uint32_t
get_time_period(time_t now, uint8_t deviation, const char *service_id)
{
  /* The time period is the number of REND_TIME_PERIOD_V2_DESC_VALIDITY
   * intervals that have passed since the epoch, offset slightly so that
   * each service's time periods start and end at a fraction of that
   * period based on their first byte. */
  return (uint32_t)
    (now + ((uint8_t) *service_id) * REND_TIME_PERIOD_V2_DESC_VALIDITY / 256)
    / REND_TIME_PERIOD_V2_DESC_VALIDITY + deviation;
}

/** Compute the time in seconds that a descriptor that is generated
 * <b>now</b> for <b>service_id</b> will be valid. */
static uint32_t
get_seconds_valid(time_t now, const char *service_id)
{
  uint32_t result = REND_TIME_PERIOD_V2_DESC_VALIDITY -
    ((uint32_t)
     (now + ((uint8_t) *service_id) * REND_TIME_PERIOD_V2_DESC_VALIDITY / 256)
     % REND_TIME_PERIOD_V2_DESC_VALIDITY);
  return result;
}

/** Compute the binary <b>desc_id_out</b> (DIGEST_LEN bytes long) for a given
 * base32-encoded <b>service_id</b> and optional unencoded
 * <b>descriptor_cookie</b> of length REND_DESC_COOKIE_LEN,
 * at time <b>now</b> for replica number
 * <b>replica</b>. <b>desc_id</b> needs to have <b>DIGEST_LEN</b> bytes
 * free. Return 0 for success, -1 otherwise. */
int
rend_compute_v2_desc_id(char *desc_id_out, const char *service_id,
                        const char *descriptor_cookie, time_t now,
                        uint8_t replica)
{
  char service_id_binary[REND_SERVICE_ID_LEN];
  char secret_id_part[DIGEST_LEN];
  uint32_t time_period;
  if (!service_id ||
      strlen(service_id) != REND_SERVICE_ID_LEN_BASE32) {
    log_warn(LD_REND, "Could not compute v2 descriptor ID: "
                      "Illegal service ID: %s",
             safe_str(service_id));
    return -1;
  }
  if (replica >= REND_NUMBER_OF_NON_CONSECUTIVE_REPLICAS) {
    log_warn(LD_REND, "Could not compute v2 descriptor ID: "
                      "Replica number out of range: %d", replica);
    return -1;
  }
  /* Convert service ID to binary. */
  if (base32_decode(service_id_binary, REND_SERVICE_ID_LEN,
                    service_id, REND_SERVICE_ID_LEN_BASE32) < 0) {
    log_warn(LD_REND, "Could not compute v2 descriptor ID: "
                      "Illegal characters in service ID: %s",
             safe_str_client(service_id));
    return -1;
  }
  /* Calculate current time-period. */
  time_period = get_time_period(now, 0, service_id_binary);
  /* Calculate secret-id-part = h(time-period | desc-cookie | replica). */
  get_secret_id_part_bytes(secret_id_part, time_period, descriptor_cookie,
                           replica);
  /* Calculate descriptor ID: H(permanent-id | secret-id-part) */
  rend_get_descriptor_id_bytes(desc_id_out, service_id_binary, secret_id_part);
  return 0;
}

/** Encode the introduction points in <b>desc</b> and write the result to a
 * newly allocated string pointed to by <b>encoded</b>. Return 0 for
 * success, -1 otherwise. */
static int
rend_encode_v2_intro_points(char **encoded, rend_service_descriptor_t *desc)
{
  size_t unenc_len;
  char *unenc = NULL;
  size_t unenc_written = 0;
  int i;
  int r = -1;
  /* Assemble unencrypted list of introduction points. */
  unenc_len = smartlist_len(desc->intro_nodes) * 1000; /* too long, but ok. */
  unenc = tor_malloc_zero(unenc_len);
  for (i = 0; i < smartlist_len(desc->intro_nodes); i++) {
    char id_base32[REND_INTRO_POINT_ID_LEN_BASE32 + 1];
    char *onion_key = NULL;
    size_t onion_key_len;
    crypto_pk_t *intro_key;
    char *service_key = NULL;
    char *address = NULL;
    size_t service_key_len;
    int res;
    rend_intro_point_t *intro = smartlist_get(desc->intro_nodes, i);
    /* Obtain extend info with introduction point details. */
    extend_info_t *info = intro->extend_info;
    /* Encode introduction point ID. */
    base32_encode(id_base32, sizeof(id_base32),
                  info->identity_digest, DIGEST_LEN);
    /* Encode onion key. */
    if (crypto_pk_write_public_key_to_string(info->onion_key, &onion_key,
                                             &onion_key_len) < 0) {
      log_warn(LD_REND, "Could not write onion key.");
      goto done;
    }
    /* Encode intro key. */
    intro_key = intro->intro_key;
    if (!intro_key ||
      crypto_pk_write_public_key_to_string(intro_key, &service_key,
                                           &service_key_len) < 0) {
      log_warn(LD_REND, "Could not write intro key.");
      tor_free(onion_key);
      goto done;
    }
    /* Assemble everything for this introduction point. */
    address = tor_dup_addr(&info->addr);
    res = tor_snprintf(unenc + unenc_written, unenc_len - unenc_written,
                         "introduction-point %s\n"
                         "ip-address %s\n"
                         "onion-port %d\n"
                         "onion-key\n%s"
                         "service-key\n%s",
                       id_base32,
                       address,
                       info->port,
                       onion_key,
                       service_key);
    tor_free(address);
    tor_free(onion_key);
    tor_free(service_key);
    if (res < 0) {
      log_warn(LD_REND, "Not enough space for writing introduction point "
                        "string.");
      goto done;
    }
    /* Update total number of written bytes for unencrypted intro points. */
    unenc_written += res;
  }
  /* Finalize unencrypted introduction points. */
  if (unenc_len < unenc_written + 2) {
    log_warn(LD_REND, "Not enough space for finalizing introduction point "
                      "string.");
    goto done;
  }
  unenc[unenc_written++] = '\n';
  unenc[unenc_written++] = 0;
  *encoded = unenc;
  r = 0;
 done:
  if (r<0)
    tor_free(unenc);
  return r;
}

/** Encrypt the encoded introduction points in <b>encoded</b> using
 * authorization type  'basic' with <b>client_cookies</b> and write the
 * result to a newly allocated string pointed to by <b>encrypted_out</b> of
 * length <b>encrypted_len_out</b>. Return 0 for success, -1 otherwise. */
static int
rend_encrypt_v2_intro_points_basic(char **encrypted_out,
                                   size_t *encrypted_len_out,
                                   const char *encoded,
                                   smartlist_t *client_cookies)
{
  int r = -1, i, pos, enclen, client_blocks;
  size_t len, client_entries_len;
  char *enc = NULL, iv[CIPHER_IV_LEN], *client_part = NULL,
       session_key[CIPHER_KEY_LEN];
  smartlist_t *encrypted_session_keys = NULL;
  crypto_digest_t *digest;
  crypto_cipher_t *cipher;
  tor_assert(encoded);
  tor_assert(client_cookies && smartlist_len(client_cookies) > 0);

  /* Generate session key. */
  crypto_rand(session_key, CIPHER_KEY_LEN);

  /* Determine length of encrypted introduction points including session
   * keys. */
  client_blocks = 1 + ((smartlist_len(client_cookies) - 1) /
                       REND_BASIC_AUTH_CLIENT_MULTIPLE);
  client_entries_len = client_blocks * REND_BASIC_AUTH_CLIENT_MULTIPLE *
                       REND_BASIC_AUTH_CLIENT_ENTRY_LEN;
  len = 2 + client_entries_len + CIPHER_IV_LEN + strlen(encoded);
  if (client_blocks >= 256) {
    log_warn(LD_REND, "Too many clients in introduction point string.");
    goto done;
  }
  enc = tor_malloc_zero(len);
  enc[0] = 0x01; /* type of authorization. */
  enc[1] = (uint8_t)client_blocks;

  /* Encrypt with random session key. */
  enclen = crypto_cipher_encrypt_with_iv(session_key,
      enc + 2 + client_entries_len,
      CIPHER_IV_LEN + strlen(encoded), encoded, strlen(encoded));

  if (enclen < 0) {
    log_warn(LD_REND, "Could not encrypt introduction point string.");
    goto done;
  }
  memcpy(iv, enc + 2 + client_entries_len, CIPHER_IV_LEN);

  /* Encrypt session key for cookies, determine client IDs, and put both
   * in a smartlist. */
  encrypted_session_keys = smartlist_new();
  SMARTLIST_FOREACH_BEGIN(client_cookies, const char *, cookie) {
    client_part = tor_malloc_zero(REND_BASIC_AUTH_CLIENT_ENTRY_LEN);
    /* Encrypt session key. */
    cipher = crypto_cipher_new(cookie);
    if (crypto_cipher_encrypt(cipher, client_part +
                                  REND_BASIC_AUTH_CLIENT_ID_LEN,
                              session_key, CIPHER_KEY_LEN) < 0) {
      log_warn(LD_REND, "Could not encrypt session key for client.");
      crypto_cipher_free(cipher);
      tor_free(client_part);
      goto done;
    }
    crypto_cipher_free(cipher);

    /* Determine client ID. */
    digest = crypto_digest_new();
    crypto_digest_add_bytes(digest, cookie, REND_DESC_COOKIE_LEN);
    crypto_digest_add_bytes(digest, iv, CIPHER_IV_LEN);
    crypto_digest_get_digest(digest, client_part,
                             REND_BASIC_AUTH_CLIENT_ID_LEN);
    crypto_digest_free(digest);

    /* Put both together. */
    smartlist_add(encrypted_session_keys, client_part);
  } SMARTLIST_FOREACH_END(cookie);

  /* Add some fake client IDs and encrypted session keys. */
  for (i = (smartlist_len(client_cookies) - 1) %
           REND_BASIC_AUTH_CLIENT_MULTIPLE;
       i < REND_BASIC_AUTH_CLIENT_MULTIPLE - 1; i++) {
    client_part = tor_malloc_zero(REND_BASIC_AUTH_CLIENT_ENTRY_LEN);
    crypto_rand(client_part, REND_BASIC_AUTH_CLIENT_ENTRY_LEN);
    smartlist_add(encrypted_session_keys, client_part);
  }
  /* Sort smartlist and put elements in result in order. */
  smartlist_sort_digests(encrypted_session_keys);
  pos = 2;
  SMARTLIST_FOREACH(encrypted_session_keys, const char *, entry, {
    memcpy(enc + pos, entry, REND_BASIC_AUTH_CLIENT_ENTRY_LEN);
    pos += REND_BASIC_AUTH_CLIENT_ENTRY_LEN;
  });
  *encrypted_out = enc;
  *encrypted_len_out = len;
  enc = NULL; /* prevent free. */
  r = 0;
 done:
  tor_free(enc);
  if (encrypted_session_keys) {
    SMARTLIST_FOREACH(encrypted_session_keys, char *, d, tor_free(d););
    smartlist_free(encrypted_session_keys);
  }
  return r;
}

/** Encrypt the encoded introduction points in <b>encoded</b> using
 * authorization type 'stealth' with <b>descriptor_cookie</b> of length
 * REND_DESC_COOKIE_LEN and write the result to a newly allocated string
 * pointed to by <b>encrypted_out</b> of length <b>encrypted_len_out</b>.
 * Return 0 for success, -1 otherwise. */
static int
rend_encrypt_v2_intro_points_stealth(char **encrypted_out,
                                     size_t *encrypted_len_out,
                                     const char *encoded,
                                     const char *descriptor_cookie)
{
  int r = -1, enclen;
  char *enc;
  tor_assert(encoded);
  tor_assert(descriptor_cookie);

  enc = tor_malloc_zero(1 + CIPHER_IV_LEN + strlen(encoded));
  enc[0] = 0x02; /* Auth type */
  enclen = crypto_cipher_encrypt_with_iv(descriptor_cookie,
                                         enc + 1,
                                         CIPHER_IV_LEN+strlen(encoded),
                                         encoded, strlen(encoded));
  if (enclen < 0) {
    log_warn(LD_REND, "Could not encrypt introduction point string.");
    goto done;
  }
  *encrypted_out = enc;
  *encrypted_len_out = enclen;
  enc = NULL; /* prevent free */
  r = 0;
 done:
  tor_free(enc);
  return r;
}

/** Attempt to parse the given <b>desc_str</b> and return true if this
 * succeeds, false otherwise. */
static int
rend_desc_v2_is_parsable(rend_encoded_v2_service_descriptor_t *desc)
{
  rend_service_descriptor_t *test_parsed = NULL;
  char test_desc_id[DIGEST_LEN];
  char *test_intro_content = NULL;
  size_t test_intro_size;
  size_t test_encoded_size;
  const char *test_next;
  int res = rend_parse_v2_service_descriptor(&test_parsed, test_desc_id,
                                         &test_intro_content,
                                         &test_intro_size,
                                         &test_encoded_size,
                                         &test_next, desc->desc_str, 1);
  rend_service_descriptor_free(test_parsed);
  tor_free(test_intro_content);
  return (res >= 0);
}

/** Free the storage held by an encoded v2 service descriptor. */
void
rend_encoded_v2_service_descriptor_free(
  rend_encoded_v2_service_descriptor_t *desc)
{
  if (!desc)
    return;
  tor_free(desc->desc_str);
  tor_free(desc);
}

/** Free the storage held by an introduction point info. */
void
rend_intro_point_free(rend_intro_point_t *intro)
{
  if (!intro)
    return;

  extend_info_free(intro->extend_info);
  crypto_pk_free(intro->intro_key);

  if (intro->accepted_intro_rsa_parts != NULL) {
    replaycache_free(intro->accepted_intro_rsa_parts);
  }

  tor_free(intro);
}

/** Encode a set of rend_encoded_v2_service_descriptor_t's for <b>desc</b>
 * at time <b>now</b> using <b>service_key</b>, depending on
 * <b>auth_type</b> a <b>descriptor_cookie</b> and a list of
 * <b>client_cookies</b> (which are both <b>NULL</b> if no client
 * authorization is performed), and <b>period</b> (e.g. 0 for the current
 * period, 1 for the next period, etc.) and add them to the existing list
 * <b>descs_out</b>; return the number of seconds that the descriptors will
 * be found by clients, or -1 if the encoding was not successful. */
int
rend_encode_v2_descriptors(smartlist_t *descs_out,
                           rend_service_descriptor_t *desc, time_t now,
                           uint8_t period, rend_auth_type_t auth_type,
                           crypto_pk_t *client_key,
                           smartlist_t *client_cookies)
{
  char service_id[DIGEST_LEN];
  char service_id_base32[REND_SERVICE_ID_LEN_BASE32+1];
  uint32_t time_period;
  char *ipos_base64 = NULL, *ipos = NULL, *ipos_encrypted = NULL,
       *descriptor_cookie = NULL;
  size_t ipos_len = 0, ipos_encrypted_len = 0;
  int k;
  uint32_t seconds_valid;
  crypto_pk_t *service_key;
  if (!desc) {
    log_warn(LD_BUG, "Could not encode v2 descriptor: No desc given.");
    return -1;
  }
  service_key = (auth_type == REND_STEALTH_AUTH) ? client_key : desc->pk;
  tor_assert(service_key);
  if (auth_type == REND_STEALTH_AUTH) {
    descriptor_cookie = smartlist_get(client_cookies, 0);
    tor_assert(descriptor_cookie);
  }
  /* Obtain service_id from public key. */
  crypto_pk_get_digest(service_key, service_id);
  /* Calculate current time-period. */
  time_period = get_time_period(now, period, service_id);
  /* Determine how many seconds the descriptor will be valid. */
  seconds_valid = period * REND_TIME_PERIOD_V2_DESC_VALIDITY +
                  get_seconds_valid(now, service_id);
  /* Assemble, possibly encrypt, and encode introduction points. */
  if (smartlist_len(desc->intro_nodes) > 0) {
    if (rend_encode_v2_intro_points(&ipos, desc) < 0) {
      log_warn(LD_REND, "Encoding of introduction points did not succeed.");
      return -1;
    }
    switch (auth_type) {
      case REND_NO_AUTH:
        ipos_len = strlen(ipos);
        break;
      case REND_BASIC_AUTH:
        if (rend_encrypt_v2_intro_points_basic(&ipos_encrypted,
                                               &ipos_encrypted_len, ipos,
                                               client_cookies) < 0) {
          log_warn(LD_REND, "Encrypting of introduction points did not "
                            "succeed.");
          tor_free(ipos);
          return -1;
        }
        tor_free(ipos);
        ipos = ipos_encrypted;
        ipos_len = ipos_encrypted_len;
        break;
      case REND_STEALTH_AUTH:
        if (rend_encrypt_v2_intro_points_stealth(&ipos_encrypted,
                                                 &ipos_encrypted_len, ipos,
                                                 descriptor_cookie) < 0) {
          log_warn(LD_REND, "Encrypting of introduction points did not "
                            "succeed.");
          tor_free(ipos);
          return -1;
        }
        tor_free(ipos);
        ipos = ipos_encrypted;
        ipos_len = ipos_encrypted_len;
        break;
      default:
        log_warn(LD_REND|LD_BUG, "Unrecognized authorization type %d",
                 (int)auth_type);
        tor_free(ipos);
        return -1;
    }
    /* Base64-encode introduction points. */
    ipos_base64 = tor_calloc(ipos_len, 2);
    if (base64_encode(ipos_base64, ipos_len * 2, ipos, ipos_len,
                      BASE64_ENCODE_MULTILINE)<0) {
      log_warn(LD_REND, "Could not encode introduction point string to "
               "base64. length=%d", (int)ipos_len);
      tor_free(ipos_base64);
      tor_free(ipos);
      return -1;
    }
    tor_free(ipos);
  }
  /* Encode REND_NUMBER_OF_NON_CONSECUTIVE_REPLICAS descriptors. */
  for (k = 0; k < REND_NUMBER_OF_NON_CONSECUTIVE_REPLICAS; k++) {
    char secret_id_part[DIGEST_LEN];
    char secret_id_part_base32[REND_SECRET_ID_PART_LEN_BASE32 + 1];
    char desc_id_base32[REND_DESC_ID_V2_LEN_BASE32 + 1];
    char *permanent_key = NULL;
    size_t permanent_key_len;
    char published[ISO_TIME_LEN+1];
    int i;
    char protocol_versions_string[16]; /* max len: "0,1,2,3,4,5,6,7\0" */
    size_t protocol_versions_written;
    size_t desc_len;
    char *desc_str = NULL;
    int result = 0;
    size_t written = 0;
    char desc_digest[DIGEST_LEN];
    rend_encoded_v2_service_descriptor_t *enc =
      tor_malloc_zero(sizeof(rend_encoded_v2_service_descriptor_t));
    /* Calculate secret-id-part = h(time-period | cookie | replica). */
    get_secret_id_part_bytes(secret_id_part, time_period, descriptor_cookie,
                             k);
    base32_encode(secret_id_part_base32, sizeof(secret_id_part_base32),
                  secret_id_part, DIGEST_LEN);
    /* Calculate descriptor ID. */
    rend_get_descriptor_id_bytes(enc->desc_id, service_id, secret_id_part);
    base32_encode(desc_id_base32, sizeof(desc_id_base32),
                  enc->desc_id, DIGEST_LEN);
    /* PEM-encode the public key */
    if (crypto_pk_write_public_key_to_string(service_key, &permanent_key,
                                             &permanent_key_len) < 0) {
      log_warn(LD_BUG, "Could not write public key to string.");
      rend_encoded_v2_service_descriptor_free(enc);
      goto err;
    }
    /* Encode timestamp. */
    format_iso_time(published, desc->timestamp);
    /* Write protocol-versions bitmask to comma-separated value string. */
    protocol_versions_written = 0;
    for (i = 0; i < 8; i++) {
      if (desc->protocols & 1 << i) {
        tor_snprintf(protocol_versions_string + protocol_versions_written,
                     16 - protocol_versions_written, "%d,", i);
        protocol_versions_written += 2;
      }
    }
    if (protocol_versions_written)
      protocol_versions_string[protocol_versions_written - 1] = '\0';
    else
      protocol_versions_string[0]= '\0';
    /* Assemble complete descriptor. */
    desc_len = 2000 + smartlist_len(desc->intro_nodes) * 1000; /* far too long,
                                                                  but okay.*/
    enc->desc_str = desc_str = tor_malloc_zero(desc_len);
    result = tor_snprintf(desc_str, desc_len,
             "rendezvous-service-descriptor %s\n"
             "version 2\n"
             "permanent-key\n%s"
             "secret-id-part %s\n"
             "publication-time %s\n"
             "protocol-versions %s\n",
        desc_id_base32,
        permanent_key,
        secret_id_part_base32,
        published,
        protocol_versions_string);
    tor_free(permanent_key);
    if (result < 0) {
      log_warn(LD_BUG, "Descriptor ran out of room.");
      rend_encoded_v2_service_descriptor_free(enc);
      goto err;
    }
    written = result;
    /* Add introduction points. */
    if (ipos_base64) {
      result = tor_snprintf(desc_str + written, desc_len - written,
                            "introduction-points\n"
                            "-----BEGIN MESSAGE-----\n%s"
                            "-----END MESSAGE-----\n",
                            ipos_base64);
      if (result < 0) {
        log_warn(LD_BUG, "could not write introduction points.");
        rend_encoded_v2_service_descriptor_free(enc);
        goto err;
      }
      written += result;
    }
    /* Add signature. */
    strlcpy(desc_str + written, "signature\n", desc_len - written);
    written += strlen(desc_str + written);
    if (crypto_digest(desc_digest, desc_str, written) < 0) {
      log_warn(LD_BUG, "could not create digest.");
      rend_encoded_v2_service_descriptor_free(enc);
      goto err;
    }
    if (router_append_dirobj_signature(desc_str + written,
                                       desc_len - written,
                                       desc_digest, DIGEST_LEN,
                                       service_key) < 0) {
      log_warn(LD_BUG, "Couldn't sign desc.");
      rend_encoded_v2_service_descriptor_free(enc);
      goto err;
    }
    written += strlen(desc_str+written);
    if (written+2 > desc_len) {
        log_warn(LD_BUG, "Could not finish desc.");
        rend_encoded_v2_service_descriptor_free(enc);
        goto err;
    }
    desc_str[written++] = 0;
    /* Check if we can parse our own descriptor. */
    if (!rend_desc_v2_is_parsable(enc)) {
      log_warn(LD_BUG, "Could not parse my own descriptor: %s", desc_str);
      rend_encoded_v2_service_descriptor_free(enc);
      goto err;
    }
    smartlist_add(descs_out, enc);
    /* Add the uploaded descriptor to the local service's descriptor cache */
    rend_cache_store_v2_desc_as_service(enc->desc_str);
    base32_encode(service_id_base32, sizeof(service_id_base32),
          service_id, REND_SERVICE_ID_LEN);
    control_event_hs_descriptor_created(service_id_base32, desc_id_base32, k);
  }

  log_info(LD_REND, "Successfully encoded a v2 descriptor and "
                    "confirmed that it is parsable.");
  goto done;

 err:
  SMARTLIST_FOREACH(descs_out, rend_encoded_v2_service_descriptor_t *, d,
                    rend_encoded_v2_service_descriptor_free(d););
  smartlist_clear(descs_out);
  seconds_valid = -1;

 done:
  tor_free(ipos_base64);
  return seconds_valid;
}

/** Sets <b>out</b> to the first 10 bytes of the digest of <b>pk</b>,
 * base32 encoded.  NUL-terminates out.  (We use this string to
 * identify services in directory requests and .onion URLs.)
 */
int
rend_get_service_id(crypto_pk_t *pk, char *out)
{
  char buf[DIGEST_LEN];
  tor_assert(pk);
  if (crypto_pk_get_digest(pk, buf) < 0)
    return -1;
  base32_encode(out, REND_SERVICE_ID_LEN_BASE32+1, buf, REND_SERVICE_ID_LEN);
  return 0;
}

/** Return true iff <b>query</b> is a syntactically valid service ID (as
 * generated by rend_get_service_id).  */
int
rend_valid_service_id(const char *query)
{
  if (strlen(query) != REND_SERVICE_ID_LEN_BASE32)
    return 0;

  if (strspn(query, BASE32_CHARS) != REND_SERVICE_ID_LEN_BASE32)
    return 0;

  return 1;
}

/** Return true iff <b>query</b> is a syntactically valid descriptor ID.
 * (as generated by rend_get_descriptor_id_bytes). */
int
rend_valid_descriptor_id(const char *query)
{
  if (strlen(query) != REND_DESC_ID_V2_LEN_BASE32) {
    goto invalid;
  }
  if (strspn(query, BASE32_CHARS) != REND_DESC_ID_V2_LEN_BASE32) {
    goto invalid;
  }

  return 1;

 invalid:
  return 0;
}

/** Called when we get a rendezvous-related relay cell on circuit
 * <b>circ</b>.  Dispatch on rendezvous relay command. */
void
rend_process_relay_cell(circuit_t *circ, const crypt_path_t *layer_hint,
                        int command, size_t length,
                        const uint8_t *payload)
{
  or_circuit_t *or_circ = NULL;
  origin_circuit_t *origin_circ = NULL;
  int r = -2;
  if (CIRCUIT_IS_ORIGIN(circ)) {
    origin_circ = TO_ORIGIN_CIRCUIT(circ);
    if (!layer_hint || layer_hint != origin_circ->cpath->prev) {
      log_fn(LOG_PROTOCOL_WARN, LD_APP,
             "Relay cell (rend purpose %d) from wrong hop on origin circ",
             command);
      origin_circ = NULL;
    }
  } else {
    or_circ = TO_OR_CIRCUIT(circ);
  }

  switch (command) {
    case RELAY_COMMAND_ESTABLISH_INTRO:
      if (or_circ)
        r = rend_mid_establish_intro(or_circ,payload,length);
      break;
    case RELAY_COMMAND_ESTABLISH_RENDEZVOUS:
      if (or_circ)
        r = rend_mid_establish_rendezvous(or_circ,payload,length);
      break;
    case RELAY_COMMAND_INTRODUCE1:
      if (or_circ)
        r = rend_mid_introduce(or_circ,payload,length);
      break;
    case RELAY_COMMAND_INTRODUCE2:
      if (origin_circ)
        r = rend_service_receive_introduction(origin_circ,payload,length);
      break;
    case RELAY_COMMAND_INTRODUCE_ACK:
      if (origin_circ)
        r = rend_client_introduction_acked(origin_circ,payload,length);
      break;
    case RELAY_COMMAND_RENDEZVOUS1:
      if (or_circ)
        r = rend_mid_rendezvous(or_circ,payload,length);
      break;
    case RELAY_COMMAND_RENDEZVOUS2:
      if (origin_circ)
        r = rend_client_receive_rendezvous(origin_circ,payload,length);
      break;
    case RELAY_COMMAND_INTRO_ESTABLISHED:
      if (origin_circ)
        r = rend_service_intro_established(origin_circ,payload,length);
      break;
    case RELAY_COMMAND_RENDEZVOUS_ESTABLISHED:
      if (origin_circ)
        r = rend_client_rendezvous_acked(origin_circ,payload,length);
      break;
    default:
      tor_fragile_assert();
  }

  if (r == -2)
    log_info(LD_PROTOCOL, "Dropping cell (type %d) for wrong circuit type.",
             command);
}

/** Allocate and return a new rend_data_t with the same
 * contents as <b>query</b>. */
rend_data_t *
rend_data_dup(const rend_data_t *data)
{
  rend_data_t *data_dup;
  tor_assert(data);
  data_dup = tor_memdup(data, sizeof(rend_data_t));
  data_dup->hsdirs_fp = smartlist_new();
  SMARTLIST_FOREACH(data->hsdirs_fp, char *, fp,
                    smartlist_add(data_dup->hsdirs_fp,
                                  tor_memdup(fp, DIGEST_LEN)));
  return data_dup;
}

/** Compute descriptor ID for each replicas and save them. A valid onion
 * address must be present in the <b>rend_data</b>.
 *
 * Return 0 on success else -1. */
static int
compute_desc_id(rend_data_t *rend_data)
{
  int ret = 0;
  unsigned replica;
  time_t now = time(NULL);

  tor_assert(rend_data);

  /* Compute descriptor ID for each replicas. */
  for (replica = 0; replica < ARRAY_LENGTH(rend_data->descriptor_id);
       replica++) {
    ret = rend_compute_v2_desc_id(rend_data->descriptor_id[replica],
                                  rend_data->onion_address,
                                  rend_data->descriptor_cookie,
                                  now, replica);
    if (ret < 0) {
      goto end;
    }
  }

 end:
  return ret;
}

/** Allocate and initialize a rend_data_t object for a service using the
 * given arguments. Only the <b>onion_address</b> is not optional.
 *
 * Return a valid rend_data_t pointer. */
rend_data_t *
rend_data_service_create(const char *onion_address, const char *pk_digest,
                         const uint8_t *cookie, rend_auth_type_t auth_type)
{
  rend_data_t *rend_data = tor_malloc_zero(sizeof(*rend_data));

  /* We need at least one else the call is wrong. */
  tor_assert(onion_address != NULL);

  if (pk_digest) {
    memcpy(rend_data->rend_pk_digest, pk_digest,
           sizeof(rend_data->rend_pk_digest));
  }
  if (cookie) {
    memcpy(rend_data->rend_cookie, cookie,
           sizeof(rend_data->rend_cookie));
  }

  strlcpy(rend_data->onion_address, onion_address,
          sizeof(rend_data->onion_address));
  rend_data->auth_type = auth_type;
  /* Won't be used but still need to initialize it for rend_data dup and
   * free. */
  rend_data->hsdirs_fp = smartlist_new();

  return rend_data;
}

/** Allocate and initialize a rend_data_t object for a client request using
 * the given arguments.  Either an onion address or a descriptor ID is
 * needed. Both can be given but only the onion address will be used to make
 * the descriptor fetch.
 *
 * Return a valid rend_data_t pointer or NULL on error meaning the
 * descriptor IDs couldn't be computed from the given data. */
rend_data_t *
rend_data_client_create(const char *onion_address, const char *desc_id,
                        const char *cookie, rend_auth_type_t auth_type)
{
  rend_data_t *rend_data = tor_malloc_zero(sizeof(*rend_data));

  /* We need at least one else the call is wrong. */
  tor_assert(onion_address != NULL || desc_id != NULL);

  if (cookie) {
    memcpy(rend_data->descriptor_cookie, cookie,
           sizeof(rend_data->descriptor_cookie));
  }
  if (desc_id) {
    memcpy(rend_data->desc_id_fetch, desc_id,
           sizeof(rend_data->desc_id_fetch));
  }
  if (onion_address) {
    strlcpy(rend_data->onion_address, onion_address,
            sizeof(rend_data->onion_address));
    if (compute_desc_id(rend_data) < 0) {
      goto error;
    }
  }

  rend_data->auth_type = auth_type;
  rend_data->hsdirs_fp = smartlist_new();

  return rend_data;

 error:
  rend_data_free(rend_data);
  return NULL;
}

/** Determine the routers that are responsible for <b>id</b> (binary) and
 * add pointers to those routers' routerstatus_t to <b>responsible_dirs</b>.
 * Return -1 if we're returning an empty smartlist, else return 0.
 */
int
hid_serv_get_responsible_directories(smartlist_t *responsible_dirs,
                                     const char *id)
{
  int start, found, n_added = 0, i;
  networkstatus_t *c = networkstatus_get_latest_consensus();
  if (!c || !smartlist_len(c->routerstatus_list)) {
    log_warn(LD_REND, "We don't have a consensus, so we can't perform v2 "
             "rendezvous operations.");
    return -1;
  }
  tor_assert(id);
  start = networkstatus_vote_find_entry_idx(c, id, &found);
  if (start == smartlist_len(c->routerstatus_list)) start = 0;
  i = start;
  do {
    routerstatus_t *r = smartlist_get(c->routerstatus_list, i);
    if (r->is_hs_dir) {
      smartlist_add(responsible_dirs, r);
      if (++n_added == REND_NUMBER_OF_CONSECUTIVE_REPLICAS)
        return 0;
    }
    if (++i == smartlist_len(c->routerstatus_list))
      i = 0;
  } while (i != start);

  /* Even though we don't have the desired number of hidden service
   * directories, be happy if we got any. */
  return smartlist_len(responsible_dirs) ? 0 : -1;
}
<<<<<<< HEAD

/** Return true if this node is currently acting as hidden service
 * directory, false otherwise. */
int
hid_serv_acting_as_directory(void)
{
  const routerinfo_t *me = router_get_my_routerinfo();
  if (!me)
    return 0;
  return 1;
}

/** Return true if this node is responsible for storing the descriptor ID
 * in <b>query</b> and false otherwise. */
MOCK_IMPL(int, hid_serv_responsible_for_desc_id,
          (const char *query))
{
  const routerinfo_t *me;
  routerstatus_t *last_rs;
  const char *my_id, *last_id;
  int result;
  smartlist_t *responsible;
  if (!hid_serv_acting_as_directory())
    return 0;
  if (!(me = router_get_my_routerinfo()))
    return 0; /* This is redundant, but let's be paranoid. */
  my_id = me->cache_info.identity_digest;
  responsible = smartlist_new();
  if (hid_serv_get_responsible_directories(responsible, query) < 0) {
    smartlist_free(responsible);
    return 0;
  }
  last_rs = smartlist_get(responsible, smartlist_len(responsible)-1);
  last_id = last_rs->identity_digest;
  result = rend_id_is_in_interval(my_id, query, last_id);
  smartlist_free(responsible);
  return result;
}
=======
>>>>>>> e28448a2
<|MERGE_RESOLUTION|>--- conflicted
+++ resolved
@@ -940,44 +940,3 @@
    * directories, be happy if we got any. */
   return smartlist_len(responsible_dirs) ? 0 : -1;
 }
-<<<<<<< HEAD
-
-/** Return true if this node is currently acting as hidden service
- * directory, false otherwise. */
-int
-hid_serv_acting_as_directory(void)
-{
-  const routerinfo_t *me = router_get_my_routerinfo();
-  if (!me)
-    return 0;
-  return 1;
-}
-
-/** Return true if this node is responsible for storing the descriptor ID
- * in <b>query</b> and false otherwise. */
-MOCK_IMPL(int, hid_serv_responsible_for_desc_id,
-          (const char *query))
-{
-  const routerinfo_t *me;
-  routerstatus_t *last_rs;
-  const char *my_id, *last_id;
-  int result;
-  smartlist_t *responsible;
-  if (!hid_serv_acting_as_directory())
-    return 0;
-  if (!(me = router_get_my_routerinfo()))
-    return 0; /* This is redundant, but let's be paranoid. */
-  my_id = me->cache_info.identity_digest;
-  responsible = smartlist_new();
-  if (hid_serv_get_responsible_directories(responsible, query) < 0) {
-    smartlist_free(responsible);
-    return 0;
-  }
-  last_rs = smartlist_get(responsible, smartlist_len(responsible)-1);
-  last_id = last_rs->identity_digest;
-  result = rend_id_is_in_interval(my_id, query, last_id);
-  smartlist_free(responsible);
-  return result;
-}
-=======
->>>>>>> e28448a2
