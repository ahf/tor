/* Copyright (c) 2009-2011, The Tor Project, Inc. */
/* See LICENSE for licensing information */

#include "or.h"
#include "config.h"
#include "directory.h"
#include "dirserv.h"
#include "microdesc.h"
#include "networkstatus.h"
#include "nodelist.h"
#include "policies.h"
#include "routerlist.h"
#include "routerparse.h"

/** A data structure to hold a bunch of cached microdescriptors.  There are
 * two active files in the cache: a "cache file" that we mmap, and a "journal
 * file" that we append to.  Periodically, we rebuild the cache file to hold
 * only the microdescriptors that we want to keep */
struct microdesc_cache_t {
  /** Map from sha256-digest to microdesc_t for every microdesc_t in the
   * cache. */
  HT_HEAD(microdesc_map, microdesc_t) map;

  /** Name of the cache file. */
  char *cache_fname;
  /** Name of the journal file. */
  char *journal_fname;
  /** Mmap'd contents of the cache file, or NULL if there is none. */
  tor_mmap_t *cache_content;
  /** Number of bytes used in the journal file. */
  size_t journal_len;
  /** Number of bytes in descriptors removed as too old. */
  size_t bytes_dropped;

  /** Total bytes of microdescriptor bodies we have added to this cache */
  uint64_t total_len_seen;
  /** Total number of microdescriptors we have added to this cache */
  unsigned n_seen;
};

/** Helper: computes a hash of <b>md</b> to place it in a hash table. */
static INLINE unsigned int
_microdesc_hash(microdesc_t *md)
{
  unsigned *d = (unsigned*)md->digest;
#if SIZEOF_INT == 4
  return d[0] ^ d[1] ^ d[2] ^ d[3] ^ d[4] ^ d[5] ^ d[6] ^ d[7];
#else
  return d[0] ^ d[1] ^ d[2] ^ d[3];
#endif
}

/** Helper: compares <b>a</b> and </b> for equality for hash-table purposes. */
static INLINE int
_microdesc_eq(microdesc_t *a, microdesc_t *b)
{
  return !memcmp(a->digest, b->digest, DIGEST256_LEN);
}

HT_PROTOTYPE(microdesc_map, microdesc_t, node,
             _microdesc_hash, _microdesc_eq);
HT_GENERATE(microdesc_map, microdesc_t, node,
             _microdesc_hash, _microdesc_eq, 0.6,
             malloc, realloc, free);

/** Write the body of <b>md</b> into <b>f</b>, with appropriate annotations.
 * On success, return the total number of bytes written, and set
 * *<b>annotation_len_out</b> to the number of bytes written as
 * annotations. */
static ssize_t
dump_microdescriptor(FILE *f, microdesc_t *md, size_t *annotation_len_out)
{
  ssize_t r = 0;
  size_t written;
  /* XXXX drops unkown annotations. */
  if (md->last_listed) {
    char buf[ISO_TIME_LEN+1];
    char annotation[ISO_TIME_LEN+32];
    format_iso_time(buf, md->last_listed);
    tor_snprintf(annotation, sizeof(annotation), "@last-listed %s\n", buf);
    fputs(annotation, f);
    r += strlen(annotation);
    *annotation_len_out = r;
  } else {
    *annotation_len_out = 0;
  }

  md->off = (off_t) ftell(f);
  written = fwrite(md->body, 1, md->bodylen, f);
  if (written != md->bodylen) {
    log_warn(LD_DIR,
             "Couldn't dump microdescriptor (wrote %lu out of %lu): %s",
             (unsigned long)written, (unsigned long)md->bodylen,
             strerror(ferror(f)));
    return -1;
  }
  r += md->bodylen;
  return r;
}

/** Holds a pointer to the current microdesc_cache_t object, or NULL if no
 * such object has been allocated. */
static microdesc_cache_t *the_microdesc_cache = NULL;

/** Return a pointer to the microdescriptor cache, loading it if necessary. */
microdesc_cache_t *
get_microdesc_cache(void)
{
  if (PREDICT_UNLIKELY(the_microdesc_cache==NULL)) {
    microdesc_cache_t *cache = tor_malloc_zero(sizeof(microdesc_cache_t));
    HT_INIT(microdesc_map, &cache->map);
    cache->cache_fname = get_datadir_fname("cached-microdescs");
    cache->journal_fname = get_datadir_fname("cached-microdescs.new");
    microdesc_cache_reload(cache);
    the_microdesc_cache = cache;
  }
  return the_microdesc_cache;
}

/* There are three sources of microdescriptors:
   1) Generated by us while acting as a directory authority.
   2) Loaded from the cache on disk.
   3) Downloaded.
*/

/** Decode the microdescriptors from the string starting at <b>s</b> and
 * ending at <b>eos</b>, and store them in <b>cache</b>.  If <b>no-save</b>,
 * mark them as non-writable to disk.  If <b>where</b> is SAVED_IN_CACHE,
 * leave their bodies as pointers to the mmap'd cache.  If where is
 * <b>SAVED_NOWHERE</b>, do not allow annotations.  If listed_at is positive,
 * set the last_listed field of every microdesc to listed_at.  If
 * requested_digests is non-null, then it contains a list of digests we mean
 * to allow, so we should reject any non-requested microdesc with a different
 * digest, and alter the list to contain only the digests of those microdescs
 * we didn't find.
 * Return a newly allocated list of the added microdescriptors, or NULL  */
smartlist_t *
microdescs_add_to_cache(microdesc_cache_t *cache,
                        const char *s, const char *eos, saved_location_t where,
                        int no_save, time_t listed_at,
                        smartlist_t *requested_digests256)
{
  smartlist_t *descriptors, *added;
  const int allow_annotations = (where != SAVED_NOWHERE);
  const int copy_body = (where != SAVED_IN_CACHE);

  descriptors = microdescs_parse_from_string(s, eos,
                                             allow_annotations,
                                             copy_body);
  if (listed_at > 0) {
    SMARTLIST_FOREACH(descriptors, microdesc_t *, md,
                      md->last_listed = listed_at);
  }
  if (requested_digests256) {
    digestmap_t *requested; /* XXXX actuqlly we should just use a
                               digest256map */
    requested = digestmap_new();
    SMARTLIST_FOREACH(requested_digests256, const char *, cp,
      digestmap_set(requested, cp, (void*)1));
    SMARTLIST_FOREACH_BEGIN(descriptors, microdesc_t *, md) {
      if (digestmap_get(requested, md->digest)) {
        digestmap_set(requested, md->digest, (void*)2);
      } else {
        log_fn(LOG_PROTOCOL_WARN, LD_DIR, "Received non-requested microcdesc");
        microdesc_free(md);
        SMARTLIST_DEL_CURRENT(descriptors, md);
      }
    } SMARTLIST_FOREACH_END(md);
    SMARTLIST_FOREACH_BEGIN(requested_digests256, char *, cp) {
      if (digestmap_get(requested, cp) == (void*)2) {
        tor_free(cp);
        SMARTLIST_DEL_CURRENT(requested_digests256, cp);
      }
    } SMARTLIST_FOREACH_END(cp);
    digestmap_free(requested, NULL);
  }

  added = microdescs_add_list_to_cache(cache, descriptors, where, no_save);
  smartlist_free(descriptors);
  return added;
}

/* As microdescs_add_to_cache, but takes a list of micrdescriptors instead of
 * a string to decode.  Frees any members of <b>descriptors</b> that it does
 * not add. */
smartlist_t *
microdescs_add_list_to_cache(microdesc_cache_t *cache,
                             smartlist_t *descriptors, saved_location_t where,
                             int no_save)
{
  smartlist_t *added;
  open_file_t *open_file = NULL;
  FILE *f = NULL;
  //  int n_added = 0;
  ssize_t size = 0;

  if (where == SAVED_NOWHERE && !no_save) {
    f = start_writing_to_stdio_file(cache->journal_fname,
                                    OPEN_FLAGS_APPEND|O_BINARY,
                                    0600, &open_file);
    if (!f) {
      log_warn(LD_DIR, "Couldn't append to journal in %s: %s",
               cache->journal_fname, strerror(errno));
      return NULL;
    }
  }

  added = smartlist_create();
  SMARTLIST_FOREACH_BEGIN(descriptors, microdesc_t *, md) {
    microdesc_t *md2;
    md2 = HT_FIND(microdesc_map, &cache->map, md);
    if (md2) {
      /* We already had this one. */
      if (md2->last_listed < md->last_listed)
        md2->last_listed = md->last_listed;
      microdesc_free(md);
      continue;
    }

    /* Okay, it's a new one. */
    if (f) {
      size_t annotation_len;
      size = dump_microdescriptor(f, md, &annotation_len);
      if (size < 0) {
        /* XXX handle errors from dump_microdescriptor() */
        /* log?  return -1?  die?  coredump the universe? */
        continue;
      }
      md->saved_location = SAVED_IN_JOURNAL;
      cache->journal_len += size;
    } else {
      md->saved_location = where;
    }

    md->no_save = no_save;

    HT_INSERT(microdesc_map, &cache->map, md);
    smartlist_add(added, md);
    ++cache->n_seen;
    cache->total_len_seen += md->bodylen;
  } SMARTLIST_FOREACH_END(md);

  if (f)
    finish_writing_to_file(open_file); /*XXX Check me.*/

  {
    size_t old_content_len =
      cache->cache_content ? cache->cache_content->size : 0;
<<<<<<< HEAD
    if ((cache->journal_len > 16384 + old_content_len &&
         cache->journal_len > old_content_len / 2))
=======
    if (cache->journal_len > 16384 + old_content_len &&
        cache->journal_len > old_content_len / 2) {
>>>>>>> 970715dd
      microdesc_cache_rebuild(cache);
  }

  {
    networkstatus_t *ns = networkstatus_get_latest_consensus();
    if (ns && ns->flavor == FLAV_MICRODESC)
      SMARTLIST_FOREACH(added, microdesc_t *, md, nodelist_add_microdesc(md));
  }

  return added;
}

/** Remove every microdescriptor in <b>cache</b>. */
void
microdesc_cache_clear(microdesc_cache_t *cache)
{
  microdesc_t **entry, **next;
  for (entry = HT_START(microdesc_map, &cache->map); entry; entry = next) {
    microdesc_t *md = *entry;
    next = HT_NEXT_RMV(microdesc_map, &cache->map, entry);
    microdesc_free(md);
  }
  HT_CLEAR(microdesc_map, &cache->map);
  if (cache->cache_content) {
    tor_munmap_file(cache->cache_content);
    cache->cache_content = NULL;
  }
  cache->total_len_seen = 0;
  cache->n_seen = 0;
}

/** Reload the contents of <b>cache</b> from disk.  If it is empty, load it
 * for the first time.  Return 0 on success, -1 on failure. */
int
microdesc_cache_reload(microdesc_cache_t *cache)
{
  struct stat st;
  char *journal_content;
  smartlist_t *added;
  tor_mmap_t *mm;
  int total = 0;

  microdesc_cache_clear(cache);

  mm = cache->cache_content = tor_mmap_file(cache->cache_fname);
  if (mm) {
    added = microdescs_add_to_cache(cache, mm->data, mm->data+mm->size,
                                    SAVED_IN_CACHE, 0, -1, NULL);
    if (added) {
      total += smartlist_len(added);
      smartlist_free(added);
    }
  }

  journal_content = read_file_to_str(cache->journal_fname,
                                     RFTS_IGNORE_MISSING, &st);
  if (journal_content) {
    cache->journal_len = (size_t) st.st_size;
    added = microdescs_add_to_cache(cache, journal_content,
                                    journal_content+st.st_size,
                                    SAVED_IN_JOURNAL, 0, -1, NULL);
    if (added) {
      total += smartlist_len(added);
      smartlist_free(added);
    }
    tor_free(journal_content);
  }
  log_notice(LD_DIR, "Reloaded microdescriptor cache.  Found %d descriptors.",
             total);
  return 0;
}

/** By default, we remove any microdescriptors that have gone at least this
 * long without appearing in a current consensus. */
#define TOLERATE_MICRODESC_AGE (7*24*60*60)

/** Remove all microdescriptors from <b>cache</b> that haven't been listed for
 * a long time.  Does not rebuild the cache on disk.  If <b>cutoff</b> is
 * positive, specifically remove microdescriptors that have been unlisted
 * since <b>cutoff</b>.  If <b>force</b> is true, remove microdescriptors even
 * if we have no current live microdescriptor consensus.
 */
void
microdesc_cache_clean(microdesc_cache_t *cache, time_t cutoff, int force)
{
  microdesc_t **mdp, *victim;
  int dropped=0, kept=0;
  size_t bytes_dropped = 0;
  time_t now = time(NULL);

  /* If we don't know a live consensus, don't believe last_listed values: we
   * might be starting up after being down for a while. */
  if (! force &&
      ! networkstatus_get_reasonably_live_consensus(now, FLAV_MICRODESC))
      return;

  if (cutoff <= 0)
    cutoff = now - TOLERATE_MICRODESC_AGE;

  for (mdp = HT_START(microdesc_map, &cache->map); mdp != NULL; ) {
    if ((*mdp)->last_listed < cutoff) {
      ++dropped;
      victim = *mdp;
      mdp = HT_NEXT_RMV(microdesc_map, &cache->map, mdp);
      bytes_dropped += victim->bodylen;
      microdesc_free(victim);
    } else {
      ++kept;
      mdp = HT_NEXT(microdesc_map, &cache->map, mdp);
    }
  }

  if (dropped) {
    log_notice(LD_DIR, "Removed %d/%d microdescriptors as old.",
               dropped,dropped+kept);
    cache->bytes_dropped += bytes_dropped;
  }
}

/** Regenerate the main cache file for <b>cache</b>, clear the journal file,
 * and update every microdesc_t in the cache with pointers to its new
 * location. */
int
microdesc_cache_rebuild(microdesc_cache_t *cache)
{
  open_file_t *open_file;
  FILE *f;
  microdesc_t **mdp;
  smartlist_t *wrote;
  ssize_t size;
  off_t off = 0;
  int orig_size, new_size;

  log_info(LD_DIR, "Rebuilding the microdescriptor cache...");

  /* Remove dead descriptors */
  microdesc_cache_clean(cache, 0/*cutoff*/, 0/*force*/);

  /* Calculate starting disk usage */
  orig_size = (int)(cache->cache_content ? cache->cache_content->size : 0);
  orig_size += (int)cache->journal_len;

  f = start_writing_to_stdio_file(cache->cache_fname,
                                  OPEN_FLAGS_REPLACE|O_BINARY,
                                  0600, &open_file);
  if (!f)
    return -1;

  wrote = smartlist_create();

  HT_FOREACH(mdp, microdesc_map, &cache->map) {
    microdesc_t *md = *mdp;
    size_t annotation_len;
    if (md->no_save)
      continue;

    size = dump_microdescriptor(f, md, &annotation_len);
    if (size < 0) {
      /* XXX handle errors from dump_microdescriptor() */
      /* log?  return -1?  die?  coredump the universe? */
      continue;
    }
    tor_assert(((size_t)size) == annotation_len + md->bodylen);
    md->off = off + annotation_len;
    off += size;
    if (md->saved_location != SAVED_IN_CACHE) {
      tor_free(md->body);
      md->saved_location = SAVED_IN_CACHE;
    }
    smartlist_add(wrote, md);
  }

  finish_writing_to_file(open_file); /*XXX Check me.*/

  if (cache->cache_content)
    tor_munmap_file(cache->cache_content);
  cache->cache_content = tor_mmap_file(cache->cache_fname);

  if (!cache->cache_content && smartlist_len(wrote)) {
    log_err(LD_DIR, "Couldn't map file that we just wrote to %s!",
            cache->cache_fname);
    smartlist_free(wrote);
    return -1;
  }
  SMARTLIST_FOREACH_BEGIN(wrote, microdesc_t *, md) {
    tor_assert(md->saved_location == SAVED_IN_CACHE);
    md->body = (char*)cache->cache_content->data + md->off;
    if (PREDICT_UNLIKELY(
                 md->bodylen < 9 || memcmp(md->body, "onion-key", 9) != 0)) {
      /* XXXX023 once bug 2022 is solved, we can kill this block and turn it
       * into just the tor_assert(!memcmp) */
      off_t avail = cache->cache_content->size - md->off;
      char *bad_str;
      tor_assert(avail >= 0);
      bad_str = tor_strndup(md->body, MIN(128, (size_t)avail));
      log_err(LD_BUG, "After rebuilding microdesc cache, offsets seem wrong. "
              " At offset %d, I expected to find a microdescriptor starting "
              " with \"onion-key\".  Instead I got %s.",
              (int)md->off, escaped(bad_str));
      tor_free(bad_str);
      tor_assert(!memcmp(md->body, "onion-key", 9));
    }
  } SMARTLIST_FOREACH_END(md);

  smartlist_free(wrote);

  write_str_to_file(cache->journal_fname, "", 1);
  cache->journal_len = 0;
  cache->bytes_dropped = 0;

  new_size = (int)cache->cache_content->size;
  log_info(LD_DIR, "Done rebuilding microdesc cache. "
           "Saved %d bytes; %d still used.",
           orig_size-new_size, new_size);

  return 0;
}

/** Deallocate a single microdescriptor.  Note: the microdescriptor MUST have
 * previously been removed from the cache if it had ever been inserted. */
void
microdesc_free(microdesc_t *md)
{
  if (!md)
    return;
  /* Must be removed from hash table! */
  if (md->onion_pkey)
    crypto_free_pk_env(md->onion_pkey);
  if (md->body && md->saved_location != SAVED_IN_CACHE)
    tor_free(md->body);

  if (md->family) {
    SMARTLIST_FOREACH(md->family, char *, cp, tor_free(cp));
    smartlist_free(md->family);
  }
  short_policy_free(md->exit_policy);

  tor_free(md);
}

/** Free all storage held in the microdesc.c module. */
void
microdesc_free_all(void)
{
  if (the_microdesc_cache) {
    microdesc_cache_clear(the_microdesc_cache);
    tor_free(the_microdesc_cache->cache_fname);
    tor_free(the_microdesc_cache->journal_fname);
    tor_free(the_microdesc_cache);
  }
}

/** If there is a microdescriptor in <b>cache</b> whose sha256 digest is
 * <b>d</b>, return it.  Otherwise return NULL. */
microdesc_t *
microdesc_cache_lookup_by_digest256(microdesc_cache_t *cache, const char *d)
{
  microdesc_t *md, search;
  if (!cache)
    cache = get_microdesc_cache();
  memcpy(search.digest, d, DIGEST256_LEN);
  md = HT_FIND(microdesc_map, &cache->map, &search);
  return md;
}

/** Return the mean size of decriptors added to <b>cache</b> since it was last
 * cleared.  Used to estimate the size of large downloads. */
size_t
microdesc_average_size(microdesc_cache_t *cache)
{
  if (!cache)
    cache = get_microdesc_cache();
  if (!cache->n_seen)
    return 512;
  return (size_t)(cache->total_len_seen / cache->n_seen);
}

/** Return a smartlist of all the sha256 digest of the microdescriptors that
 * are listed in <b>ns</b> but not present in <b>cache</b>. Returns pointers
 * to internals of <b>ns</b>; you should not free the members of the resulting
 * smartlist.  Omit all microdescriptors whose digest appear in <b>skip</b>. */
smartlist_t *
microdesc_list_missing_digest256(networkstatus_t *ns, microdesc_cache_t *cache,
                                 int downloadable_only, digestmap_t *skip)
{
  smartlist_t *result = smartlist_create();
  time_t now = time(NULL);
  tor_assert(ns->flavor == FLAV_MICRODESC);
  SMARTLIST_FOREACH_BEGIN(ns->routerstatus_list, routerstatus_t *, rs) {
    if (microdesc_cache_lookup_by_digest256(cache, rs->descriptor_digest))
      continue;
    if (downloadable_only &&
        !download_status_is_ready(&rs->dl_status, now,
                                  MAX_MICRODESC_DOWNLOAD_FAILURES))
      continue;
    if (skip && digestmap_get(skip, rs->descriptor_digest))
      continue;
    /* XXXX Also skip if we're a noncache and wouldn't use this router.
     * XXXX NM Microdesc
     */
    smartlist_add(result, rs->descriptor_digest);
  } SMARTLIST_FOREACH_END(rs);
  return result;
}

/** Launch download requests for mircodescriptors as appropriate.
 *
 * Specifically, we should launch download requests if we are configured to
 * download mirodescriptors, and there are some microdescriptors listed the
 * current microdesc consensus that we don't have, and either we never asked
 * for them, or we failed to download them but we're willing to retry.
 */
void
update_microdesc_downloads(time_t now)
{
  or_options_t *options = get_options();
  networkstatus_t *consensus;
  smartlist_t *missing;
  digestmap_t *pending;

  if (should_delay_dir_fetches(options))
    return;
  if (directory_too_idle_to_fetch_descriptors(options, now))
    return;

  consensus = networkstatus_get_reasonably_live_consensus(now, FLAV_MICRODESC);
  if (!consensus)
    return;

  if (!directory_caches_dir_info(options)) {
    /* Right now, only caches fetch microdescriptors.
     * XXXX NM Microdescs */
    return;
  }

  pending = digestmap_new();
  list_pending_microdesc_downloads(pending);

  missing = microdesc_list_missing_digest256(consensus,
                                             get_microdesc_cache(),
                                             1,
                                             pending);
  digestmap_free(pending, NULL);

  launch_descriptor_downloads(DIR_PURPOSE_FETCH_MICRODESC,
                              missing, NULL, now);

  smartlist_free(missing);
}

/** For every microdescriptor listed in the current microdecriptor consensus,
 * update its last_listed field to be at least as recent as the publication
 * time of the current microdescriptor consensus.
 */
void
update_microdescs_from_networkstatus(time_t now)
{
  microdesc_cache_t *cache = get_microdesc_cache();
  microdesc_t *md;
  networkstatus_t *ns =
    networkstatus_get_reasonably_live_consensus(now, FLAV_MICRODESC);

  if (! ns)
    return;

  tor_assert(ns->flavor == FLAV_MICRODESC);

  SMARTLIST_FOREACH_BEGIN(ns->routerstatus_list, routerstatus_t *, rs) {
    md = microdesc_cache_lookup_by_digest256(cache, rs->descriptor_digest);
    if (md && ns->valid_after > md->last_listed)
      md->last_listed = ns->valid_after;
  } SMARTLIST_FOREACH_END(rs);
}
<|MERGE_RESOLUTION|>--- conflicted
+++ resolved
@@ -246,14 +246,10 @@
   {
     size_t old_content_len =
       cache->cache_content ? cache->cache_content->size : 0;
-<<<<<<< HEAD
-    if ((cache->journal_len > 16384 + old_content_len &&
-         cache->journal_len > old_content_len / 2))
-=======
     if (cache->journal_len > 16384 + old_content_len &&
         cache->journal_len > old_content_len / 2) {
->>>>>>> 970715dd
       microdesc_cache_rebuild(cache);
+    }
   }
 
   {
