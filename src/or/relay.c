/* Copyright (c) 2001 Matej Pfajfar.
 * Copyright (c) 2001-2004, Roger Dingledine.
 * Copyright (c) 2004-2006, Roger Dingledine, Nick Mathewson.
 * Copyright (c) 2007-2013, The Tor Project, Inc. */
/* See LICENSE for licensing information */

/**
 * \file relay.c
 * \brief Handle relay cell encryption/decryption, plus packaging and
 *    receiving from circuits, plus queuing on circuits.
 **/

#define RELAY_PRIVATE
#include "or.h"
#include "addressmap.h"
#include "buffers.h"
#include "channel.h"
#include "circuitbuild.h"
#include "circuitlist.h"
#include "circuituse.h"
#include "config.h"
#include "connection.h"
#include "connection_edge.h"
#include "connection_or.h"
#include "control.h"
#include "geoip.h"
#include "main.h"
#include "mempool.h"
#include "networkstatus.h"
#include "nodelist.h"
#include "onion.h"
#include "policies.h"
#include "reasons.h"
#include "relay.h"
#include "rendcommon.h"
#include "router.h"
#include "routerlist.h"
#include "routerparse.h"

static edge_connection_t *relay_lookup_conn(circuit_t *circ, cell_t *cell,
                                            cell_direction_t cell_direction,
                                            crypt_path_t *layer_hint);

static int connection_edge_process_relay_cell(cell_t *cell, circuit_t *circ,
                                              edge_connection_t *conn,
                                              crypt_path_t *layer_hint);
static void circuit_consider_sending_sendme(circuit_t *circ,
                                            crypt_path_t *layer_hint);
static void circuit_resume_edge_reading(circuit_t *circ,
                                        crypt_path_t *layer_hint);
static int circuit_resume_edge_reading_helper(edge_connection_t *conn,
                                              circuit_t *circ,
                                              crypt_path_t *layer_hint);
static int circuit_consider_stop_edge_reading(circuit_t *circ,
                                              crypt_path_t *layer_hint);
static int circuit_queue_streams_are_blocked(circuit_t *circ);
static void adjust_exit_policy_from_exitpolicy_failure(origin_circuit_t *circ,
                                                  entry_connection_t *conn,
                                                  node_t *node,
                                                  const tor_addr_t *addr);

/** Stop reading on edge connections when we have this many cells
 * waiting on the appropriate queue. */
#define CELL_QUEUE_HIGHWATER_SIZE 256
/** Start reading from edge connections again when we get down to this many
 * cells. */
#define CELL_QUEUE_LOWWATER_SIZE 64

/** Stats: how many relay cells have originated at this hop, or have
 * been relayed onward (not recognized at this hop)?
 */
uint64_t stats_n_relay_cells_relayed = 0;
/** Stats: how many relay cells have been delivered to streams at this
 * hop?
 */
uint64_t stats_n_relay_cells_delivered = 0;

/** Used to tell which stream to read from first on a circuit. */
static tor_weak_rng_t stream_choice_rng = TOR_WEAK_RNG_INIT;

/** Update digest from the payload of cell. Assign integrity part to
 * cell.
 */
static void
relay_set_digest(crypto_digest_t *digest, cell_t *cell)
{
  char integrity[4];
  relay_header_t rh;

  crypto_digest_add_bytes(digest, (char*)cell->payload, CELL_PAYLOAD_SIZE);
  crypto_digest_get_digest(digest, integrity, 4);
//  log_fn(LOG_DEBUG,"Putting digest of %u %u %u %u into relay cell.",
//    integrity[0], integrity[1], integrity[2], integrity[3]);
  relay_header_unpack(&rh, cell->payload);
  memcpy(rh.integrity, integrity, 4);
  relay_header_pack(cell->payload, &rh);
}

/** Does the digest for this circuit indicate that this cell is for us?
 *
 * Update digest from the payload of cell (with the integrity part set
 * to 0). If the integrity part is valid, return 1, else restore digest
 * and cell to their original state and return 0.
 */
static int
relay_digest_matches(crypto_digest_t *digest, cell_t *cell)
{
  char received_integrity[4], calculated_integrity[4];
  relay_header_t rh;
  crypto_digest_t *backup_digest=NULL;

  backup_digest = crypto_digest_dup(digest);

  relay_header_unpack(&rh, cell->payload);
  memcpy(received_integrity, rh.integrity, 4);
  memset(rh.integrity, 0, 4);
  relay_header_pack(cell->payload, &rh);

//  log_fn(LOG_DEBUG,"Reading digest of %u %u %u %u from relay cell.",
//    received_integrity[0], received_integrity[1],
//    received_integrity[2], received_integrity[3]);

  crypto_digest_add_bytes(digest, (char*) cell->payload, CELL_PAYLOAD_SIZE);
  crypto_digest_get_digest(digest, calculated_integrity, 4);

  if (tor_memneq(received_integrity, calculated_integrity, 4)) {
//    log_fn(LOG_INFO,"Recognized=0 but bad digest. Not recognizing.");
// (%d vs %d).", received_integrity, calculated_integrity);
    /* restore digest to its old form */
    crypto_digest_assign(digest, backup_digest);
    /* restore the relay header */
    memcpy(rh.integrity, received_integrity, 4);
    relay_header_pack(cell->payload, &rh);
    crypto_digest_free(backup_digest);
    return 0;
  }
  crypto_digest_free(backup_digest);
  return 1;
}

/** Apply <b>cipher</b> to CELL_PAYLOAD_SIZE bytes of <b>in</b>
 * (in place).
 *
 * If <b>encrypt_mode</b> is 1 then encrypt, else decrypt.
 *
 * Return -1 if the crypto fails, else return 0.
 */
static int
relay_crypt_one_payload(crypto_cipher_t *cipher, uint8_t *in,
                        int encrypt_mode)
{
  int r;
  (void)encrypt_mode;
  r = crypto_cipher_crypt_inplace(cipher, (char*) in, CELL_PAYLOAD_SIZE);

  if (r) {
    log_warn(LD_BUG,"Error during relay encryption");
    return -1;
  }
  return 0;
}

/** Receive a relay cell:
 *  - Crypt it (encrypt if headed toward the origin or if we <b>are</b> the
 *    origin; decrypt if we're headed toward the exit).
 *  - Check if recognized (if exitward).
 *  - If recognized and the digest checks out, then find if there's a stream
 *    that the cell is intended for, and deliver it to the right
 *    connection_edge.
 *  - If not recognized, then we need to relay it: append it to the appropriate
 *    cell_queue on <b>circ</b>.
 *
 * Return -<b>reason</b> on failure.
 */
int
circuit_receive_relay_cell(cell_t *cell, circuit_t *circ,
                           cell_direction_t cell_direction)
{
  channel_t *chan = NULL;
  crypt_path_t *layer_hint=NULL;
  char recognized=0;
  int reason;

  tor_assert(cell);
  tor_assert(circ);
  tor_assert(cell_direction == CELL_DIRECTION_OUT ||
             cell_direction == CELL_DIRECTION_IN);
  if (circ->marked_for_close)
    return 0;

  if (relay_crypt(circ, cell, cell_direction, &layer_hint, &recognized) < 0) {
    log_warn(LD_BUG,"relay crypt failed. Dropping connection.");
    return -END_CIRC_REASON_INTERNAL;
  }

  if (recognized) {
    edge_connection_t *conn = NULL;

    if (circ->purpose == CIRCUIT_PURPOSE_PATH_BIAS_TESTING) {
      pathbias_check_probe_response(circ, cell);

      /* We need to drop this cell no matter what to avoid code that expects
       * a certain purpose (such as the hidserv code). */
      return 0;
    }

    conn = relay_lookup_conn(circ, cell, cell_direction,
                                                layer_hint);
    if (cell_direction == CELL_DIRECTION_OUT) {
      ++stats_n_relay_cells_delivered;
      log_debug(LD_OR,"Sending away from origin.");
      if ((reason=connection_edge_process_relay_cell(cell, circ, conn, NULL))
          < 0) {
        log_fn(LOG_PROTOCOL_WARN, LD_PROTOCOL,
               "connection_edge_process_relay_cell (away from origin) "
               "failed.");
        return reason;
      }
    }
    if (cell_direction == CELL_DIRECTION_IN) {
      ++stats_n_relay_cells_delivered;
      log_debug(LD_OR,"Sending to origin.");
      if ((reason = connection_edge_process_relay_cell(cell, circ, conn,
                                                       layer_hint)) < 0) {
        log_warn(LD_OR,
                 "connection_edge_process_relay_cell (at origin) failed.");
        return reason;
      }
    }
    return 0;
  }

  /* not recognized. pass it on. */
  if (cell_direction == CELL_DIRECTION_OUT) {
    cell->circ_id = circ->n_circ_id; /* switch it */
    chan = circ->n_chan;
  } else if (! CIRCUIT_IS_ORIGIN(circ)) {
    cell->circ_id = TO_OR_CIRCUIT(circ)->p_circ_id; /* switch it */
    chan = TO_OR_CIRCUIT(circ)->p_chan;
  } else {
    log_fn(LOG_PROTOCOL_WARN, LD_OR,
           "Dropping unrecognized inbound cell on origin circuit.");
    /* If we see unrecognized cells on path bias testing circs,
     * it's bad mojo. Those circuits need to die.
     * XXX: Shouldn't they always die? */
    if (circ->purpose == CIRCUIT_PURPOSE_PATH_BIAS_TESTING) {
      TO_ORIGIN_CIRCUIT(circ)->path_state = PATH_STATE_USE_FAILED;
      return -END_CIRC_REASON_TORPROTOCOL;
    } else {
      return 0;
    }
  }

  if (!chan) {
    // XXXX Can this splice stuff be done more cleanly?
    if (! CIRCUIT_IS_ORIGIN(circ) &&
        TO_OR_CIRCUIT(circ)->rend_splice &&
        cell_direction == CELL_DIRECTION_OUT) {
      or_circuit_t *splice = TO_OR_CIRCUIT(circ)->rend_splice;
      tor_assert(circ->purpose == CIRCUIT_PURPOSE_REND_ESTABLISHED);
      tor_assert(splice->base_.purpose == CIRCUIT_PURPOSE_REND_ESTABLISHED);
      cell->circ_id = splice->p_circ_id;
      cell->command = CELL_RELAY; /* can't be relay_early anyway */
      if ((reason = circuit_receive_relay_cell(cell, TO_CIRCUIT(splice),
                                               CELL_DIRECTION_IN)) < 0) {
        log_warn(LD_REND, "Error relaying cell across rendezvous; closing "
                 "circuits");
        /* XXXX Do this here, or just return -1? */
        circuit_mark_for_close(circ, -reason);
        return reason;
      }
      return 0;
    }
    log_fn(LOG_PROTOCOL_WARN, LD_PROTOCOL,
           "Didn't recognize cell, but circ stops here! Closing circ.");
    return -END_CIRC_REASON_TORPROTOCOL;
  }

  log_debug(LD_OR,"Passing on unrecognized cell.");

  ++stats_n_relay_cells_relayed; /* XXXX no longer quite accurate {cells}
                                  * we might kill the circ before we relay
                                  * the cells. */

  append_cell_to_circuit_queue(circ, chan, cell, cell_direction, 0);
  return 0;
}

/** Do the appropriate en/decryptions for <b>cell</b> arriving on
 * <b>circ</b> in direction <b>cell_direction</b>.
 *
 * If cell_direction == CELL_DIRECTION_IN:
 *   - If we're at the origin (we're the OP), for hops 1..N,
 *     decrypt cell. If recognized, stop.
 *   - Else (we're not the OP), encrypt one hop. Cell is not recognized.
 *
 * If cell_direction == CELL_DIRECTION_OUT:
 *   - decrypt one hop. Check if recognized.
 *
 * If cell is recognized, set *recognized to 1, and set
 * *layer_hint to the hop that recognized it.
 *
 * Return -1 to indicate that we should mark the circuit for close,
 * else return 0.
 */
int
relay_crypt(circuit_t *circ, cell_t *cell, cell_direction_t cell_direction,
            crypt_path_t **layer_hint, char *recognized)
{
  relay_header_t rh;

  tor_assert(circ);
  tor_assert(cell);
  tor_assert(recognized);
  tor_assert(cell_direction == CELL_DIRECTION_IN ||
             cell_direction == CELL_DIRECTION_OUT);

  if (cell_direction == CELL_DIRECTION_IN) {
    if (CIRCUIT_IS_ORIGIN(circ)) { /* We're at the beginning of the circuit.
                                    * We'll want to do layered decrypts. */
      crypt_path_t *thishop, *cpath = TO_ORIGIN_CIRCUIT(circ)->cpath;
      thishop = cpath;
      if (thishop->state != CPATH_STATE_OPEN) {
        log_fn(LOG_PROTOCOL_WARN, LD_PROTOCOL,
               "Relay cell before first created cell? Closing.");
        return -1;
      }
      do { /* Remember: cpath is in forward order, that is, first hop first. */
        tor_assert(thishop);

        if (relay_crypt_one_payload(thishop->b_crypto, cell->payload, 0) < 0)
          return -1;

        relay_header_unpack(&rh, cell->payload);
        if (rh.recognized == 0) {
          /* it's possibly recognized. have to check digest to be sure. */
          if (relay_digest_matches(thishop->b_digest, cell)) {
            *recognized = 1;
            *layer_hint = thishop;
            return 0;
          }
        }

        thishop = thishop->next;
      } while (thishop != cpath && thishop->state == CPATH_STATE_OPEN);
      log_fn(LOG_PROTOCOL_WARN, LD_OR,
             "Incoming cell at client not recognized. Closing.");
      return -1;
    } else { /* we're in the middle. Just one crypt. */
      if (relay_crypt_one_payload(TO_OR_CIRCUIT(circ)->p_crypto,
                                  cell->payload, 1) < 0)
        return -1;
//      log_fn(LOG_DEBUG,"Skipping recognized check, because we're not "
//             "the client.");
    }
  } else /* cell_direction == CELL_DIRECTION_OUT */ {
    /* we're in the middle. Just one crypt. */

    if (relay_crypt_one_payload(TO_OR_CIRCUIT(circ)->n_crypto,
                                cell->payload, 0) < 0)
      return -1;

    relay_header_unpack(&rh, cell->payload);
    if (rh.recognized == 0) {
      /* it's possibly recognized. have to check digest to be sure. */
      if (relay_digest_matches(TO_OR_CIRCUIT(circ)->n_digest, cell)) {
        *recognized = 1;
        return 0;
      }
    }
  }
  return 0;
}

/** Package a relay cell from an edge:
 *  - Encrypt it to the right layer
 *  - Append it to the appropriate cell_queue on <b>circ</b>.
 */
static int
circuit_package_relay_cell(cell_t *cell, circuit_t *circ,
                           cell_direction_t cell_direction,
                           crypt_path_t *layer_hint, streamid_t on_stream,
                           const char *filename, int lineno)
{
  channel_t *chan; /* where to send the cell */

  if (cell_direction == CELL_DIRECTION_OUT) {
    crypt_path_t *thishop; /* counter for repeated crypts */
    chan = circ->n_chan;
    if (!chan) {
      log_warn(LD_BUG,"outgoing relay cell sent from %s:%d has n_chan==NULL."
               " Dropping.", filename, lineno);
      return 0; /* just drop it */
    }
    if (!CIRCUIT_IS_ORIGIN(circ)) {
      log_warn(LD_BUG,"outgoing relay cell sent from %s:%d on non-origin "
               "circ. Dropping.", filename, lineno);
      return 0; /* just drop it */
    }

    relay_set_digest(layer_hint->f_digest, cell);

    thishop = layer_hint;
    /* moving from farthest to nearest hop */
    do {
      tor_assert(thishop);
      /* XXXX RD This is a bug, right? */
      log_debug(LD_OR,"crypting a layer of the relay cell.");
      if (relay_crypt_one_payload(thishop->f_crypto, cell->payload, 1) < 0) {
        return -1;
      }

      thishop = thishop->prev;
    } while (thishop != TO_ORIGIN_CIRCUIT(circ)->cpath->prev);

  } else { /* incoming cell */
    or_circuit_t *or_circ;
    if (CIRCUIT_IS_ORIGIN(circ)) {
      /* We should never package an _incoming_ cell from the circuit
       * origin; that means we messed up somewhere. */
      log_warn(LD_BUG,"incoming relay cell at origin circuit. Dropping.");
      assert_circuit_ok(circ);
      return 0; /* just drop it */
    }
    or_circ = TO_OR_CIRCUIT(circ);
    chan = or_circ->p_chan;
    relay_set_digest(or_circ->p_digest, cell);
    if (relay_crypt_one_payload(or_circ->p_crypto, cell->payload, 1) < 0)
      return -1;
  }
  ++stats_n_relay_cells_relayed;

  append_cell_to_circuit_queue(circ, chan, cell, cell_direction, on_stream);
  return 0;
}

/** If cell's stream_id matches the stream_id of any conn that's
 * attached to circ, return that conn, else return NULL.
 */
static edge_connection_t *
relay_lookup_conn(circuit_t *circ, cell_t *cell,
                  cell_direction_t cell_direction, crypt_path_t *layer_hint)
{
  edge_connection_t *tmpconn;
  relay_header_t rh;

  relay_header_unpack(&rh, cell->payload);

  if (!rh.stream_id)
    return NULL;

  /* IN or OUT cells could have come from either direction, now
   * that we allow rendezvous *to* an OP.
   */

  if (CIRCUIT_IS_ORIGIN(circ)) {
    for (tmpconn = TO_ORIGIN_CIRCUIT(circ)->p_streams; tmpconn;
         tmpconn=tmpconn->next_stream) {
      if (rh.stream_id == tmpconn->stream_id &&
          !tmpconn->base_.marked_for_close &&
          tmpconn->cpath_layer == layer_hint) {
        log_debug(LD_APP,"found conn for stream %d.", rh.stream_id);
        return tmpconn;
      }
    }
  } else {
    for (tmpconn = TO_OR_CIRCUIT(circ)->n_streams; tmpconn;
         tmpconn=tmpconn->next_stream) {
      if (rh.stream_id == tmpconn->stream_id &&
          !tmpconn->base_.marked_for_close) {
        log_debug(LD_EXIT,"found conn for stream %d.", rh.stream_id);
        if (cell_direction == CELL_DIRECTION_OUT ||
            connection_edge_is_rendezvous_stream(tmpconn))
          return tmpconn;
      }
    }
    for (tmpconn = TO_OR_CIRCUIT(circ)->resolving_streams; tmpconn;
         tmpconn=tmpconn->next_stream) {
      if (rh.stream_id == tmpconn->stream_id &&
          !tmpconn->base_.marked_for_close) {
        log_debug(LD_EXIT,"found conn for stream %d.", rh.stream_id);
        return tmpconn;
      }
    }
  }
  return NULL; /* probably a begin relay cell */
}

/** Pack the relay_header_t host-order structure <b>src</b> into
 * network-order in the buffer <b>dest</b>. See tor-spec.txt for details
 * about the wire format.
 */
void
relay_header_pack(uint8_t *dest, const relay_header_t *src)
{
  set_uint8(dest, src->command);
  set_uint16(dest+1, htons(src->recognized));
  set_uint16(dest+3, htons(src->stream_id));
  memcpy(dest+5, src->integrity, 4);
  set_uint16(dest+9, htons(src->length));
}

/** Unpack the network-order buffer <b>src</b> into a host-order
 * relay_header_t structure <b>dest</b>.
 */
void
relay_header_unpack(relay_header_t *dest, const uint8_t *src)
{
  dest->command = get_uint8(src);
  dest->recognized = ntohs(get_uint16(src+1));
  dest->stream_id = ntohs(get_uint16(src+3));
  memcpy(dest->integrity, src+5, 4);
  dest->length = ntohs(get_uint16(src+9));
}

/** Convert the relay <b>command</b> into a human-readable string. */
static const char *
relay_command_to_string(uint8_t command)
{
  switch (command) {
    case RELAY_COMMAND_BEGIN: return "BEGIN";
    case RELAY_COMMAND_DATA: return "DATA";
    case RELAY_COMMAND_END: return "END";
    case RELAY_COMMAND_CONNECTED: return "CONNECTED";
    case RELAY_COMMAND_SENDME: return "SENDME";
    case RELAY_COMMAND_EXTEND: return "EXTEND";
    case RELAY_COMMAND_EXTENDED: return "EXTENDED";
    case RELAY_COMMAND_TRUNCATE: return "TRUNCATE";
    case RELAY_COMMAND_TRUNCATED: return "TRUNCATED";
    case RELAY_COMMAND_DROP: return "DROP";
    case RELAY_COMMAND_RESOLVE: return "RESOLVE";
    case RELAY_COMMAND_RESOLVED: return "RESOLVED";
    case RELAY_COMMAND_BEGIN_DIR: return "BEGIN_DIR";
    case RELAY_COMMAND_ESTABLISH_INTRO: return "ESTABLISH_INTRO";
    case RELAY_COMMAND_ESTABLISH_RENDEZVOUS: return "ESTABLISH_RENDEZVOUS";
    case RELAY_COMMAND_INTRODUCE1: return "INTRODUCE1";
    case RELAY_COMMAND_INTRODUCE2: return "INTRODUCE2";
    case RELAY_COMMAND_RENDEZVOUS1: return "RENDEZVOUS1";
    case RELAY_COMMAND_RENDEZVOUS2: return "RENDEZVOUS2";
    case RELAY_COMMAND_INTRO_ESTABLISHED: return "INTRO_ESTABLISHED";
    case RELAY_COMMAND_RENDEZVOUS_ESTABLISHED:
      return "RENDEZVOUS_ESTABLISHED";
    case RELAY_COMMAND_INTRODUCE_ACK: return "INTRODUCE_ACK";
    default: return "(unrecognized)";
  }
}

/** Make a relay cell out of <b>relay_command</b> and <b>payload</b>, and send
 * it onto the open circuit <b>circ</b>. <b>stream_id</b> is the ID on
 * <b>circ</b> for the stream that's sending the relay cell, or 0 if it's a
 * control cell.  <b>cpath_layer</b> is NULL for OR->OP cells, or the
 * destination hop for OP->OR cells.
 *
 * If you can't send the cell, mark the circuit for close and return -1. Else
 * return 0.
 */
int
relay_send_command_from_edge_(streamid_t stream_id, circuit_t *circ,
                              uint8_t relay_command, const char *payload,
                              size_t payload_len, crypt_path_t *cpath_layer,
                              const char *filename, int lineno)
{
  cell_t cell;
  relay_header_t rh;
  cell_direction_t cell_direction;
  /* XXXX NM Split this function into a separate versions per circuit type? */

  tor_assert(circ);
  tor_assert(payload_len <= RELAY_PAYLOAD_SIZE);

  memset(&cell, 0, sizeof(cell_t));
  cell.command = CELL_RELAY;
  if (cpath_layer) {
    cell.circ_id = circ->n_circ_id;
    cell_direction = CELL_DIRECTION_OUT;
  } else if (! CIRCUIT_IS_ORIGIN(circ)) {
    cell.circ_id = TO_OR_CIRCUIT(circ)->p_circ_id;
    cell_direction = CELL_DIRECTION_IN;
  } else {
    return -1;
  }

  memset(&rh, 0, sizeof(rh));
  rh.command = relay_command;
  rh.stream_id = stream_id;
  rh.length = payload_len;
  relay_header_pack(cell.payload, &rh);
  if (payload_len)
    memcpy(cell.payload+RELAY_HEADER_SIZE, payload, payload_len);

  log_debug(LD_OR,"delivering %d cell %s.", relay_command,
            cell_direction == CELL_DIRECTION_OUT ? "forward" : "backward");

  /* If we are sending an END cell and this circuit is used for a tunneled
   * directory request, advance its state. */
  if (relay_command == RELAY_COMMAND_END && circ->dirreq_id)
    geoip_change_dirreq_state(circ->dirreq_id, DIRREQ_TUNNELED,
                              DIRREQ_END_CELL_SENT);

  if (cell_direction == CELL_DIRECTION_OUT && circ->n_chan) {
    /* if we're using relaybandwidthrate, this conn wants priority */
    channel_timestamp_client(circ->n_chan);
  }

  if (cell_direction == CELL_DIRECTION_OUT) {
    origin_circuit_t *origin_circ = TO_ORIGIN_CIRCUIT(circ);
    if (origin_circ->remaining_relay_early_cells > 0 &&
        (relay_command == RELAY_COMMAND_EXTEND ||
         relay_command == RELAY_COMMAND_EXTEND2 ||
         cpath_layer != origin_circ->cpath)) {
      /* If we've got any relay_early cells left and (we're sending
       * an extend cell or we're not talking to the first hop), use
       * one of them.  Don't worry about the conn protocol version:
       * append_cell_to_circuit_queue will fix it up. */
      cell.command = CELL_RELAY_EARLY;
      --origin_circ->remaining_relay_early_cells;
      log_debug(LD_OR, "Sending a RELAY_EARLY cell; %d remaining.",
                (int)origin_circ->remaining_relay_early_cells);
      /* Memorize the command that is sent as RELAY_EARLY cell; helps debug
       * task 878. */
      origin_circ->relay_early_commands[
          origin_circ->relay_early_cells_sent++] = relay_command;
    } else if (relay_command == RELAY_COMMAND_EXTEND ||
               relay_command == RELAY_COMMAND_EXTEND2) {
      /* If no RELAY_EARLY cells can be sent over this circuit, log which
       * commands have been sent as RELAY_EARLY cells before; helps debug
       * task 878. */
      smartlist_t *commands_list = smartlist_new();
      int i = 0;
      char *commands = NULL;
      for (; i < origin_circ->relay_early_cells_sent; i++)
        smartlist_add(commands_list, (char *)
            relay_command_to_string(origin_circ->relay_early_commands[i]));
      commands = smartlist_join_strings(commands_list, ",", 0, NULL);
      log_warn(LD_BUG, "Uh-oh.  We're sending a RELAY_COMMAND_EXTEND cell, "
               "but we have run out of RELAY_EARLY cells on that circuit. "
               "Commands sent before: %s", commands);
      tor_free(commands);
      smartlist_free(commands_list);
    }
  }

  if (circuit_package_relay_cell(&cell, circ, cell_direction, cpath_layer,
                                 stream_id, filename, lineno) < 0) {
    log_warn(LD_BUG,"circuit_package_relay_cell failed. Closing.");
    circuit_mark_for_close(circ, END_CIRC_REASON_INTERNAL);
    return -1;
  }
  return 0;
}

/** Make a relay cell out of <b>relay_command</b> and <b>payload</b>, and
 * send it onto the open circuit <b>circ</b>. <b>fromconn</b> is the stream
 * that's sending the relay cell, or NULL if it's a control cell.
 * <b>cpath_layer</b> is NULL for OR->OP cells, or the destination hop
 * for OP->OR cells.
 *
 * If you can't send the cell, mark the circuit for close and
 * return -1. Else return 0.
 */
int
connection_edge_send_command(edge_connection_t *fromconn,
                             uint8_t relay_command, const char *payload,
                             size_t payload_len)
{
  /* XXXX NM Split this function into a separate versions per circuit type? */
  circuit_t *circ;
  crypt_path_t *cpath_layer = fromconn->cpath_layer;
  tor_assert(fromconn);
  circ = fromconn->on_circuit;

  if (fromconn->base_.marked_for_close) {
    log_warn(LD_BUG,
             "called on conn that's already marked for close at %s:%d.",
             fromconn->base_.marked_for_close_file,
             fromconn->base_.marked_for_close);
    return 0;
  }

  if (!circ) {
    if (fromconn->base_.type == CONN_TYPE_AP) {
      log_info(LD_APP,"no circ. Closing conn.");
      connection_mark_unattached_ap(EDGE_TO_ENTRY_CONN(fromconn),
                                    END_STREAM_REASON_INTERNAL);
    } else {
      log_info(LD_EXIT,"no circ. Closing conn.");
      fromconn->edge_has_sent_end = 1; /* no circ to send to */
      fromconn->end_reason = END_STREAM_REASON_INTERNAL;
      connection_mark_for_close(TO_CONN(fromconn));
    }
    return -1;
  }

  return relay_send_command_from_edge(fromconn->stream_id, circ,
                                      relay_command, payload,
                                      payload_len, cpath_layer);
}

/** How many times will I retry a stream that fails due to DNS
 * resolve failure or misc error?
 */
#define MAX_RESOLVE_FAILURES 3

/** Return 1 if reason is something that you should retry if you
 * get the end cell before you've connected; else return 0. */
static int
edge_reason_is_retriable(int reason)
{
  return reason == END_STREAM_REASON_HIBERNATING ||
         reason == END_STREAM_REASON_RESOURCELIMIT ||
         reason == END_STREAM_REASON_EXITPOLICY ||
         reason == END_STREAM_REASON_RESOLVEFAILED ||
         reason == END_STREAM_REASON_MISC ||
         reason == END_STREAM_REASON_NOROUTE;
}

/** Called when we receive an END cell on a stream that isn't open yet,
 * from the client side.
 * Arguments are as for connection_edge_process_relay_cell().
 */
static int
connection_ap_process_end_not_open(
    relay_header_t *rh, cell_t *cell, origin_circuit_t *circ,
    entry_connection_t *conn, crypt_path_t *layer_hint)
{
  node_t *exitrouter;
  int reason = *(cell->payload+RELAY_HEADER_SIZE);
  int control_reason;
  edge_connection_t *edge_conn = ENTRY_TO_EDGE_CONN(conn);
  (void) layer_hint; /* unused */

  if (rh->length > 0) {
    if (reason == END_STREAM_REASON_TORPROTOCOL ||
        reason == END_STREAM_REASON_INTERNAL ||
        reason == END_STREAM_REASON_DESTROY) {
      /* All three of these reasons could mean a failed tag
       * hit the exit and it complained. Do not probe.
       * Fail the circuit. */
      circ->path_state = PATH_STATE_USE_FAILED;
      return -END_CIRC_REASON_TORPROTOCOL;
    } else {
      /* Path bias: If we get a valid reason code from the exit,
       * it wasn't due to tagging.
       *
       * We rely on recognized+digest being strong enough to make
       * tags unlikely to allow us to get tagged, yet 'recognized'
       * reason codes here. */
      pathbias_mark_use_success(circ);
    }
  }

  if (rh->length == 0) {
    reason = END_STREAM_REASON_MISC;
  }

  control_reason = reason | END_STREAM_REASON_FLAG_REMOTE;

  if (edge_reason_is_retriable(reason) &&
      /* avoid retry if rend */
      !connection_edge_is_rendezvous_stream(edge_conn)) {
    const char *chosen_exit_digest =
      circ->build_state->chosen_exit->identity_digest;
    log_info(LD_APP,"Address '%s' refused due to '%s'. Considering retrying.",
             safe_str(conn->socks_request->address),
             stream_end_reason_to_string(reason));
    exitrouter = node_get_mutable_by_id(chosen_exit_digest);
    switch (reason) {
      case END_STREAM_REASON_EXITPOLICY: {
        tor_addr_t addr;
        tor_addr_make_unspec(&addr);
        if (rh->length >= 5) {
          int ttl = -1;
          tor_addr_make_unspec(&addr);
          if (rh->length == 5 || rh->length == 9) {
            tor_addr_from_ipv4n(&addr,
                                get_uint32(cell->payload+RELAY_HEADER_SIZE+1));
            if (rh->length == 9)
              ttl = (int)ntohl(get_uint32(cell->payload+RELAY_HEADER_SIZE+5));
          } else if (rh->length == 17 || rh->length == 21) {
            tor_addr_from_ipv6_bytes(&addr,
                                (char*)(cell->payload+RELAY_HEADER_SIZE+1));
            if (rh->length == 21)
              ttl = (int)ntohl(get_uint32(cell->payload+RELAY_HEADER_SIZE+17));
          }
          if (tor_addr_is_null(&addr)) {
            log_info(LD_APP,"Address '%s' resolved to 0.0.0.0. Closing,",
                     safe_str(conn->socks_request->address));
            connection_mark_unattached_ap(conn, END_STREAM_REASON_TORPROTOCOL);
            return 0;
          }

          if ((tor_addr_family(&addr) == AF_INET && !conn->ipv4_traffic_ok) ||
              (tor_addr_family(&addr) == AF_INET6 && !conn->ipv6_traffic_ok)) {
            log_fn(LOG_PROTOCOL_WARN, LD_APP,
                   "Got an EXITPOLICY failure on a connection with a "
                   "mismatched family. Closing.");
            connection_mark_unattached_ap(conn, END_STREAM_REASON_TORPROTOCOL);
            return 0;
          }
          if (get_options()->ClientDNSRejectInternalAddresses &&
              tor_addr_is_internal(&addr, 0)) {
            log_info(LD_APP,"Address '%s' resolved to internal. Closing,",
                     safe_str(conn->socks_request->address));
            connection_mark_unattached_ap(conn, END_STREAM_REASON_TORPROTOCOL);
            return 0;
          }

          client_dns_set_addressmap(conn,
                                    conn->socks_request->address, &addr,
                                    conn->chosen_exit_name, ttl);

          {
            char new_addr[TOR_ADDR_BUF_LEN];
            tor_addr_to_str(new_addr, &addr, sizeof(new_addr), 1);
            if (strcmp(conn->socks_request->address, new_addr)) {
              strlcpy(conn->socks_request->address, new_addr,
                      sizeof(conn->socks_request->address));
              control_event_stream_status(conn, STREAM_EVENT_REMAP, 0);
            }
          }
        }
        /* check if he *ought* to have allowed it */

        adjust_exit_policy_from_exitpolicy_failure(circ,
                                                   conn,
                                                   exitrouter,
                                                   &addr);

        if (conn->chosen_exit_optional ||
            conn->chosen_exit_retries) {
          /* stop wanting a specific exit */
          conn->chosen_exit_optional = 0;
          /* A non-zero chosen_exit_retries can happen if we set a
           * TrackHostExits for this address under a port that the exit
           * relay allows, but then try the same address with a different
           * port that it doesn't allow to exit. We shouldn't unregister
           * the mapping, since it is probably still wanted on the
           * original port. But now we give away to the exit relay that
           * we probably have a TrackHostExits on it. So be it. */
          conn->chosen_exit_retries = 0;
          tor_free(conn->chosen_exit_name); /* clears it */
        }
        if (connection_ap_detach_retriable(conn, circ, control_reason) >= 0)
          return 0;
        /* else, conn will get closed below */
        break;
      }
      case END_STREAM_REASON_CONNECTREFUSED:
        if (!conn->chosen_exit_optional)
          break; /* break means it'll close, below */
        /* Else fall through: expire this circuit, clear the
         * chosen_exit_name field, and try again. */
      case END_STREAM_REASON_RESOLVEFAILED:
      case END_STREAM_REASON_TIMEOUT:
      case END_STREAM_REASON_MISC:
      case END_STREAM_REASON_NOROUTE:
        if (client_dns_incr_failures(conn->socks_request->address)
            < MAX_RESOLVE_FAILURES) {
          /* We haven't retried too many times; reattach the connection. */
          circuit_log_path(LOG_INFO,LD_APP,circ);
          /* Mark this circuit "unusable for new streams". */
          mark_circuit_unusable_for_new_conns(circ);

          if (conn->chosen_exit_optional) {
            /* stop wanting a specific exit */
            conn->chosen_exit_optional = 0;
            tor_free(conn->chosen_exit_name); /* clears it */
          }
          if (connection_ap_detach_retriable(conn, circ, control_reason) >= 0)
            return 0;
          /* else, conn will get closed below */
        } else {
          log_notice(LD_APP,
                     "Have tried resolving or connecting to address '%s' "
                     "at %d different places. Giving up.",
                     safe_str(conn->socks_request->address),
                     MAX_RESOLVE_FAILURES);
          /* clear the failures, so it will have a full try next time */
          client_dns_clear_failures(conn->socks_request->address);
        }
        break;
      case END_STREAM_REASON_HIBERNATING:
      case END_STREAM_REASON_RESOURCELIMIT:
        if (exitrouter) {
          policies_set_node_exitpolicy_to_reject_all(exitrouter);
        }
        if (conn->chosen_exit_optional) {
          /* stop wanting a specific exit */
          conn->chosen_exit_optional = 0;
          tor_free(conn->chosen_exit_name); /* clears it */
        }
        if (connection_ap_detach_retriable(conn, circ, control_reason) >= 0)
          return 0;
        /* else, will close below */
        break;
    } /* end switch */
    log_info(LD_APP,"Giving up on retrying; conn can't be handled.");
  }

  log_info(LD_APP,
           "Edge got end (%s) before we're connected. Marking for close.",
       stream_end_reason_to_string(rh->length > 0 ? reason : -1));
  circuit_log_path(LOG_INFO,LD_APP,circ);
  /* need to test because of detach_retriable */
  if (!ENTRY_TO_CONN(conn)->marked_for_close)
    connection_mark_unattached_ap(conn, control_reason);
  return 0;
}

/** Called when we have gotten an END_REASON_EXITPOLICY failure on <b>circ</b>
 * for <b>conn</b>, while attempting to connect via <b>node</b>.  If the node
 * told us which address it rejected, then <b>addr</b> is that address;
 * otherwise it is AF_UNSPEC.
 *
 * If we are sure the node should have allowed this address, mark the node as
 * having a reject *:* exit policy.  Otherwise, mark the circuit as unusable
 * for this particular address.
 **/
static void
adjust_exit_policy_from_exitpolicy_failure(origin_circuit_t *circ,
                                           entry_connection_t *conn,
                                           node_t *node,
                                           const tor_addr_t *addr)
{
  int make_reject_all = 0;
  const sa_family_t family = tor_addr_family(addr);

  if (node) {
    tor_addr_t tmp;
    int asked_for_family = tor_addr_parse(&tmp, conn->socks_request->address);
    if (family == AF_UNSPEC) {
      make_reject_all = 1;
    } else if (node_exit_policy_is_exact(node, family) &&
               asked_for_family != -1 && !conn->chosen_exit_name) {
      make_reject_all = 1;
    }

    if (make_reject_all) {
      log_info(LD_APP,
               "Exitrouter %s seems to be more restrictive than its exit "
               "policy. Not using this router as exit for now.",
               node_describe(node));
      policies_set_node_exitpolicy_to_reject_all(node);
    }
  }

  if (family != AF_UNSPEC)
    addr_policy_append_reject_addr(&circ->prepend_policy, addr);
}

/** Helper: change the socks_request-&gt;address field on conn to the
 * dotted-quad representation of <b>new_addr</b>,
 * and send an appropriate REMAP event. */
static void
remap_event_helper(entry_connection_t *conn, const tor_addr_t *new_addr)
{
  tor_addr_to_str(conn->socks_request->address, new_addr,
                  sizeof(conn->socks_request->address),
                  1);
  control_event_stream_status(conn, STREAM_EVENT_REMAP,
                              REMAP_STREAM_SOURCE_EXIT);
}

/** Extract the contents of a connected cell in <b>cell</b>, whose relay
 * header has already been parsed into <b>rh</b>. On success, set
 * <b>addr_out</b> to the address we're connected to, and <b>ttl_out</b> to
 * the ttl of that address, in seconds, and return 0.  On failure, return
 * -1. */
int
connected_cell_parse(const relay_header_t *rh, const cell_t *cell,
                     tor_addr_t *addr_out, int *ttl_out)
{
  uint32_t bytes;
  const uint8_t *payload = cell->payload + RELAY_HEADER_SIZE;

  tor_addr_make_unspec(addr_out);
  *ttl_out = -1;
  if (rh->length == 0)
    return 0;
  if (rh->length < 4)
    return -1;
  bytes = ntohl(get_uint32(payload));

  /* If bytes is 0, this is maybe a v6 address. Otherwise it's a v4 address */
  if (bytes != 0) {
    /* v4 address */
    tor_addr_from_ipv4h(addr_out, bytes);
    if (rh->length >= 8) {
      bytes = ntohl(get_uint32(payload + 4));
      if (bytes <= INT32_MAX)
        *ttl_out = bytes;
    }
  } else {
    if (rh->length < 25) /* 4 bytes of 0s, 1 addr, 16 ipv4, 4 ttl. */
      return -1;
    if (get_uint8(payload + 4) != 6)
      return -1;
    tor_addr_from_ipv6_bytes(addr_out, (char*)(payload + 5));
    bytes = ntohl(get_uint32(payload + 21));
    if (bytes <= INT32_MAX)
      *ttl_out = (int) bytes;
  }
  return 0;
}

/** An incoming relay cell has arrived from circuit <b>circ</b> to
 * stream <b>conn</b>.
 *
 * The arguments here are the same as in
 * connection_edge_process_relay_cell() below; this function is called
 * from there when <b>conn</b> is defined and not in an open state.
 */
static int
connection_edge_process_relay_cell_not_open(
    relay_header_t *rh, cell_t *cell, circuit_t *circ,
    edge_connection_t *conn, crypt_path_t *layer_hint)
{
  if (rh->command == RELAY_COMMAND_END) {
    if (CIRCUIT_IS_ORIGIN(circ) && conn->base_.type == CONN_TYPE_AP) {
      return connection_ap_process_end_not_open(rh, cell,
                                                TO_ORIGIN_CIRCUIT(circ),
                                                EDGE_TO_ENTRY_CONN(conn),
                                                layer_hint);
    } else {
      /* we just got an 'end', don't need to send one */
      conn->edge_has_sent_end = 1;
      conn->end_reason = *(cell->payload+RELAY_HEADER_SIZE) |
                         END_STREAM_REASON_FLAG_REMOTE;
      connection_mark_for_close(TO_CONN(conn));
      return 0;
    }
  }

  if (conn->base_.type == CONN_TYPE_AP &&
      rh->command == RELAY_COMMAND_CONNECTED) {
    tor_addr_t addr;
    int ttl;
    entry_connection_t *entry_conn = EDGE_TO_ENTRY_CONN(conn);
    tor_assert(CIRCUIT_IS_ORIGIN(circ));
    if (conn->base_.state != AP_CONN_STATE_CONNECT_WAIT) {
      log_fn(LOG_PROTOCOL_WARN, LD_APP,
             "Got 'connected' while not in state connect_wait. Dropping.");
      return 0;
    }
    conn->base_.state = AP_CONN_STATE_OPEN;
    log_info(LD_APP,"'connected' received after %d seconds.",
             (int)(time(NULL) - conn->base_.timestamp_lastread));
    if (connected_cell_parse(rh, cell, &addr, &ttl) < 0) {
      log_fn(LOG_PROTOCOL_WARN, LD_APP,
             "Got a badly formatted connected cell. Closing.");
      connection_edge_end(conn, END_STREAM_REASON_TORPROTOCOL);
      connection_mark_unattached_ap(entry_conn, END_STREAM_REASON_TORPROTOCOL);
    }
    if (tor_addr_family(&addr) != AF_UNSPEC) {
      const sa_family_t family = tor_addr_family(&addr);
      if (tor_addr_is_null(&addr) ||
          (get_options()->ClientDNSRejectInternalAddresses &&
           tor_addr_is_internal(&addr, 0))) {
        log_info(LD_APP, "...but it claims the IP address was %s. Closing.",
                 fmt_addr(&addr));
        connection_edge_end(conn, END_STREAM_REASON_TORPROTOCOL);
        connection_mark_unattached_ap(entry_conn,
                                      END_STREAM_REASON_TORPROTOCOL);
        return 0;
      }

      if ((family == AF_INET && ! entry_conn->ipv4_traffic_ok) ||
          (family == AF_INET6 && ! entry_conn->ipv6_traffic_ok)) {
        log_fn(LOG_PROTOCOL_WARN, LD_APP,
               "Got a connected cell to %s with unsupported address family."
               " Closing.", fmt_addr(&addr));
        connection_edge_end(conn, END_STREAM_REASON_TORPROTOCOL);
        connection_mark_unattached_ap(entry_conn,
                                      END_STREAM_REASON_TORPROTOCOL);
        return 0;
      }

      client_dns_set_addressmap(entry_conn,
                                entry_conn->socks_request->address, &addr,
                                entry_conn->chosen_exit_name, ttl);

      remap_event_helper(entry_conn, &addr);
    }
    circuit_log_path(LOG_INFO,LD_APP,TO_ORIGIN_CIRCUIT(circ));
    /* don't send a socks reply to transparent conns */
    tor_assert(entry_conn->socks_request != NULL);
    if (!entry_conn->socks_request->has_finished)
      connection_ap_handshake_socks_reply(entry_conn, NULL, 0, 0);

    /* Was it a linked dir conn? If so, a dir request just started to
     * fetch something; this could be a bootstrap status milestone. */
    log_debug(LD_APP, "considering");
    if (TO_CONN(conn)->linked_conn &&
        TO_CONN(conn)->linked_conn->type == CONN_TYPE_DIR) {
      connection_t *dirconn = TO_CONN(conn)->linked_conn;
      log_debug(LD_APP, "it is! %d", dirconn->purpose);
      switch (dirconn->purpose) {
        case DIR_PURPOSE_FETCH_CERTIFICATE:
          if (consensus_is_waiting_for_certs())
            control_event_bootstrap(BOOTSTRAP_STATUS_LOADING_KEYS, 0);
          break;
        case DIR_PURPOSE_FETCH_CONSENSUS:
          control_event_bootstrap(BOOTSTRAP_STATUS_LOADING_STATUS, 0);
          break;
        case DIR_PURPOSE_FETCH_SERVERDESC:
        case DIR_PURPOSE_FETCH_MICRODESC:
          control_event_bootstrap(BOOTSTRAP_STATUS_LOADING_DESCRIPTORS,
                                  count_loading_descriptors_progress());
          break;
      }
    }
    /* This is definitely a success, so forget about any pending data we
     * had sent. */
    if (entry_conn->pending_optimistic_data) {
      generic_buffer_free(entry_conn->pending_optimistic_data);
      entry_conn->pending_optimistic_data = NULL;
    }

    /* handle anything that might have queued */
    if (connection_edge_package_raw_inbuf(conn, 1, NULL) < 0) {
      /* (We already sent an end cell if possible) */
      connection_mark_for_close(TO_CONN(conn));
      return 0;
    }
    return 0;
  }
  if (conn->base_.type == CONN_TYPE_AP &&
      rh->command == RELAY_COMMAND_RESOLVED) {
    int ttl;
    int answer_len;
    uint8_t answer_type;
    entry_connection_t *entry_conn = EDGE_TO_ENTRY_CONN(conn);
    if (conn->base_.state != AP_CONN_STATE_RESOLVE_WAIT) {
      log_fn(LOG_PROTOCOL_WARN, LD_APP, "Got a 'resolved' cell while "
             "not in state resolve_wait. Dropping.");
      return 0;
    }
    tor_assert(SOCKS_COMMAND_IS_RESOLVE(entry_conn->socks_request->command));
    answer_len = cell->payload[RELAY_HEADER_SIZE+1];
    if (rh->length < 2 || answer_len+2>rh->length) {
      log_fn(LOG_PROTOCOL_WARN, LD_PROTOCOL,
             "Dropping malformed 'resolved' cell");
      connection_mark_unattached_ap(entry_conn, END_STREAM_REASON_TORPROTOCOL);
      return 0;
    }
    answer_type = cell->payload[RELAY_HEADER_SIZE];
    if (rh->length >= answer_len+6)
      ttl = (int)ntohl(get_uint32(cell->payload+RELAY_HEADER_SIZE+
                                  2+answer_len));
    else
      ttl = -1;
    if (answer_type == RESOLVED_TYPE_IPV4 ||
        answer_type == RESOLVED_TYPE_IPV6) {
      tor_addr_t addr;
      if (decode_address_from_payload(&addr, cell->payload+RELAY_HEADER_SIZE,
                                      rh->length) &&
          tor_addr_is_internal(&addr, 0) &&
          get_options()->ClientDNSRejectInternalAddresses) {
        log_info(LD_APP,"Got a resolve with answer %s. Rejecting.",
                 fmt_addr(&addr));
        connection_ap_handshake_socks_resolved(entry_conn,
                                               RESOLVED_TYPE_ERROR_TRANSIENT,
                                               0, NULL, 0, TIME_MAX);
        connection_mark_unattached_ap(entry_conn,
                                      END_STREAM_REASON_TORPROTOCOL);
        return 0;
      }
    }
    connection_ap_handshake_socks_resolved(entry_conn,
                   answer_type,
                   cell->payload[RELAY_HEADER_SIZE+1], /*answer_len*/
                   cell->payload+RELAY_HEADER_SIZE+2, /*answer*/
                   ttl,
                   -1);
    if (answer_type == RESOLVED_TYPE_IPV4 && answer_len == 4) {
      tor_addr_t addr;
      tor_addr_from_ipv4n(&addr,
                          get_uint32(cell->payload+RELAY_HEADER_SIZE+2));
      remap_event_helper(entry_conn, &addr);
    } else if (answer_type == RESOLVED_TYPE_IPV6 && answer_len == 16) {
      tor_addr_t addr;
      tor_addr_from_ipv6_bytes(&addr,
                               (char*)(cell->payload+RELAY_HEADER_SIZE+2));
      remap_event_helper(entry_conn, &addr);
    }
    connection_mark_unattached_ap(entry_conn,
                              END_STREAM_REASON_DONE |
                              END_STREAM_REASON_FLAG_ALREADY_SOCKS_REPLIED);
    return 0;
  }

  log_fn(LOG_PROTOCOL_WARN, LD_PROTOCOL,
         "Got an unexpected relay command %d, in state %d (%s). Dropping.",
         rh->command, conn->base_.state,
         conn_state_to_string(conn->base_.type, conn->base_.state));
  return 0; /* for forward compatibility, don't kill the circuit */
//  connection_edge_end(conn, END_STREAM_REASON_TORPROTOCOL);
//  connection_mark_for_close(conn);
//  return -1;
}

/** An incoming relay cell has arrived on circuit <b>circ</b>. If
 * <b>conn</b> is NULL this is a control cell, else <b>cell</b> is
 * destined for <b>conn</b>.
 *
 * If <b>layer_hint</b> is defined, then we're the origin of the
 * circuit, and it specifies the hop that packaged <b>cell</b>.
 *
 * Return -reason if you want to warn and tear down the circuit, else 0.
 */
static int
connection_edge_process_relay_cell(cell_t *cell, circuit_t *circ,
                                   edge_connection_t *conn,
                                   crypt_path_t *layer_hint)
{
  static int num_seen=0;
  relay_header_t rh;
  unsigned domain = layer_hint?LD_APP:LD_EXIT;
  int reason;
  int optimistic_data = 0; /* Set to 1 if we receive data on a stream
                            * that's in the EXIT_CONN_STATE_RESOLVING
                            * or EXIT_CONN_STATE_CONNECTING states. */

  tor_assert(cell);
  tor_assert(circ);

  relay_header_unpack(&rh, cell->payload);
//  log_fn(LOG_DEBUG,"command %d stream %d", rh.command, rh.stream_id);
  num_seen++;
  log_debug(domain, "Now seen %d relay cells here (command %d, stream %d).",
            num_seen, rh.command, rh.stream_id);

  if (rh.length > RELAY_PAYLOAD_SIZE) {
    log_fn(LOG_PROTOCOL_WARN, LD_PROTOCOL,
           "Relay cell length field too long. Closing circuit.");
    return - END_CIRC_REASON_TORPROTOCOL;
  }

  if (rh.stream_id == 0) {
    switch (rh.command) {
      case RELAY_COMMAND_BEGIN:
      case RELAY_COMMAND_CONNECTED:
      case RELAY_COMMAND_DATA:
      case RELAY_COMMAND_END:
      case RELAY_COMMAND_RESOLVE:
      case RELAY_COMMAND_RESOLVED:
      case RELAY_COMMAND_BEGIN_DIR:
        log_fn(LOG_PROTOCOL_WARN, LD_PROTOCOL, "Relay command %d with zero "
               "stream_id. Dropping.", (int)rh.command);
        return 0;
      default:
        ;
    }
  }

  /* either conn is NULL, in which case we've got a control cell, or else
   * conn points to the recognized stream. */

  if (conn && !connection_state_is_open(TO_CONN(conn))) {
    if (conn->base_.type == CONN_TYPE_EXIT &&
        (conn->base_.state == EXIT_CONN_STATE_CONNECTING ||
         conn->base_.state == EXIT_CONN_STATE_RESOLVING) &&
        rh.command == RELAY_COMMAND_DATA) {
      /* Allow DATA cells to be delivered to an exit node in state
       * EXIT_CONN_STATE_CONNECTING or EXIT_CONN_STATE_RESOLVING.
       * This speeds up HTTP, for example. */
      optimistic_data = 1;
    } else {
      return connection_edge_process_relay_cell_not_open(
               &rh, cell, circ, conn, layer_hint);
    }
  }

  switch (rh.command) {
    case RELAY_COMMAND_DROP:
//      log_info(domain,"Got a relay-level padding cell. Dropping.");
      return 0;
    case RELAY_COMMAND_BEGIN:
    case RELAY_COMMAND_BEGIN_DIR:
      if (layer_hint &&
          circ->purpose != CIRCUIT_PURPOSE_S_REND_JOINED) {
        log_fn(LOG_PROTOCOL_WARN, LD_APP,
               "Relay begin request unsupported at AP. Dropping.");
        return 0;
      }
      if (circ->purpose == CIRCUIT_PURPOSE_S_REND_JOINED &&
          layer_hint != TO_ORIGIN_CIRCUIT(circ)->cpath->prev) {
        log_fn(LOG_PROTOCOL_WARN, LD_APP,
               "Relay begin request to Hidden Service "
               "from intermediary node. Dropping.");
        return 0;
      }
      if (conn) {
        log_fn(LOG_PROTOCOL_WARN, domain,
               "Begin cell for known stream. Dropping.");
        return 0;
      }
      if (rh.command == RELAY_COMMAND_BEGIN_DIR) {
        /* Assign this circuit and its app-ward OR connection a unique ID,
         * so that we can measure download times. The local edge and dir
         * connection will be assigned the same ID when they are created
         * and linked. */
        static uint64_t next_id = 0;
        circ->dirreq_id = ++next_id;
        TO_OR_CIRCUIT(circ)->p_chan->dirreq_id = circ->dirreq_id;
      }

      return connection_exit_begin_conn(cell, circ);
    case RELAY_COMMAND_DATA:
      ++stats_n_data_cells_received;
      if (( layer_hint && --layer_hint->deliver_window < 0) ||
          (!layer_hint && --circ->deliver_window < 0)) {
        log_fn(LOG_PROTOCOL_WARN, LD_PROTOCOL,
               "(relay data) circ deliver_window below 0. Killing.");
        if (conn) {
          /* XXXX Do we actually need to do this?  Will killing the circuit
           * not send an END and mark the stream for close as appropriate? */
          connection_edge_end(conn, END_STREAM_REASON_TORPROTOCOL);
          connection_mark_for_close(TO_CONN(conn));
        }
        return -END_CIRC_REASON_TORPROTOCOL;
      }
      log_debug(domain,"circ deliver_window now %d.", layer_hint ?
                layer_hint->deliver_window : circ->deliver_window);

      circuit_consider_sending_sendme(circ, layer_hint);

      if (!conn) {
        log_info(domain,"data cell dropped, unknown stream (streamid %d).",
                 rh.stream_id);
        return 0;
      }

      if (--conn->deliver_window < 0) { /* is it below 0 after decrement? */
        log_fn(LOG_PROTOCOL_WARN, LD_PROTOCOL,
               "(relay data) conn deliver_window below 0. Killing.");
        return -END_CIRC_REASON_TORPROTOCOL;
      }

      stats_n_data_bytes_received += rh.length;
      connection_write_to_buf((char*)(cell->payload + RELAY_HEADER_SIZE),
                              rh.length, TO_CONN(conn));

      if (!optimistic_data) {
        /* Only send a SENDME if we're not getting optimistic data; otherwise
         * a SENDME could arrive before the CONNECTED.
         */
        connection_edge_consider_sending_sendme(conn);
      }

      return 0;
    case RELAY_COMMAND_END:
      reason = rh.length > 0 ?
        get_uint8(cell->payload+RELAY_HEADER_SIZE) : END_STREAM_REASON_MISC;
      if (!conn) {
        log_info(domain,"end cell (%s) dropped, unknown stream.",
                 stream_end_reason_to_string(reason));
        return 0;
      }
/* XXX add to this log_fn the exit node's nickname? */
      log_info(domain,TOR_SOCKET_T_FORMAT": end cell (%s) for stream %d. "
               "Removing stream.",
               conn->base_.s,
               stream_end_reason_to_string(reason),
               conn->stream_id);
      if (conn->base_.type == CONN_TYPE_AP) {
        entry_connection_t *entry_conn = EDGE_TO_ENTRY_CONN(conn);
        if (entry_conn->socks_request &&
            !entry_conn->socks_request->has_finished)
          log_warn(LD_BUG,
                   "open stream hasn't sent socks answer yet? Closing.");
      }
      /* We just *got* an end; no reason to send one. */
      conn->edge_has_sent_end = 1;
      if (!conn->end_reason)
        conn->end_reason = reason | END_STREAM_REASON_FLAG_REMOTE;
      if (!conn->base_.marked_for_close) {
        /* only mark it if not already marked. it's possible to
         * get the 'end' right around when the client hangs up on us. */
        connection_mark_and_flush(TO_CONN(conn));
      }
      return 0;
    case RELAY_COMMAND_EXTEND:
    case RELAY_COMMAND_EXTEND2: {
      static uint64_t total_n_extend=0, total_nonearly=0;
      total_n_extend++;
      if (rh.stream_id) {
        log_fn(LOG_PROTOCOL_WARN, domain,
               "'extend' cell received for non-zero stream. Dropping.");
        return 0;
      }
      if (cell->command != CELL_RELAY_EARLY &&
          !networkstatus_get_param(NULL,"AllowNonearlyExtend",0,0,1)) {
#define EARLY_WARNING_INTERVAL 3600
        static ratelim_t early_warning_limit =
          RATELIM_INIT(EARLY_WARNING_INTERVAL);
        char *m;
        if (cell->command == CELL_RELAY) {
          ++total_nonearly;
          if ((m = rate_limit_log(&early_warning_limit, approx_time()))) {
            double percentage = ((double)total_nonearly)/total_n_extend;
            percentage *= 100;
            log_fn(LOG_PROTOCOL_WARN, domain, "EXTEND cell received, "
                   "but not via RELAY_EARLY. Dropping.%s", m);
            log_fn(LOG_PROTOCOL_WARN, domain, "  (We have dropped %.02f%% of "
                   "all EXTEND cells for this reason)", percentage);
            tor_free(m);
          }
        } else {
          log_fn(LOG_WARN, domain,
                 "EXTEND cell received, in a cell with type %d! Dropping.",
                 cell->command);
        }
        return 0;
      }
      return circuit_extend(cell, circ);
    }
    case RELAY_COMMAND_EXTENDED:
    case RELAY_COMMAND_EXTENDED2:
      if (!layer_hint) {
        log_fn(LOG_PROTOCOL_WARN, LD_PROTOCOL,
               "'extended' unsupported at non-origin. Dropping.");
        return 0;
      }
      log_debug(domain,"Got an extended cell! Yay.");
      {
        extended_cell_t extended_cell;
        if (extended_cell_parse(&extended_cell, rh.command,
                        (const uint8_t*)cell->payload+RELAY_HEADER_SIZE,
                        rh.length)<0) {
          log_warn(LD_PROTOCOL,
                   "Can't parse EXTENDED cell; killing circuit.");
          return -END_CIRC_REASON_TORPROTOCOL;
        }
        if ((reason = circuit_finish_handshake(TO_ORIGIN_CIRCUIT(circ),
                                         &extended_cell.created_cell)) < 0) {
          log_warn(domain,"circuit_finish_handshake failed.");
          return reason;
        }
      }
      if ((reason=circuit_send_next_onion_skin(TO_ORIGIN_CIRCUIT(circ)))<0) {
        log_info(domain,"circuit_send_next_onion_skin() failed.");
        return reason;
      }
      return 0;
    case RELAY_COMMAND_TRUNCATE:
      if (layer_hint) {
        log_fn(LOG_PROTOCOL_WARN, LD_APP,
               "'truncate' unsupported at origin. Dropping.");
        return 0;
      }
      if (circ->n_hop) {
        if (circ->n_chan)
          log_warn(LD_BUG, "n_chan and n_hop set on the same circuit!");
        extend_info_free(circ->n_hop);
        circ->n_hop = NULL;
        tor_free(circ->n_chan_create_cell);
        circuit_set_state(circ, CIRCUIT_STATE_OPEN);
      }
      if (circ->n_chan) {
        uint8_t trunc_reason = get_uint8(cell->payload + RELAY_HEADER_SIZE);
        circuit_clear_cell_queue(circ, circ->n_chan);
        channel_send_destroy(circ->n_circ_id, circ->n_chan,
                             trunc_reason);
        circuit_set_n_circid_chan(circ, 0, NULL);
      }
      log_debug(LD_EXIT, "Processed 'truncate', replying.");
      {
        char payload[1];
        payload[0] = (char)END_CIRC_REASON_REQUESTED;
        relay_send_command_from_edge(0, circ, RELAY_COMMAND_TRUNCATED,
                                     payload, sizeof(payload), NULL);
      }
      return 0;
    case RELAY_COMMAND_TRUNCATED:
      if (!layer_hint) {
        log_fn(LOG_PROTOCOL_WARN, LD_EXIT,
               "'truncated' unsupported at non-origin. Dropping.");
        return 0;
      }
      circuit_truncated(TO_ORIGIN_CIRCUIT(circ), layer_hint,
                        get_uint8(cell->payload + RELAY_HEADER_SIZE));
      return 0;
    case RELAY_COMMAND_CONNECTED:
      if (conn) {
        log_fn(LOG_PROTOCOL_WARN, LD_PROTOCOL,
               "'connected' unsupported while open. Closing circ.");
        return -END_CIRC_REASON_TORPROTOCOL;
      }
      log_info(domain,
               "'connected' received, no conn attached anymore. Ignoring.");
      return 0;
    case RELAY_COMMAND_SENDME:
      if (!rh.stream_id) {
        if (layer_hint) {
          if (layer_hint->package_window + CIRCWINDOW_INCREMENT >
                CIRCWINDOW_START_MAX) {
            log_fn(LOG_PROTOCOL_WARN, LD_PROTOCOL,
                   "Unexpected sendme cell from exit relay. "
                   "Closing circ.");
            return -END_CIRC_REASON_TORPROTOCOL;
          }
          layer_hint->package_window += CIRCWINDOW_INCREMENT;
          log_debug(LD_APP,"circ-level sendme at origin, packagewindow %d.",
                    layer_hint->package_window);
          circuit_resume_edge_reading(circ, layer_hint);
        } else {
          if (circ->package_window + CIRCWINDOW_INCREMENT >
                CIRCWINDOW_START_MAX) {
            log_fn(LOG_PROTOCOL_WARN, LD_PROTOCOL,
                   "Unexpected sendme cell from client. "
                   "Closing circ (window %d).",
                   circ->package_window);
            return -END_CIRC_REASON_TORPROTOCOL;
          }
          circ->package_window += CIRCWINDOW_INCREMENT;
          log_debug(LD_APP,
                    "circ-level sendme at non-origin, packagewindow %d.",
                    circ->package_window);
          circuit_resume_edge_reading(circ, layer_hint);
        }
        return 0;
      }
      if (!conn) {
        log_info(domain,"sendme cell dropped, unknown stream (streamid %d).",
                 rh.stream_id);
        return 0;
      }
      conn->package_window += STREAMWINDOW_INCREMENT;
      log_debug(domain,"stream-level sendme, packagewindow now %d.",
                conn->package_window);
      if (circuit_queue_streams_are_blocked(circ)) {
        /* Still waiting for queue to flush; don't touch conn */
        return 0;
      }
      connection_start_reading(TO_CONN(conn));
      /* handle whatever might still be on the inbuf */
      if (connection_edge_package_raw_inbuf(conn, 1, NULL) < 0) {
        /* (We already sent an end cell if possible) */
        connection_mark_for_close(TO_CONN(conn));
        return 0;
      }
      return 0;
    case RELAY_COMMAND_RESOLVE:
      if (layer_hint) {
        log_fn(LOG_PROTOCOL_WARN, LD_APP,
               "resolve request unsupported at AP; dropping.");
        return 0;
      } else if (conn) {
        log_fn(LOG_PROTOCOL_WARN, domain,
               "resolve request for known stream; dropping.");
        return 0;
      } else if (circ->purpose != CIRCUIT_PURPOSE_OR) {
        log_fn(LOG_PROTOCOL_WARN, domain,
               "resolve request on circ with purpose %d; dropping",
               circ->purpose);
        return 0;
      }
      connection_exit_begin_resolve(cell, TO_OR_CIRCUIT(circ));
      return 0;
    case RELAY_COMMAND_RESOLVED:
      if (conn) {
        log_fn(LOG_PROTOCOL_WARN, domain,
               "'resolved' unsupported while open. Closing circ.");
        return -END_CIRC_REASON_TORPROTOCOL;
      }
      log_info(domain,
               "'resolved' received, no conn attached anymore. Ignoring.");
      return 0;
    case RELAY_COMMAND_ESTABLISH_INTRO:
    case RELAY_COMMAND_ESTABLISH_RENDEZVOUS:
    case RELAY_COMMAND_INTRODUCE1:
    case RELAY_COMMAND_INTRODUCE2:
    case RELAY_COMMAND_INTRODUCE_ACK:
    case RELAY_COMMAND_RENDEZVOUS1:
    case RELAY_COMMAND_RENDEZVOUS2:
    case RELAY_COMMAND_INTRO_ESTABLISHED:
    case RELAY_COMMAND_RENDEZVOUS_ESTABLISHED:
      rend_process_relay_cell(circ, layer_hint,
                              rh.command, rh.length,
                              cell->payload+RELAY_HEADER_SIZE);
      return 0;
  }
  log_fn(LOG_PROTOCOL_WARN, LD_PROTOCOL,
         "Received unknown relay command %d. Perhaps the other side is using "
         "a newer version of Tor? Dropping.",
         rh.command);
  return 0; /* for forward compatibility, don't kill the circuit */
}

/** How many relay_data cells have we built, ever? */
uint64_t stats_n_data_cells_packaged = 0;
/** How many bytes of data have we put in relay_data cells have we built,
 * ever? This would be RELAY_PAYLOAD_SIZE*stats_n_data_cells_packaged if
 * every relay cell we ever sent were completely full of data. */
uint64_t stats_n_data_bytes_packaged = 0;
/** How many relay_data cells have we received, ever? */
uint64_t stats_n_data_cells_received = 0;
/** How many bytes of data have we received relay_data cells, ever? This would
 * be RELAY_PAYLOAD_SIZE*stats_n_data_cells_packaged if every relay cell we
 * ever received were completely full of data. */
uint64_t stats_n_data_bytes_received = 0;

/** If <b>conn</b> has an entire relay payload of bytes on its inbuf (or
 * <b>package_partial</b> is true), and the appropriate package windows aren't
 * empty, grab a cell and send it down the circuit.
 *
 * If *<b>max_cells</b> is given, package no more than max_cells.  Decrement
 * *<b>max_cells</b> by the number of cells packaged.
 *
 * Return -1 (and send a RELAY_COMMAND_END cell if necessary) if conn should
 * be marked for close, else return 0.
 */
int
connection_edge_package_raw_inbuf(edge_connection_t *conn, int package_partial,
                                  int *max_cells)
{
  size_t bytes_to_process, length;
  char payload[CELL_PAYLOAD_SIZE];
  circuit_t *circ;
  const unsigned domain = conn->base_.type == CONN_TYPE_AP ? LD_APP : LD_EXIT;
  int sending_from_optimistic = 0;
  entry_connection_t *entry_conn =
    conn->base_.type == CONN_TYPE_AP ? EDGE_TO_ENTRY_CONN(conn) : NULL;
  const int sending_optimistically =
    entry_conn &&
    conn->base_.type == CONN_TYPE_AP &&
    conn->base_.state != AP_CONN_STATE_OPEN;
  crypt_path_t *cpath_layer = conn->cpath_layer;

  tor_assert(conn);

  if (conn->base_.marked_for_close) {
    log_warn(LD_BUG,
             "called on conn that's already marked for close at %s:%d.",
             conn->base_.marked_for_close_file, conn->base_.marked_for_close);
    return 0;
  }

  if (max_cells && *max_cells <= 0)
    return 0;

 repeat_connection_edge_package_raw_inbuf:

  circ = circuit_get_by_edge_conn(conn);
  if (!circ) {
    log_info(domain,"conn has no circuit! Closing.");
    conn->end_reason = END_STREAM_REASON_CANT_ATTACH;
    return -1;
  }

  if (circuit_consider_stop_edge_reading(circ, cpath_layer))
    return 0;

  if (conn->package_window <= 0) {
    log_info(domain,"called with package_window %d. Skipping.",
             conn->package_window);
    connection_stop_reading(TO_CONN(conn));
    return 0;
  }

  sending_from_optimistic = entry_conn &&
    entry_conn->sending_optimistic_data != NULL;

  if (PREDICT_UNLIKELY(sending_from_optimistic)) {
    bytes_to_process = generic_buffer_len(entry_conn->sending_optimistic_data);
    if (PREDICT_UNLIKELY(!bytes_to_process)) {
      log_warn(LD_BUG, "sending_optimistic_data was non-NULL but empty");
      bytes_to_process = connection_get_inbuf_len(TO_CONN(conn));
      sending_from_optimistic = 0;
    }
  } else {
    bytes_to_process = connection_get_inbuf_len(TO_CONN(conn));
  }

  if (!bytes_to_process)
    return 0;

  if (!package_partial && bytes_to_process < RELAY_PAYLOAD_SIZE)
    return 0;

  if (bytes_to_process > RELAY_PAYLOAD_SIZE) {
    length = RELAY_PAYLOAD_SIZE;
  } else {
    length = bytes_to_process;
  }
  stats_n_data_bytes_packaged += length;
  stats_n_data_cells_packaged += 1;

  if (PREDICT_UNLIKELY(sending_from_optimistic)) {
    /* XXXX We could be more efficient here by sometimes packing
     * previously-sent optimistic data in the same cell with data
     * from the inbuf. */
    generic_buffer_get(entry_conn->sending_optimistic_data, payload, length);
    if (!generic_buffer_len(entry_conn->sending_optimistic_data)) {
        generic_buffer_free(entry_conn->sending_optimistic_data);
        entry_conn->sending_optimistic_data = NULL;
    }
  } else {
    connection_fetch_from_buf(payload, length, TO_CONN(conn));
  }

  log_debug(domain,TOR_SOCKET_T_FORMAT": Packaging %d bytes (%d waiting).",
            conn->base_.s,
            (int)length, (int)connection_get_inbuf_len(TO_CONN(conn)));

  if (sending_optimistically && !sending_from_optimistic) {
    /* This is new optimistic data; remember it in case we need to detach and
       retry */
    if (!entry_conn->pending_optimistic_data)
      entry_conn->pending_optimistic_data = generic_buffer_new();
    generic_buffer_add(entry_conn->pending_optimistic_data, payload, length);
  }

  if (connection_edge_send_command(conn, RELAY_COMMAND_DATA,
                                   payload, length) < 0 )
    /* circuit got marked for close, don't continue, don't need to mark conn */
    return 0;

  if (!cpath_layer) { /* non-rendezvous exit */
    tor_assert(circ->package_window > 0);
    circ->package_window--;
  } else { /* we're an AP, or an exit on a rendezvous circ */
    tor_assert(cpath_layer->package_window > 0);
    cpath_layer->package_window--;
  }

  if (--conn->package_window <= 0) { /* is it 0 after decrement? */
    connection_stop_reading(TO_CONN(conn));
    log_debug(domain,"conn->package_window reached 0.");
    circuit_consider_stop_edge_reading(circ, cpath_layer);
    return 0; /* don't process the inbuf any more */
  }
  log_debug(domain,"conn->package_window is now %d",conn->package_window);

  if (max_cells) {
    *max_cells -= 1;
    if (*max_cells <= 0)
      return 0;
  }

  /* handle more if there's more, or return 0 if there isn't */
  goto repeat_connection_edge_package_raw_inbuf;
}

/** Called when we've just received a relay data cell, when
 * we've just finished flushing all bytes to stream <b>conn</b>,
 * or when we've flushed *some* bytes to the stream <b>conn</b>.
 *
 * If conn->outbuf is not too full, and our deliver window is
 * low, send back a suitable number of stream-level sendme cells.
 */
void
connection_edge_consider_sending_sendme(edge_connection_t *conn)
{
  circuit_t *circ;

  if (connection_outbuf_too_full(TO_CONN(conn)))
    return;

  circ = circuit_get_by_edge_conn(conn);
  if (!circ) {
    /* this can legitimately happen if the destroy has already
     * arrived and torn down the circuit */
    log_info(LD_APP,"No circuit associated with conn. Skipping.");
    return;
  }

  while (conn->deliver_window <= STREAMWINDOW_START - STREAMWINDOW_INCREMENT) {
    log_debug(conn->base_.type == CONN_TYPE_AP ?LD_APP:LD_EXIT,
              "Outbuf %d, Queuing stream sendme.",
              (int)conn->base_.outbuf_flushlen);
    conn->deliver_window += STREAMWINDOW_INCREMENT;
    if (connection_edge_send_command(conn, RELAY_COMMAND_SENDME,
                                     NULL, 0) < 0) {
      log_warn(LD_APP,"connection_edge_send_command failed. Skipping.");
      return; /* the circuit's closed, don't continue */
    }
  }
}

/** The circuit <b>circ</b> has received a circuit-level sendme
 * (on hop <b>layer_hint</b>, if we're the OP). Go through all the
 * attached streams and let them resume reading and packaging, if
 * their stream windows allow it.
 */
static void
circuit_resume_edge_reading(circuit_t *circ, crypt_path_t *layer_hint)
{
  if (circuit_queue_streams_are_blocked(circ)) {
    log_debug(layer_hint?LD_APP:LD_EXIT,"Too big queue, no resuming");
    return;
  }
  log_debug(layer_hint?LD_APP:LD_EXIT,"resuming");

  if (CIRCUIT_IS_ORIGIN(circ))
    circuit_resume_edge_reading_helper(TO_ORIGIN_CIRCUIT(circ)->p_streams,
                                       circ, layer_hint);
  else
    circuit_resume_edge_reading_helper(TO_OR_CIRCUIT(circ)->n_streams,
                                       circ, layer_hint);
}

void
stream_choice_seed_weak_rng(void)
{
  crypto_seed_weak_rng(&stream_choice_rng);
}

/** A helper function for circuit_resume_edge_reading() above.
 * The arguments are the same, except that <b>conn</b> is the head
 * of a linked list of edge streams that should each be considered.
 */
static int
circuit_resume_edge_reading_helper(edge_connection_t *first_conn,
                                   circuit_t *circ,
                                   crypt_path_t *layer_hint)
{
  edge_connection_t *conn;
  int n_packaging_streams, n_streams_left;
  int packaged_this_round;
  int cells_on_queue;
  int cells_per_conn;
  edge_connection_t *chosen_stream = NULL;
  int max_to_package;

  if (first_conn == NULL) {
    /* Don't bother to try to do the rest of this if there are no connections
     * to resume. */
    return 0;
  }

  /* How many cells do we have space for?  It will be the minimum of
   * the number needed to exhaust the package window, and the minimum
   * needed to fill the cell queue. */
  max_to_package = circ->package_window;
  if (CIRCUIT_IS_ORIGIN(circ)) {
    cells_on_queue = circ->n_chan_cells.n;
  } else {
    or_circuit_t *or_circ = TO_OR_CIRCUIT(circ);
    cells_on_queue = or_circ->p_chan_cells.n;
  }
  if (CELL_QUEUE_HIGHWATER_SIZE - cells_on_queue < max_to_package)
    max_to_package = CELL_QUEUE_HIGHWATER_SIZE - cells_on_queue;

  /* Once we used to start listening on the streams in the order they
   * appeared in the linked list.  That leads to starvation on the
   * streams that appeared later on the list, since the first streams
   * would always get to read first.  Instead, we just pick a random
   * stream on the list, and enable reading for streams starting at that
   * point (and wrapping around as if the list were circular).  It would
   * probably be better to actually remember which streams we've
   * serviced in the past, but this is simple and effective. */

  /* Select a stream uniformly at random from the linked list.  We
   * don't need cryptographic randomness here. */
  {
    int num_streams = 0;
    for (conn = first_conn; conn; conn = conn->next_stream) {
      num_streams++;
      if (tor_weak_random_one_in_n(&stream_choice_rng, num_streams)) {
        chosen_stream = conn;
      }
      /* Invariant: chosen_stream has been chosen uniformly at random from
       * among the first num_streams streams on first_conn.
       *
       * (Note that we iterate over every stream on the circuit, so that after
       * we've considered the first stream, we've chosen it with P=1; and
       * after we consider the second stream, we've switched to it with P=1/2
       * and stayed with the first stream with P=1/2; and after we've
       * considered the third stream, we've switched to it with P=1/3 and
       * remained with one of the first two streams with P=(2/3), giving each
       * one P=(1/2)(2/3) )=(1/3).) */
    }
  }

  /* Count how many non-marked streams there are that have anything on
   * their inbuf, and enable reading on all of the connections. */
  n_packaging_streams = 0;
  /* Activate reading starting from the chosen stream */
  for (conn=chosen_stream; conn; conn = conn->next_stream) {
    /* Start reading for the streams starting from here */
    if (conn->base_.marked_for_close || conn->package_window <= 0)
      continue;
    if (!layer_hint || conn->cpath_layer == layer_hint) {
      connection_start_reading(TO_CONN(conn));

      if (connection_get_inbuf_len(TO_CONN(conn)) > 0)
        ++n_packaging_streams;
    }
  }
  /* Go back and do the ones we skipped, circular-style */
  for (conn = first_conn; conn != chosen_stream; conn = conn->next_stream) {
    if (conn->base_.marked_for_close || conn->package_window <= 0)
      continue;
    if (!layer_hint || conn->cpath_layer == layer_hint) {
      connection_start_reading(TO_CONN(conn));

      if (connection_get_inbuf_len(TO_CONN(conn)) > 0)
        ++n_packaging_streams;
    }
  }

  if (n_packaging_streams == 0) /* avoid divide-by-zero */
    return 0;

 again:

  cells_per_conn = CEIL_DIV(max_to_package, n_packaging_streams);

  packaged_this_round = 0;
  n_streams_left = 0;

  /* Iterate over all connections.  Package up to cells_per_conn cells on
   * each.  Update packaged_this_round with the total number of cells
   * packaged, and n_streams_left with the number that still have data to
   * package.
   */
  for (conn=first_conn; conn; conn=conn->next_stream) {
    if (conn->base_.marked_for_close || conn->package_window <= 0)
      continue;
    if (!layer_hint || conn->cpath_layer == layer_hint) {
      int n = cells_per_conn, r;
      /* handle whatever might still be on the inbuf */
      r = connection_edge_package_raw_inbuf(conn, 1, &n);

      /* Note how many we packaged */
      packaged_this_round += (cells_per_conn-n);

      if (r<0) {
        /* Problem while packaging. (We already sent an end cell if
         * possible) */
        connection_mark_for_close(TO_CONN(conn));
        continue;
      }

      /* If there's still data to read, we'll be coming back to this stream. */
      if (connection_get_inbuf_len(TO_CONN(conn)))
          ++n_streams_left;

      /* If the circuit won't accept any more data, return without looking
       * at any more of the streams. Any connections that should be stopped
       * have already been stopped by connection_edge_package_raw_inbuf. */
      if (circuit_consider_stop_edge_reading(circ, layer_hint))
        return -1;
      /* XXXX should we also stop immediately if we fill up the cell queue?
       * Probably. */
    }
  }

  /* If we made progress, and we are willing to package more, and there are
   * any streams left that want to package stuff... try again!
   */
  if (packaged_this_round && packaged_this_round < max_to_package &&
      n_streams_left) {
    max_to_package -= packaged_this_round;
    n_packaging_streams = n_streams_left;
    goto again;
  }

  return 0;
}

/** Check if the package window for <b>circ</b> is empty (at
 * hop <b>layer_hint</b> if it's defined).
 *
 * If yes, tell edge streams to stop reading and return 1.
 * Else return 0.
 */
static int
circuit_consider_stop_edge_reading(circuit_t *circ, crypt_path_t *layer_hint)
{
  edge_connection_t *conn = NULL;
  unsigned domain = layer_hint ? LD_APP : LD_EXIT;

  if (!layer_hint) {
    or_circuit_t *or_circ = TO_OR_CIRCUIT(circ);
    log_debug(domain,"considering circ->package_window %d",
              circ->package_window);
    if (circ->package_window <= 0) {
      log_debug(domain,"yes, not-at-origin. stopped.");
      for (conn = or_circ->n_streams; conn; conn=conn->next_stream)
        connection_stop_reading(TO_CONN(conn));
      return 1;
    }
    return 0;
  }
  /* else, layer hint is defined, use it */
  log_debug(domain,"considering layer_hint->package_window %d",
            layer_hint->package_window);
  if (layer_hint->package_window <= 0) {
    log_debug(domain,"yes, at-origin. stopped.");
    for (conn = TO_ORIGIN_CIRCUIT(circ)->p_streams; conn;
         conn=conn->next_stream) {
      if (conn->cpath_layer == layer_hint)
        connection_stop_reading(TO_CONN(conn));
    }
    return 1;
  }
  return 0;
}

/** Check if the deliver_window for circuit <b>circ</b> (at hop
 * <b>layer_hint</b> if it's defined) is low enough that we should
 * send a circuit-level sendme back down the circuit. If so, send
 * enough sendmes that the window would be overfull if we sent any
 * more.
 */
static void
circuit_consider_sending_sendme(circuit_t *circ, crypt_path_t *layer_hint)
{
//  log_fn(LOG_INFO,"Considering: layer_hint is %s",
//         layer_hint ? "defined" : "null");
  while ((layer_hint ? layer_hint->deliver_window : circ->deliver_window) <=
          CIRCWINDOW_START - CIRCWINDOW_INCREMENT) {
    log_debug(LD_CIRC,"Queuing circuit sendme.");
    if (layer_hint)
      layer_hint->deliver_window += CIRCWINDOW_INCREMENT;
    else
      circ->deliver_window += CIRCWINDOW_INCREMENT;
    if (relay_send_command_from_edge(0, circ, RELAY_COMMAND_SENDME,
                                     NULL, 0, layer_hint) < 0) {
      log_warn(LD_CIRC,
               "relay_send_command_from_edge failed. Circuit's closed.");
      return; /* the circuit's closed, don't continue */
    }
  }
}

#ifdef ACTIVE_CIRCUITS_PARANOIA
#define assert_cmux_ok_paranoid(chan) \
     assert_circuit_mux_okay(chan)
#else
#define assert_cmux_ok_paranoid(chan)
#endif

/** The total number of cells we have allocated from the memory pool. */
static size_t total_cells_allocated = 0;

/** A memory pool to allocate packed_cell_t objects. */
static mp_pool_t *cell_pool = NULL;

/** Memory pool to allocate insertion_time_elem_t objects used for cell
 * statistics. */
static mp_pool_t *it_pool = NULL;

/** Allocate structures to hold cells. */
void
init_cell_pool(void)
{
  tor_assert(!cell_pool);
  cell_pool = mp_pool_new(sizeof(packed_cell_t), 128*1024);
}

/** Free all storage used to hold cells (and insertion times if we measure
 * cell statistics). */
void
free_cell_pool(void)
{
  /* Maybe we haven't called init_cell_pool yet; need to check for it. */
  if (cell_pool) {
    mp_pool_destroy(cell_pool);
    cell_pool = NULL;
  }
  if (it_pool) {
    mp_pool_destroy(it_pool);
    it_pool = NULL;
  }
}

/** Free excess storage in cell pool. */
void
clean_cell_pool(void)
{
  tor_assert(cell_pool);
  mp_pool_clean(cell_pool, 0, 1);
}

/** Release storage held by <b>cell</b>. */
static INLINE void
packed_cell_free_unchecked(packed_cell_t *cell)
{
  --total_cells_allocated;
  mp_pool_release(cell);
}

/** Allocate and return a new packed_cell_t. */
static INLINE packed_cell_t *
packed_cell_new(void)
{
  ++total_cells_allocated;
  return mp_pool_get(cell_pool);
}

/** Return a packed cell used outside by channel_t lower layer */
void
packed_cell_free(packed_cell_t *cell)
{
  packed_cell_free_unchecked(cell);
}

/** Log current statistics for cell pool allocation at log level
 * <b>severity</b>. */
void
dump_cell_pool_usage(int severity)
{
  circuit_t *c;
  int n_circs = 0;
  int n_cells = 0;
  for (c = circuit_get_global_list_(); c; c = c->next) {
    n_cells += c->n_chan_cells.n;
    if (!CIRCUIT_IS_ORIGIN(c))
      n_cells += TO_OR_CIRCUIT(c)->p_chan_cells.n;
    ++n_circs;
  }
  tor_log(severity, LD_MM,
          "%d cells allocated on %d circuits. %d cells leaked.",
          n_cells, n_circs, (int)total_cells_allocated - n_cells);
  mp_pool_log_status(cell_pool, severity);
}

/** Allocate a new copy of packed <b>cell</b>. */
static INLINE packed_cell_t *
packed_cell_copy(const cell_t *cell, int wide_circ_ids)
{
  packed_cell_t *c = packed_cell_new();
  cell_pack(c, cell, wide_circ_ids);
  c->next = NULL;
  return c;
}

/** Append <b>cell</b> to the end of <b>queue</b>. */
void
cell_queue_append(cell_queue_t *queue, packed_cell_t *cell)
{
  if (queue->tail) {
    tor_assert(!queue->tail->next);
    queue->tail->next = cell;
  } else {
    queue->head = cell;
  }
  queue->tail = cell;
  cell->next = NULL;
  ++queue->n;
}

/** Append a newly allocated copy of <b>cell</b> to the end of <b>queue</b> */
void
cell_queue_append_packed_copy(cell_queue_t *queue, const cell_t *cell,
                              int wide_circ_ids)
{
<<<<<<< HEAD
  packed_cell_t *copy = packed_cell_copy(cell, wide_circ_ids);
=======
  struct timeval now;
  packed_cell_t *copy = packed_cell_copy(cell);
  tor_gettimeofday_cached(&now);
  copy->inserted_time = (uint32_t)tv_to_msec(&now);

>>>>>>> 9e907076
  /* Remember the time when this cell was put in the queue. */
  /*XXXX This may be obsoleted by inserted_time */
  if (get_options()->CellStatistics) {
    uint32_t added;
    insertion_time_queue_t *it_queue = queue->insertion_times;
    if (!it_pool)
      it_pool = mp_pool_new(sizeof(insertion_time_elem_t), 1024);

#define SECONDS_IN_A_DAY 86400L
    added = (uint32_t)(((now.tv_sec % SECONDS_IN_A_DAY) * 100L)
            + ((uint32_t)now.tv_usec / (uint32_t)10000L));
    if (!it_queue) {
      it_queue = tor_malloc_zero(sizeof(insertion_time_queue_t));
      queue->insertion_times = it_queue;
    }
    if (it_queue->last && it_queue->last->insertion_time == added) {
      it_queue->last->counter++;
    } else {
      insertion_time_elem_t *elem = mp_pool_get(it_pool);
      elem->next = NULL;
      elem->insertion_time = added;
      elem->counter = 1;
      if (it_queue->last) {
        it_queue->last->next = elem;
        it_queue->last = elem;
      } else {
        it_queue->first = it_queue->last = elem;
      }
    }
  }
  cell_queue_append(queue, copy);
}

/** Remove and free every cell in <b>queue</b>. */
void
cell_queue_clear(cell_queue_t *queue)
{
  packed_cell_t *cell, *next;
  cell = queue->head;
  while (cell) {
    next = cell->next;
    packed_cell_free_unchecked(cell);
    cell = next;
  }
  queue->head = queue->tail = NULL;
  queue->n = 0;
  if (queue->insertion_times) {
    while (queue->insertion_times->first) {
      insertion_time_elem_t *elem = queue->insertion_times->first;
      queue->insertion_times->first = elem->next;
      mp_pool_release(elem);
    }
    tor_free(queue->insertion_times);
  }
}

/** Extract and return the cell at the head of <b>queue</b>; return NULL if
 * <b>queue</b> is empty. */
static INLINE packed_cell_t *
cell_queue_pop(cell_queue_t *queue)
{
  packed_cell_t *cell = queue->head;
  if (!cell)
    return NULL;
  queue->head = cell->next;
  if (cell == queue->tail) {
    tor_assert(!queue->head);
    queue->tail = NULL;
  }
  --queue->n;
  return cell;
}

/** Return the total number of bytes used for each packed_cell in a queue.
 * Approximate. */
size_t
packed_cell_mem_cost(void)
{
  return sizeof(packed_cell_t) + MP_POOL_ITEM_OVERHEAD +
    get_options()->CellStatistics ?
    (sizeof(insertion_time_elem_t)+MP_POOL_ITEM_OVERHEAD) : 0;
}

/** Check whether we've got too much space used for cells.  If so,
 * call the OOM handler and return 1.  Otherwise, return 0. */
static int
cell_queues_check_size(void)
{
  size_t alloc = total_cells_allocated * packed_cell_mem_cost();
  if (alloc >= get_options()->MaxMemInCellQueues) {
    circuits_handle_oom(alloc);
    return 1;
  }
  return 0;
}

/**
 * Update the number of cells available on the circuit's n_chan or p_chan's
 * circuit mux.
 */
void
update_circuit_on_cmux_(circuit_t *circ, cell_direction_t direction,
                        const char *file, int lineno)
{
  channel_t *chan = NULL;
  or_circuit_t *or_circ = NULL;
  circuitmux_t *cmux = NULL;

  tor_assert(circ);

  /* Okay, get the channel */
  if (direction == CELL_DIRECTION_OUT) {
    chan = circ->n_chan;
  } else {
    or_circ = TO_OR_CIRCUIT(circ);
    chan = or_circ->p_chan;
  }

  tor_assert(chan);
  tor_assert(chan->cmux);

  /* Now get the cmux */
  cmux = chan->cmux;

  /* Cmux sanity check */
  if (! circuitmux_is_circuit_attached(cmux, circ)) {
    log_warn(LD_BUG, "called on non-attachd circuit from %s:%d",
             file, lineno);
    return;
  }
  tor_assert(circuitmux_attached_circuit_direction(cmux, circ) == direction);

  assert_cmux_ok_paranoid(chan);

  /* Update the number of cells we have for the circuit mux */
  if (direction == CELL_DIRECTION_OUT) {
    circuitmux_set_num_cells(cmux, circ, circ->n_chan_cells.n);
  } else {
    circuitmux_set_num_cells(cmux, circ, or_circ->p_chan_cells.n);
  }

  assert_cmux_ok_paranoid(chan);
}

/** Remove all circuits from the cmux on <b>chan</b>. */
void
channel_unlink_all_circuits(channel_t *chan)
{
  tor_assert(chan);
  tor_assert(chan->cmux);

  circuitmux_detach_all_circuits(chan->cmux);
  chan->num_n_circuits = 0;
  chan->num_p_circuits = 0;
}

/** Block (if <b>block</b> is true) or unblock (if <b>block</b> is false)
 * every edge connection that is using <b>circ</b> to write to <b>chan</b>,
 * and start or stop reading as appropriate.
 *
 * If <b>stream_id</b> is nonzero, block only the edge connection whose
 * stream_id matches it.
 *
 * Returns the number of streams whose status we changed.
 */
static int
set_streams_blocked_on_circ(circuit_t *circ, channel_t *chan,
                            int block, streamid_t stream_id)
{
  edge_connection_t *edge = NULL;
  int n = 0;
  if (circ->n_chan == chan) {
    circ->streams_blocked_on_n_chan = block;
    if (CIRCUIT_IS_ORIGIN(circ))
      edge = TO_ORIGIN_CIRCUIT(circ)->p_streams;
  } else {
    circ->streams_blocked_on_p_chan = block;
    tor_assert(!CIRCUIT_IS_ORIGIN(circ));
    edge = TO_OR_CIRCUIT(circ)->n_streams;
  }

  for (; edge; edge = edge->next_stream) {
    connection_t *conn = TO_CONN(edge);
    if (stream_id && edge->stream_id != stream_id)
      continue;

    if (edge->edge_blocked_on_circ != block) {
      ++n;
      edge->edge_blocked_on_circ = block;
    }

    if (!conn->read_event && !HAS_BUFFEREVENT(conn)) {
      /* This connection is a placeholder for something; probably a DNS
       * request.  It can't actually stop or start reading.*/
      continue;
    }

    if (block) {
      if (connection_is_reading(conn))
        connection_stop_reading(conn);
    } else {
      /* Is this right? */
      if (!connection_is_reading(conn))
        connection_start_reading(conn);
    }
  }

  return n;
}

/** Pull as many cells as possible (but no more than <b>max</b>) from the
 * queue of the first active circuit on <b>chan</b>, and write them to
 * <b>chan</b>-&gt;outbuf.  Return the number of cells written.  Advance
 * the active circuit pointer to the next active circuit in the ring. */
int
channel_flush_from_first_active_circuit(channel_t *chan, int max)
{
  circuitmux_t *cmux = NULL;
  int n_flushed = 0;
  cell_queue_t *queue;
  circuit_t *circ;
  or_circuit_t *or_circ;
  int streams_blocked;
  packed_cell_t *cell;

  /* Get the cmux */
  tor_assert(chan);
  tor_assert(chan->cmux);
  cmux = chan->cmux;

  /* Main loop: pick a circuit, send a cell, update the cmux */
  while (n_flushed < max) {
    circ = circuitmux_get_first_active_circuit(cmux);
    /* If it returns NULL, no cells left to send */
    if (!circ) break;
    assert_cmux_ok_paranoid(chan);

    if (circ->n_chan == chan) {
      queue = &circ->n_chan_cells;
      streams_blocked = circ->streams_blocked_on_n_chan;
    } else {
      or_circ = TO_OR_CIRCUIT(circ);
      tor_assert(or_circ->p_chan == chan);
      queue = &TO_OR_CIRCUIT(circ)->p_chan_cells;
      streams_blocked = circ->streams_blocked_on_p_chan;
    }

    /* Circuitmux told us this was active, so it should have cells */
    tor_assert(queue->n > 0);

    /*
     * Get just one cell here; once we've sent it, that can change the circuit
     * selection, so we have to loop around for another even if this circuit
     * has more than one.
     */
    cell = cell_queue_pop(queue);

    /* Calculate the exact time that this cell has spent in the queue. */
    if (get_options()->CellStatistics && !CIRCUIT_IS_ORIGIN(circ)) {
      struct timeval tvnow;
      uint32_t flushed;
      uint32_t cell_waiting_time;
      insertion_time_queue_t *it_queue = queue->insertion_times;
      tor_gettimeofday_cached(&tvnow);
      flushed = (uint32_t)((tvnow.tv_sec % SECONDS_IN_A_DAY) * 100L +
                 (uint32_t)tvnow.tv_usec / (uint32_t)10000L);
      if (!it_queue || !it_queue->first) {
        log_info(LD_GENERAL, "Cannot determine insertion time of cell. "
                             "Looks like the CellStatistics option was "
                             "recently enabled.");
      } else {
        insertion_time_elem_t *elem = it_queue->first;
        or_circ = TO_OR_CIRCUIT(circ);
        cell_waiting_time =
            (uint32_t)((flushed * 10L + SECONDS_IN_A_DAY * 1000L -
                        elem->insertion_time * 10L) %
                       (SECONDS_IN_A_DAY * 1000L));
#undef SECONDS_IN_A_DAY
        elem->counter--;
        if (elem->counter < 1) {
          it_queue->first = elem->next;
          if (elem == it_queue->last)
            it_queue->last = NULL;
          mp_pool_release(elem);
        }
        or_circ->total_cell_waiting_time += cell_waiting_time;
        or_circ->processed_cells++;
      }
    }

    /* If we just flushed our queue and this circuit is used for a
     * tunneled directory request, possibly advance its state. */
    if (queue->n == 0 && chan->dirreq_id)
      geoip_change_dirreq_state(chan->dirreq_id,
                                DIRREQ_TUNNELED,
                                DIRREQ_CIRC_QUEUE_FLUSHED);

    /* Now send the cell */
    channel_write_packed_cell(chan, cell);
    cell = NULL;

    /*
     * Don't packed_cell_free_unchecked(cell) here because the channel will
     * do so when it gets out of the channel queue (probably already did, in
     * which case that was an immediate double-free bug).
     */

    /* Update the counter */
    ++n_flushed;

    /*
     * Now update the cmux; tell it we've just sent a cell, and how many
     * we have left.
     */
    circuitmux_notify_xmit_cells(cmux, circ, 1);
    circuitmux_set_num_cells(cmux, circ, queue->n);
    if (queue->n == 0)
      log_debug(LD_GENERAL, "Made a circuit inactive.");

    /* Is the cell queue low enough to unblock all the streams that are waiting
     * to write to this circuit? */
    if (streams_blocked && queue->n <= CELL_QUEUE_LOWWATER_SIZE)
      set_streams_blocked_on_circ(circ, chan, 0, 0); /* unblock streams */

    /* If n_flushed < max still, loop around and pick another circuit */
  }

  /* Okay, we're done sending now */
  assert_cmux_ok_paranoid(chan);

  return n_flushed;
}

/** Add <b>cell</b> to the queue of <b>circ</b> writing to <b>chan</b>
 * transmitting in <b>direction</b>. */
void
append_cell_to_circuit_queue(circuit_t *circ, channel_t *chan,
                             cell_t *cell, cell_direction_t direction,
                             streamid_t fromstream)
{
  or_circuit_t *orcirc = NULL;
  cell_queue_t *queue;
  int streams_blocked;

  if (circ->marked_for_close)
    return;

  if (direction == CELL_DIRECTION_OUT) {
    queue = &circ->n_chan_cells;
    streams_blocked = circ->streams_blocked_on_n_chan;
  } else {
    orcirc = TO_OR_CIRCUIT(circ);
    queue = &orcirc->p_chan_cells;
    streams_blocked = circ->streams_blocked_on_p_chan;
  }

  /*
   * Disabling this for now because of a possible guard discovery attack
   */
#if 0
  /* Are we a middle circuit about to exceed ORCIRC_MAX_MIDDLE_CELLS? */
  if ((circ->n_chan != NULL) && CIRCUIT_IS_ORCIRC(circ)) {
    orcirc = TO_OR_CIRCUIT(circ);
    if (orcirc->p_chan) {
      if (queue->n + 1 >= ORCIRC_MAX_MIDDLE_CELLS) {
        /* Queueing this cell would put queue over the cap */
        log_warn(LD_CIRC,
                 "Got a cell exceeding the cap of %u in the %s direction "
                 "on middle circ ID %u on chan ID " U64_FORMAT
                 "; killing the circuit.",
                 ORCIRC_MAX_MIDDLE_CELLS,
                 (direction == CELL_DIRECTION_OUT) ? "n" : "p",
                 (direction == CELL_DIRECTION_OUT) ?
                   circ->n_circ_id : orcirc->p_circ_id,
                 U64_PRINTF_ARG(
                   (direction == CELL_DIRECTION_OUT) ?
                      circ->n_chan->global_identifier :
                      orcirc->p_chan->global_identifier));
        circuit_mark_for_close(circ, END_CIRC_REASON_RESOURCELIMIT);
        return;
      }
    }
  }
#endif

  cell_queue_append_packed_copy(queue, cell, chan->wide_circ_ids);

  if (PREDICT_UNLIKELY(cell_queues_check_size())) {
    /* We ran the OOM handler */
    if (circ->marked_for_close)
      return;
  }

  /* If we have too many cells on the circuit, we should stop reading from
   * the edge streams for a while. */
  if (!streams_blocked && queue->n >= CELL_QUEUE_HIGHWATER_SIZE)
    set_streams_blocked_on_circ(circ, chan, 1, 0); /* block streams */

  if (streams_blocked && fromstream) {
    /* This edge connection is apparently not blocked; block it. */
    set_streams_blocked_on_circ(circ, chan, 1, fromstream);
  }

  update_circuit_on_cmux(circ, direction);
  if (queue->n == 1) {
    /* This was the first cell added to the queue.  We just made this
     * circuit active. */
    log_debug(LD_GENERAL, "Made a circuit active.");
  }

  if (!channel_has_queued_writes(chan)) {
    /* There is no data at all waiting to be sent on the outbuf.  Add a
     * cell, so that we can notice when it gets flushed, flushed_some can
     * get called, and we can start putting more data onto the buffer then.
     */
    log_debug(LD_GENERAL, "Primed a buffer.");
    channel_flush_from_first_active_circuit(chan, 1);
  }
}

/** Append an encoded value of <b>addr</b> to <b>payload_out</b>, which must
 * have at least 18 bytes of free space.  The encoding is, as specified in
 * tor-spec.txt:
 *   RESOLVED_TYPE_IPV4 or RESOLVED_TYPE_IPV6  [1 byte]
 *   LENGTH                                    [1 byte]
 *   ADDRESS                                   [length bytes]
 * Return the number of bytes added, or -1 on error */
int
append_address_to_payload(uint8_t *payload_out, const tor_addr_t *addr)
{
  uint32_t a;
  switch (tor_addr_family(addr)) {
  case AF_INET:
    payload_out[0] = RESOLVED_TYPE_IPV4;
    payload_out[1] = 4;
    a = tor_addr_to_ipv4n(addr);
    memcpy(payload_out+2, &a, 4);
    return 6;
  case AF_INET6:
    payload_out[0] = RESOLVED_TYPE_IPV6;
    payload_out[1] = 16;
    memcpy(payload_out+2, tor_addr_to_in6_addr8(addr), 16);
    return 18;
  case AF_UNSPEC:
  default:
    return -1;
  }
}

/** Given <b>payload_len</b> bytes at <b>payload</b>, starting with an address
 * encoded as by append_address_to_payload(), try to decode the address into
 * *<b>addr_out</b>.  Return the next byte in the payload after the address on
 * success, or NULL on failure. */
const uint8_t *
decode_address_from_payload(tor_addr_t *addr_out, const uint8_t *payload,
                            int payload_len)
{
  if (payload_len < 2)
    return NULL;
  if (payload_len < 2+payload[1])
    return NULL;

  switch (payload[0]) {
  case RESOLVED_TYPE_IPV4:
    if (payload[1] != 4)
      return NULL;
    tor_addr_from_ipv4n(addr_out, get_uint32(payload+2));
    break;
  case RESOLVED_TYPE_IPV6:
    if (payload[1] != 16)
      return NULL;
    tor_addr_from_ipv6_bytes(addr_out, (char*)(payload+2));
    break;
  default:
    tor_addr_make_unspec(addr_out);
    break;
  }
  return payload + 2 + payload[1];
}

/** Remove all the cells queued on <b>circ</b> for <b>chan</b>. */
void
circuit_clear_cell_queue(circuit_t *circ, channel_t *chan)
{
  cell_queue_t *queue;
  cell_direction_t direction;

  if (circ->n_chan == chan) {
    queue = &circ->n_chan_cells;
    direction = CELL_DIRECTION_OUT;
  } else {
    or_circuit_t *orcirc = TO_OR_CIRCUIT(circ);
    tor_assert(orcirc->p_chan == chan);
    queue = &orcirc->p_chan_cells;
    direction = CELL_DIRECTION_IN;
  }

  /* Clear the queue */
  cell_queue_clear(queue);

  /* Update the cell counter in the cmux */
  if (chan->cmux && circuitmux_is_circuit_attached(chan->cmux, circ))
    update_circuit_on_cmux(circ, direction);
}

/** Fail with an assert if the circuit mux on chan is corrupt
 */
void
assert_circuit_mux_okay(channel_t *chan)
{
  tor_assert(chan);
  tor_assert(chan->cmux);

  circuitmux_assert_okay(chan->cmux);
}

/** Return 1 if we shouldn't restart reading on this circuit, even if
 * we get a SENDME.  Else return 0.
*/
static int
circuit_queue_streams_are_blocked(circuit_t *circ)
{
  if (CIRCUIT_IS_ORIGIN(circ)) {
    return circ->streams_blocked_on_n_chan;
  } else {
    return circ->streams_blocked_on_p_chan;
  }
}
<|MERGE_RESOLUTION|>--- conflicted
+++ resolved
@@ -2149,15 +2149,11 @@
 cell_queue_append_packed_copy(cell_queue_t *queue, const cell_t *cell,
                               int wide_circ_ids)
 {
-<<<<<<< HEAD
+  struct timeval now;
   packed_cell_t *copy = packed_cell_copy(cell, wide_circ_ids);
-=======
-  struct timeval now;
-  packed_cell_t *copy = packed_cell_copy(cell);
   tor_gettimeofday_cached(&now);
   copy->inserted_time = (uint32_t)tv_to_msec(&now);
 
->>>>>>> 9e907076
   /* Remember the time when this cell was put in the queue. */
   /*XXXX This may be obsoleted by inserted_time */
   if (get_options()->CellStatistics) {
