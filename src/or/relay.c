--- conflicted
+++ resolved
@@ -2815,8 +2815,11 @@
       /* If we are given a destroy_queue here, then it is required to be
        * nonempty... */
       tor_assert(destroy_queue->n > 0);
-<<<<<<< HEAD
-      cell = cell_queue_pop(destroy_queue);
+      dcell = destroy_cell_queue_pop(destroy_queue);
+      /* ...and pop() will always yield a cell from a nonempty queue. */
+      tor_assert(dcell);
+      /* frees dcell */
+      cell = destroy_cell_to_packed_cell(dcell, chan->wide_circ_ids);
       /* Send the DESTROY cell. It is very unlikely that this fails but just
        * in case, get rid of the channel. */
       if (channel_write_packed_cell(chan, cell) < 0) {
@@ -2824,15 +2827,6 @@
         channel_mark_for_close(chan);
         continue;
       }
-=======
-      dcell = destroy_cell_queue_pop(destroy_queue);
-      /* ...and pop() will always yield a cell from a nonempty queue. */
-      tor_assert(dcell);
-      /* frees dcell */
-      cell = destroy_cell_to_packed_cell(dcell, chan->wide_circ_ids);
-      /* frees cell */
-      channel_write_packed_cell(chan, cell);
->>>>>>> 84adb9fc
       /* Update the cmux destroy counter */
       circuitmux_notify_xmit_destroy(cmux);
       cell = NULL;
