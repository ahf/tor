/* Copyright (c) 2001 Matej Pfajfar.
 * Copyright (c) 2001-2004, Roger Dingledine.
 * Copyright (c) 2004-2006, Roger Dingledine, Nick Mathewson.
 * Copyright (c) 2007-2013, The Tor Project, Inc. */
/* See LICENSE for licensing information */

/**
 * \file or.h
 * \brief Master header file for Tor-specific functionality.
 **/

#ifndef TOR_OR_H
#define TOR_OR_H

#include "orconfig.h"

#ifdef __COVERITY__
/* If we're building for a static analysis, turn on all the off-by-default
 * features. */
#ifndef INSTRUMENT_DOWNLOADS
#define INSTRUMENT_DOWNLOADS 1
#endif
#endif

#ifdef _WIN32
#ifndef _WIN32_WINNT
#define _WIN32_WINNT 0x0501
#endif
#define WIN32_LEAN_AND_MEAN
#endif

#ifdef HAVE_UNISTD_H
#include <unistd.h>
#endif
#ifdef HAVE_SIGNAL_H
#include <signal.h>
#endif
#ifdef HAVE_NETDB_H
#include <netdb.h>
#endif
#ifdef HAVE_SYS_PARAM_H
#include <sys/param.h> /* FreeBSD needs this to know what version it is */
#endif
#include "torint.h"
#ifdef HAVE_SYS_WAIT_H
#include <sys/wait.h>
#endif
#ifdef HAVE_SYS_FCNTL_H
#include <sys/fcntl.h>
#endif
#ifdef HAVE_FCNTL_H
#include <fcntl.h>
#endif
#ifdef HAVE_SYS_IOCTL_H
#include <sys/ioctl.h>
#endif
#ifdef HAVE_SYS_UN_H
#include <sys/un.h>
#endif
#ifdef HAVE_SYS_STAT_H
#include <sys/stat.h>
#endif
#ifdef HAVE_NETINET_IN_H
#include <netinet/in.h>
#endif
#ifdef HAVE_ARPA_INET_H
#include <arpa/inet.h>
#endif
#ifdef HAVE_ERRNO_H
#include <errno.h>
#endif
#ifdef HAVE_ASSERT_H
#include <assert.h>
#endif
#ifdef HAVE_TIME_H
#include <time.h>
#endif

#ifdef _WIN32
#include <io.h>
#include <process.h>
#include <direct.h>
#include <windows.h>
#endif

#ifdef USE_BUFFEREVENTS
#include <event2/bufferevent.h>
#include <event2/buffer.h>
#include <event2/util.h>
#endif

#include "crypto.h"
#include "tortls.h"
#include "../common/torlog.h"
#include "container.h"
#include "torgzip.h"
#include "address.h"
#include "compat_libevent.h"
#include "ht.h"
#include "replaycache.h"
#include "crypto_curve25519.h"

/* These signals are defined to help handle_control_signal work.
 */
#ifndef SIGHUP
#define SIGHUP 1
#endif
#ifndef SIGINT
#define SIGINT 2
#endif
#ifndef SIGUSR1
#define SIGUSR1 10
#endif
#ifndef SIGUSR2
#define SIGUSR2 12
#endif
#ifndef SIGTERM
#define SIGTERM 15
#endif
/* Controller signals start at a high number so we don't
 * conflict with system-defined signals. */
#define SIGNEWNYM 129
#define SIGCLEARDNSCACHE 130

#if (SIZEOF_CELL_T != 0)
/* On Irix, stdlib.h defines a cell_t type, so we need to make sure
 * that our stuff always calls cell_t something different. */
#define cell_t tor_cell_t
#endif

#ifdef ENABLE_TOR2WEB_MODE
#define NON_ANONYMOUS_MODE_ENABLED 1
#endif

/** Length of longest allowable configured nickname. */
#define MAX_NICKNAME_LEN 19
/** Length of a router identity encoded as a hexadecimal digest, plus
 * possible dollar sign. */
#define MAX_HEX_NICKNAME_LEN (HEX_DIGEST_LEN+1)
/** Maximum length of verbose router identifier: dollar sign, hex ID digest,
 * equal sign or tilde, nickname. */
#define MAX_VERBOSE_NICKNAME_LEN (1+HEX_DIGEST_LEN+1+MAX_NICKNAME_LEN)

/** Maximum size, in bytes, for resized buffers. */
#define MAX_BUF_SIZE ((1<<24)-1) /* 16MB-1 */
/** Maximum size, in bytes, for any directory object that we've downloaded. */
#define MAX_DIR_DL_SIZE MAX_BUF_SIZE

/** For HTTP parsing: Maximum number of bytes we'll accept in the headers
 * of an HTTP request or response. */
#define MAX_HEADERS_SIZE 50000
/** Maximum size, in bytes, for any directory object that we're accepting
 * as an upload. */
#define MAX_DIR_UL_SIZE MAX_BUF_SIZE

/** Maximum size, in bytes, of a single router descriptor uploaded to us
 * as a directory authority. Caches and clients fetch whatever descriptors
 * the authorities tell them to fetch, and don't care about size. */
#define MAX_DESCRIPTOR_UPLOAD_SIZE 20000

/** Maximum size of a single extrainfo document, as above. */
#define MAX_EXTRAINFO_UPLOAD_SIZE 50000

/** How long do we keep DNS cache entries before purging them (regardless of
 * their TTL)? */
#define MAX_DNS_ENTRY_AGE (30*60)
/** How long do we cache/tell clients to cache DNS records when no TTL is
 * known? */
#define DEFAULT_DNS_TTL (30*60)
/** How long can a TTL be before we stop believing it? */
#define MAX_DNS_TTL (3*60*60)
/** How small can a TTL be before we stop believing it?  Provides rudimentary
 * pinning. */
#define MIN_DNS_TTL 60

/** How often do we rotate onion keys? */
#define MIN_ONION_KEY_LIFETIME (7*24*60*60)
/** How often do we rotate TLS contexts? */
#define MAX_SSL_KEY_LIFETIME_INTERNAL (2*60*60)
/** What expiry time shall we place on our SSL certs? */
#define MAX_SSL_KEY_LIFETIME_ADVERTISED (365*24*60*60)

/** How old do we allow a router to get before removing it
 * from the router list? In seconds. */
#define ROUTER_MAX_AGE (60*60*48)
/** How old can a router get before we (as a server) will no longer
 * consider it live? In seconds. */
#define ROUTER_MAX_AGE_TO_PUBLISH (60*60*24)
/** How old do we let a saved descriptor get before force-removing it? */
#define OLD_ROUTER_DESC_MAX_AGE (60*60*24*5)

/** Possible rules for generating circuit IDs on an OR connection. */
typedef enum {
  CIRC_ID_TYPE_LOWER=0, /**< Pick from 0..1<<15-1. */
  CIRC_ID_TYPE_HIGHER=1, /**< Pick from 1<<15..1<<16-1. */
  /** The other side of a connection is an OP: never create circuits to it,
   * and let it use any circuit ID it wants. */
  CIRC_ID_TYPE_NEITHER=2
} circ_id_type_t;

#define CONN_TYPE_MIN_ 3
/** Type for sockets listening for OR connections. */
#define CONN_TYPE_OR_LISTENER 3
/** A bidirectional TLS connection transmitting a sequence of cells.
 * May be from an OR to an OR, or from an OP to an OR. */
#define CONN_TYPE_OR 4
/** A TCP connection from an onion router to a stream's destination. */
#define CONN_TYPE_EXIT 5
/** Type for sockets listening for SOCKS connections. */
#define CONN_TYPE_AP_LISTENER 6
/** A SOCKS proxy connection from the user application to the onion
 * proxy. */
#define CONN_TYPE_AP 7
/** Type for sockets listening for HTTP connections to the directory server. */
#define CONN_TYPE_DIR_LISTENER 8
/** Type for HTTP connections to the directory server. */
#define CONN_TYPE_DIR 9
/** Connection from the main process to a CPU worker process. */
#define CONN_TYPE_CPUWORKER 10
/** Type for listening for connections from user interface process. */
#define CONN_TYPE_CONTROL_LISTENER 11
/** Type for connections from user interface process. */
#define CONN_TYPE_CONTROL 12
/** Type for sockets listening for transparent connections redirected by pf or
 * netfilter. */
#define CONN_TYPE_AP_TRANS_LISTENER 13
/** Type for sockets listening for transparent connections redirected by
 * natd. */
#define CONN_TYPE_AP_NATD_LISTENER 14
/** Type for sockets listening for DNS requests. */
#define CONN_TYPE_AP_DNS_LISTENER 15
#define CONN_TYPE_MAX_ 15
/* !!!! If CONN_TYPE_MAX_ is ever over 15, we must grow the type field in
 * connection_t. */

/* Proxy client types */
#define PROXY_NONE 0
#define PROXY_CONNECT 1
#define PROXY_SOCKS4 2
#define PROXY_SOCKS5 3
/* !!!! If there is ever a PROXY_* type over 2, we must grow the proxy_type
 * field in or_connection_t */
/* pluggable transports proxy type */
#define PROXY_PLUGGABLE 4

/* Proxy client handshake states */
/* We use a proxy but we haven't even connected to it yet. */
#define PROXY_INFANT 1
/* We use an HTTP proxy and we've sent the CONNECT command. */
#define PROXY_HTTPS_WANT_CONNECT_OK 2
/* We use a SOCKS4 proxy and we've sent the CONNECT command. */
#define PROXY_SOCKS4_WANT_CONNECT_OK 3
/* We use a SOCKS5 proxy and we try to negotiate without
   any authentication . */
#define PROXY_SOCKS5_WANT_AUTH_METHOD_NONE 4
/* We use a SOCKS5 proxy and we try to negotiate with
   Username/Password authentication . */
#define PROXY_SOCKS5_WANT_AUTH_METHOD_RFC1929 5
/* We use a SOCKS5 proxy and we just sent our credentials. */
#define PROXY_SOCKS5_WANT_AUTH_RFC1929_OK 6
/* We use a SOCKS5 proxy and we just sent our CONNECT command. */
#define PROXY_SOCKS5_WANT_CONNECT_OK 7
/* We use a proxy and we CONNECTed successfully!. */
#define PROXY_CONNECTED 8

/** True iff <b>x</b> is an edge connection. */
#define CONN_IS_EDGE(x) \
  ((x)->type == CONN_TYPE_EXIT || (x)->type == CONN_TYPE_AP)

/** State for any listener connection. */
#define LISTENER_STATE_READY 0

#define CPUWORKER_STATE_MIN_ 1
/** State for a connection to a cpuworker process that's idle. */
#define CPUWORKER_STATE_IDLE 1
/** State for a connection to a cpuworker process that's processing a
 * handshake. */
#define CPUWORKER_STATE_BUSY_ONION 2
#define CPUWORKER_STATE_MAX_ 2

#define CPUWORKER_TASK_ONION CPUWORKER_STATE_BUSY_ONION
#define CPUWORKER_TASK_SHUTDOWN 255

#define OR_CONN_STATE_MIN_ 1
/** State for a connection to an OR: waiting for connect() to finish. */
#define OR_CONN_STATE_CONNECTING 1
/** State for a connection to an OR: waiting for proxy handshake to complete */
#define OR_CONN_STATE_PROXY_HANDSHAKING 2
/** State for an OR connection client: SSL is handshaking, not done
 * yet. */
#define OR_CONN_STATE_TLS_HANDSHAKING 3
/** State for a connection to an OR: We're doing a second SSL handshake for
 * renegotiation purposes. (V2 handshake only.) */
#define OR_CONN_STATE_TLS_CLIENT_RENEGOTIATING 4
/** State for a connection at an OR: We're waiting for the client to
 * renegotiate (to indicate a v2 handshake) or send a versions cell (to
 * indicate a v3 handshake) */
#define OR_CONN_STATE_TLS_SERVER_RENEGOTIATING 5
/** State for an OR connection: We're done with our SSL handshake, we've done
 * renegotiation, but we haven't yet negotiated link protocol versions and
 * sent a netinfo cell. */
#define OR_CONN_STATE_OR_HANDSHAKING_V2 6
/** State for an OR connection: We're done with our SSL handshake, but we
 * haven't yet negotiated link protocol versions, done a V3 handshake, and
 * sent a netinfo cell. */
#define OR_CONN_STATE_OR_HANDSHAKING_V3 7
/** State for an OR connection: Ready to send/receive cells. */
#define OR_CONN_STATE_OPEN 8
#define OR_CONN_STATE_MAX_ 8

#define EXIT_CONN_STATE_MIN_ 1
/** State for an exit connection: waiting for response from DNS farm. */
#define EXIT_CONN_STATE_RESOLVING 1
/** State for an exit connection: waiting for connect() to finish. */
#define EXIT_CONN_STATE_CONNECTING 2
/** State for an exit connection: open and ready to transmit data. */
#define EXIT_CONN_STATE_OPEN 3
/** State for an exit connection: waiting to be removed. */
#define EXIT_CONN_STATE_RESOLVEFAILED 4
#define EXIT_CONN_STATE_MAX_ 4

/* The AP state values must be disjoint from the EXIT state values. */
#define AP_CONN_STATE_MIN_ 5
/** State for a SOCKS connection: waiting for SOCKS request. */
#define AP_CONN_STATE_SOCKS_WAIT 5
/** State for a SOCKS connection: got a y.onion URL; waiting to receive
 * rendezvous descriptor. */
#define AP_CONN_STATE_RENDDESC_WAIT 6
/** The controller will attach this connection to a circuit; it isn't our
 * job to do so. */
#define AP_CONN_STATE_CONTROLLER_WAIT 7
/** State for a SOCKS connection: waiting for a completed circuit. */
#define AP_CONN_STATE_CIRCUIT_WAIT 8
/** State for a SOCKS connection: sent BEGIN, waiting for CONNECTED. */
#define AP_CONN_STATE_CONNECT_WAIT 9
/** State for a SOCKS connection: sent RESOLVE, waiting for RESOLVED. */
#define AP_CONN_STATE_RESOLVE_WAIT 10
/** State for a SOCKS connection: ready to send and receive. */
#define AP_CONN_STATE_OPEN 11
/** State for a transparent natd connection: waiting for original
 * destination. */
#define AP_CONN_STATE_NATD_WAIT 12
#define AP_CONN_STATE_MAX_ 12

/** True iff the AP_CONN_STATE_* value <b>s</b> means that the corresponding
 * edge connection is not attached to any circuit. */
#define AP_CONN_STATE_IS_UNATTACHED(s) \
  ((s) <= AP_CONN_STATE_CIRCUIT_WAIT || (s) == AP_CONN_STATE_NATD_WAIT)

#define DIR_CONN_STATE_MIN_ 1
/** State for connection to directory server: waiting for connect(). */
#define DIR_CONN_STATE_CONNECTING 1
/** State for connection to directory server: sending HTTP request. */
#define DIR_CONN_STATE_CLIENT_SENDING 2
/** State for connection to directory server: reading HTTP response. */
#define DIR_CONN_STATE_CLIENT_READING 3
/** State for connection to directory server: happy and finished. */
#define DIR_CONN_STATE_CLIENT_FINISHED 4
/** State for connection at directory server: waiting for HTTP request. */
#define DIR_CONN_STATE_SERVER_COMMAND_WAIT 5
/** State for connection at directory server: sending HTTP response. */
#define DIR_CONN_STATE_SERVER_WRITING 6
#define DIR_CONN_STATE_MAX_ 6

/** True iff the purpose of <b>conn</b> means that it's a server-side
 * directory connection. */
#define DIR_CONN_IS_SERVER(conn) ((conn)->purpose == DIR_PURPOSE_SERVER)

#define CONTROL_CONN_STATE_MIN_ 1
/** State for a control connection: Authenticated and accepting v1 commands. */
#define CONTROL_CONN_STATE_OPEN 1
/** State for a control connection: Waiting for authentication; speaking
 * protocol v1. */
#define CONTROL_CONN_STATE_NEEDAUTH 2
#define CONTROL_CONN_STATE_MAX_ 2

#define DIR_PURPOSE_MIN_ 3
/** A connection to a directory server: download a rendezvous
 * descriptor. */
#define DIR_PURPOSE_FETCH_RENDDESC 3
/** A connection to a directory server: set after a rendezvous
 * descriptor is downloaded. */
#define DIR_PURPOSE_HAS_FETCHED_RENDDESC 4
/** A connection to a directory server: download one or more v2
 * network-status objects */
#define DIR_PURPOSE_FETCH_V2_NETWORKSTATUS 5
/** A connection to a directory server: download one or more server
 * descriptors. */
#define DIR_PURPOSE_FETCH_SERVERDESC 6
/** A connection to a directory server: download one or more extra-info
 * documents. */
#define DIR_PURPOSE_FETCH_EXTRAINFO 7
/** A connection to a directory server: upload a server descriptor. */
#define DIR_PURPOSE_UPLOAD_DIR 8
/** A connection to a directory server: upload a rendezvous
 * descriptor. */
#define DIR_PURPOSE_UPLOAD_RENDDESC 9
/** A connection to a directory server: upload a v3 networkstatus vote. */
#define DIR_PURPOSE_UPLOAD_VOTE 10
/** A connection to a directory server: upload a v3 consensus signature */
#define DIR_PURPOSE_UPLOAD_SIGNATURES 11
/** A connection to a directory server: download one or more v3 networkstatus
 * votes. */
#define DIR_PURPOSE_FETCH_STATUS_VOTE 12
/** A connection to a directory server: download a v3 detached signatures
 * object for a consensus. */
#define DIR_PURPOSE_FETCH_DETACHED_SIGNATURES 13
/** A connection to a directory server: download a v3 networkstatus
 * consensus. */
#define DIR_PURPOSE_FETCH_CONSENSUS 14
/** A connection to a directory server: download one or more directory
 * authority certificates. */
#define DIR_PURPOSE_FETCH_CERTIFICATE 15

/** Purpose for connection at a directory server. */
#define DIR_PURPOSE_SERVER 16
/** A connection to a hidden service directory server: upload a v2 rendezvous
 * descriptor. */
#define DIR_PURPOSE_UPLOAD_RENDDESC_V2 17
/** A connection to a hidden service directory server: download a v2 rendezvous
 * descriptor. */
#define DIR_PURPOSE_FETCH_RENDDESC_V2 18
/** A connection to a directory server: download a microdescriptor. */
#define DIR_PURPOSE_FETCH_MICRODESC 19
#define DIR_PURPOSE_MAX_ 19

/** True iff <b>p</b> is a purpose corresponding to uploading data to a
 * directory server. */
#define DIR_PURPOSE_IS_UPLOAD(p)                \
  ((p)==DIR_PURPOSE_UPLOAD_DIR ||               \
   (p)==DIR_PURPOSE_UPLOAD_RENDDESC ||          \
   (p)==DIR_PURPOSE_UPLOAD_VOTE ||              \
   (p)==DIR_PURPOSE_UPLOAD_SIGNATURES)

#define EXIT_PURPOSE_MIN_ 1
/** This exit stream wants to do an ordinary connect. */
#define EXIT_PURPOSE_CONNECT 1
/** This exit stream wants to do a resolve (either normal or reverse). */
#define EXIT_PURPOSE_RESOLVE 2
#define EXIT_PURPOSE_MAX_ 2

/* !!!! If any connection purpose is ever over 31, we must grow the type
 * field in connection_t. */

/** Circuit state: I'm the origin, still haven't done all my handshakes. */
#define CIRCUIT_STATE_BUILDING 0
/** Circuit state: Waiting to process the onionskin. */
#define CIRCUIT_STATE_ONIONSKIN_PENDING 1
/** Circuit state: I'd like to deliver a create, but my n_chan is still
 * connecting. */
#define CIRCUIT_STATE_CHAN_WAIT 2
/** Circuit state: onionskin(s) processed, ready to send/receive cells. */
#define CIRCUIT_STATE_OPEN 3

#define CIRCUIT_PURPOSE_MIN_ 1

/* these circuits were initiated elsewhere */
#define CIRCUIT_PURPOSE_OR_MIN_ 1
/** OR-side circuit purpose: normal circuit, at OR. */
#define CIRCUIT_PURPOSE_OR 1
/** OR-side circuit purpose: At OR, from Bob, waiting for intro from Alices. */
#define CIRCUIT_PURPOSE_INTRO_POINT 2
/** OR-side circuit purpose: At OR, from Alice, waiting for Bob. */
#define CIRCUIT_PURPOSE_REND_POINT_WAITING 3
/** OR-side circuit purpose: At OR, both circuits have this purpose. */
#define CIRCUIT_PURPOSE_REND_ESTABLISHED 4
#define CIRCUIT_PURPOSE_OR_MAX_ 4

/* these circuits originate at this node */

/* here's how circ client-side purposes work:
 *   normal circuits are C_GENERAL.
 *   circuits that are c_introducing are either on their way to
 *     becoming open, or they are open and waiting for a
 *     suitable rendcirc before they send the intro.
 *   circuits that are c_introduce_ack_wait have sent the intro,
 *     but haven't gotten a response yet.
 *   circuits that are c_establish_rend are either on their way
 *     to becoming open, or they are open and have sent the
 *     establish_rendezvous cell but haven't received an ack.
 *   circuits that are c_rend_ready are open and have received a
 *     rend ack, but haven't heard from bob yet. if they have a
 *     buildstate->pending_final_cpath then they're expecting a
 *     cell from bob, else they're not.
 *   circuits that are c_rend_ready_intro_acked are open, and
 *     some intro circ has sent its intro and received an ack.
 *   circuits that are c_rend_joined are open, have heard from
 *     bob, and are talking to him.
 */
/** Client-side circuit purpose: Normal circuit, with cpath. */
#define CIRCUIT_PURPOSE_C_GENERAL 5
/** Client-side circuit purpose: at Alice, connecting to intro point. */
#define CIRCUIT_PURPOSE_C_INTRODUCING 6
/** Client-side circuit purpose: at Alice, sent INTRODUCE1 to intro point,
 * waiting for ACK/NAK. */
#define CIRCUIT_PURPOSE_C_INTRODUCE_ACK_WAIT 7
/** Client-side circuit purpose: at Alice, introduced and acked, closing. */
#define CIRCUIT_PURPOSE_C_INTRODUCE_ACKED 8
/** Client-side circuit purpose: at Alice, waiting for ack. */
#define CIRCUIT_PURPOSE_C_ESTABLISH_REND 9
/** Client-side circuit purpose: at Alice, waiting for Bob. */
#define CIRCUIT_PURPOSE_C_REND_READY 10
/** Client-side circuit purpose: at Alice, waiting for Bob, INTRODUCE
 * has been acknowledged. */
#define CIRCUIT_PURPOSE_C_REND_READY_INTRO_ACKED 11
/** Client-side circuit purpose: at Alice, rendezvous established. */
#define CIRCUIT_PURPOSE_C_REND_JOINED 12
/** This circuit is used for build time measurement only */
#define CIRCUIT_PURPOSE_C_MEASURE_TIMEOUT 13
#define CIRCUIT_PURPOSE_C_MAX_ 13
/** Hidden-service-side circuit purpose: at Bob, waiting for introductions. */
#define CIRCUIT_PURPOSE_S_ESTABLISH_INTRO 14
/** Hidden-service-side circuit purpose: at Bob, successfully established
 * intro. */
#define CIRCUIT_PURPOSE_S_INTRO 15
/** Hidden-service-side circuit purpose: at Bob, connecting to rend point. */
#define CIRCUIT_PURPOSE_S_CONNECT_REND 16
/** Hidden-service-side circuit purpose: at Bob, rendezvous established. */
#define CIRCUIT_PURPOSE_S_REND_JOINED 17
/** A testing circuit; not meant to be used for actual traffic. */
#define CIRCUIT_PURPOSE_TESTING 18
/** A controller made this circuit and Tor should not use it. */
#define CIRCUIT_PURPOSE_CONTROLLER 19
/** This circuit is used for path bias probing only */
#define CIRCUIT_PURPOSE_PATH_BIAS_TESTING 20
#define CIRCUIT_PURPOSE_MAX_ 20
/** A catch-all for unrecognized purposes. Currently we don't expect
 * to make or see any circuits with this purpose. */
#define CIRCUIT_PURPOSE_UNKNOWN 255

/** True iff the circuit purpose <b>p</b> is for a circuit that
 * originated at this node. */
#define CIRCUIT_PURPOSE_IS_ORIGIN(p) ((p)>CIRCUIT_PURPOSE_OR_MAX_)
/** True iff the circuit purpose <b>p</b> is for a circuit that originated
 * here to serve as a client.  (Hidden services don't count here.) */
#define CIRCUIT_PURPOSE_IS_CLIENT(p)  \
  ((p)> CIRCUIT_PURPOSE_OR_MAX_ &&    \
   (p)<=CIRCUIT_PURPOSE_C_MAX_)
/** True iff the circuit_t <b>c</b> is actually an origin_circuit_t. */
#define CIRCUIT_IS_ORIGIN(c) (CIRCUIT_PURPOSE_IS_ORIGIN((c)->purpose))
/** True iff the circuit purpose <b>p</b> is for an established rendezvous
 * circuit. */
#define CIRCUIT_PURPOSE_IS_ESTABLISHED_REND(p) \
  ((p) == CIRCUIT_PURPOSE_C_REND_JOINED ||     \
   (p) == CIRCUIT_PURPOSE_S_REND_JOINED)

/** How many circuits do we want simultaneously in-progress to handle
 * a given stream? */
#define MIN_CIRCUITS_HANDLING_STREAM 2

/* These RELAY_COMMAND constants define values for relay cell commands, and
* must match those defined in tor-spec.txt. */
#define RELAY_COMMAND_BEGIN 1
#define RELAY_COMMAND_DATA 2
#define RELAY_COMMAND_END 3
#define RELAY_COMMAND_CONNECTED 4
#define RELAY_COMMAND_SENDME 5
#define RELAY_COMMAND_EXTEND 6
#define RELAY_COMMAND_EXTENDED 7
#define RELAY_COMMAND_TRUNCATE 8
#define RELAY_COMMAND_TRUNCATED 9
#define RELAY_COMMAND_DROP 10
#define RELAY_COMMAND_RESOLVE 11
#define RELAY_COMMAND_RESOLVED 12
#define RELAY_COMMAND_BEGIN_DIR 13
#define RELAY_COMMAND_EXTEND2 14
#define RELAY_COMMAND_EXTENDED2 15

#define RELAY_COMMAND_ESTABLISH_INTRO 32
#define RELAY_COMMAND_ESTABLISH_RENDEZVOUS 33
#define RELAY_COMMAND_INTRODUCE1 34
#define RELAY_COMMAND_INTRODUCE2 35
#define RELAY_COMMAND_RENDEZVOUS1 36
#define RELAY_COMMAND_RENDEZVOUS2 37
#define RELAY_COMMAND_INTRO_ESTABLISHED 38
#define RELAY_COMMAND_RENDEZVOUS_ESTABLISHED 39
#define RELAY_COMMAND_INTRODUCE_ACK 40

/* Reasons why an OR connection is closed. */
#define END_OR_CONN_REASON_DONE           1
#define END_OR_CONN_REASON_REFUSED        2 /* connection refused */
#define END_OR_CONN_REASON_OR_IDENTITY    3
#define END_OR_CONN_REASON_CONNRESET      4 /* connection reset by peer */
#define END_OR_CONN_REASON_TIMEOUT        5
#define END_OR_CONN_REASON_NO_ROUTE       6 /* no route to host/net */
#define END_OR_CONN_REASON_IO_ERROR       7 /* read/write error */
#define END_OR_CONN_REASON_RESOURCE_LIMIT 8 /* sockets, buffers, etc */
#define END_OR_CONN_REASON_MISC           9

/* Reasons why we (or a remote OR) might close a stream. See tor-spec.txt for
 * documentation of these.  The values must match. */
#define END_STREAM_REASON_MISC 1
#define END_STREAM_REASON_RESOLVEFAILED 2
#define END_STREAM_REASON_CONNECTREFUSED 3
#define END_STREAM_REASON_EXITPOLICY 4
#define END_STREAM_REASON_DESTROY 5
#define END_STREAM_REASON_DONE 6
#define END_STREAM_REASON_TIMEOUT 7
#define END_STREAM_REASON_NOROUTE 8
#define END_STREAM_REASON_HIBERNATING 9
#define END_STREAM_REASON_INTERNAL 10
#define END_STREAM_REASON_RESOURCELIMIT 11
#define END_STREAM_REASON_CONNRESET 12
#define END_STREAM_REASON_TORPROTOCOL 13
#define END_STREAM_REASON_NOTDIRECTORY 14
#define END_STREAM_REASON_ENTRYPOLICY 15

/* These high-numbered end reasons are not part of the official spec,
 * and are not intended to be put in relay end cells. They are here
 * to be more informative when sending back socks replies to the
 * application. */
/* XXXX 256 is no longer used; feel free to reuse it. */
/** We were unable to attach the connection to any circuit at all. */
/* XXXX the ways we use this one don't make a lot of sense. */
#define END_STREAM_REASON_CANT_ATTACH 257
/** We can't connect to any directories at all, so we killed our streams
 * before they can time out. */
#define END_STREAM_REASON_NET_UNREACHABLE 258
/** This is a SOCKS connection, and the client used (or misused) the SOCKS
 * protocol in a way we couldn't handle. */
#define END_STREAM_REASON_SOCKSPROTOCOL 259
/** This is a transparent proxy connection, but we can't extract the original
 * target address:port. */
#define END_STREAM_REASON_CANT_FETCH_ORIG_DEST 260
/** This is a connection on the NATD port, and the destination IP:Port was
 * either ill-formed or out-of-range. */
#define END_STREAM_REASON_INVALID_NATD_DEST 261
/** The target address is in a private network (like 127.0.0.1 or 10.0.0.1);
 * you don't want to do that over a randomly chosen exit */
#define END_STREAM_REASON_PRIVATE_ADDR 262

/** Bitwise-and this value with endreason to mask out all flags. */
#define END_STREAM_REASON_MASK 511

/** Bitwise-or this with the argument to control_event_stream_status
 * to indicate that the reason came from an END cell. */
#define END_STREAM_REASON_FLAG_REMOTE 512
/** Bitwise-or this with the argument to control_event_stream_status
 * to indicate that we already sent a CLOSED stream event. */
#define END_STREAM_REASON_FLAG_ALREADY_SENT_CLOSED 1024
/** Bitwise-or this with endreason to indicate that we already sent
 * a socks reply, and no further reply needs to be sent from
 * connection_mark_unattached_ap(). */
#define END_STREAM_REASON_FLAG_ALREADY_SOCKS_REPLIED 2048

/** Reason for remapping an AP connection's address: we have a cached
 * answer. */
#define REMAP_STREAM_SOURCE_CACHE 1
/** Reason for remapping an AP connection's address: the exit node told us an
 * answer. */
#define REMAP_STREAM_SOURCE_EXIT 2

/* 'type' values to use in RESOLVED cells.  Specified in tor-spec.txt. */
#define RESOLVED_TYPE_HOSTNAME 0
#define RESOLVED_TYPE_IPV4 4
#define RESOLVED_TYPE_IPV6 6
#define RESOLVED_TYPE_ERROR_TRANSIENT 0xF0
#define RESOLVED_TYPE_ERROR 0xF1

/* Negative reasons are internal: we never send them in a DESTROY or TRUNCATE
 * call; they only go to the controller for tracking  */
/** Our post-timeout circuit time measurement period expired.
 * We must give up now */
#define END_CIRC_REASON_MEASUREMENT_EXPIRED -3

/** We couldn't build a path for this circuit. */
#define END_CIRC_REASON_NOPATH          -2
/** Catch-all "other" reason for closing origin circuits. */
#define END_CIRC_AT_ORIGIN              -1

/* Reasons why we (or a remote OR) might close a circuit. See tor-spec.txt for
 * documentation of these. */
#define END_CIRC_REASON_MIN_            0
#define END_CIRC_REASON_NONE            0
#define END_CIRC_REASON_TORPROTOCOL     1
#define END_CIRC_REASON_INTERNAL        2
#define END_CIRC_REASON_REQUESTED       3
#define END_CIRC_REASON_HIBERNATING     4
#define END_CIRC_REASON_RESOURCELIMIT   5
#define END_CIRC_REASON_CONNECTFAILED   6
#define END_CIRC_REASON_OR_IDENTITY     7
#define END_CIRC_REASON_CHANNEL_CLOSED  8
#define END_CIRC_REASON_FINISHED        9
#define END_CIRC_REASON_TIMEOUT         10
#define END_CIRC_REASON_DESTROYED       11
#define END_CIRC_REASON_NOSUCHSERVICE   12
#define END_CIRC_REASON_MAX_            12

/** Bitwise-OR this with the argument to circuit_mark_for_close() or
 * control_event_circuit_status() to indicate that the reason was
 * passed through from a destroy or truncate cell. */
#define END_CIRC_REASON_FLAG_REMOTE     512

/** Length of 'y' portion of 'y.onion' URL. */
#define REND_SERVICE_ID_LEN_BASE32 16

/** Length of 'y.onion' including '.onion' URL. */
#define REND_SERVICE_ADDRESS_LEN (16+1+5)

/** Length of a binary-encoded rendezvous service ID. */
#define REND_SERVICE_ID_LEN 10

/** Time period for which a v2 descriptor will be valid. */
#define REND_TIME_PERIOD_V2_DESC_VALIDITY (24*60*60)

/** Time period within which two sets of v2 descriptors will be uploaded in
 * parallel. */
#define REND_TIME_PERIOD_OVERLAPPING_V2_DESCS (60*60)

/** Number of non-consecutive replicas (i.e. distributed somewhere
 * in the ring) for a descriptor. */
#define REND_NUMBER_OF_NON_CONSECUTIVE_REPLICAS 2

/** Number of consecutive replicas for a descriptor. */
#define REND_NUMBER_OF_CONSECUTIVE_REPLICAS 3

/** Length of v2 descriptor ID (32 base32 chars = 160 bits). */
#define REND_DESC_ID_V2_LEN_BASE32 32

/** Length of the base32-encoded secret ID part of versioned hidden service
 * descriptors. */
#define REND_SECRET_ID_PART_LEN_BASE32 32

/** Length of the base32-encoded hash of an introduction point's
 * identity key. */
#define REND_INTRO_POINT_ID_LEN_BASE32 32

/** Length of the descriptor cookie that is used for client authorization
 * to hidden services. */
#define REND_DESC_COOKIE_LEN 16

/** Length of the base64-encoded descriptor cookie that is used for
 * exchanging client authorization between hidden service and client. */
#define REND_DESC_COOKIE_LEN_BASE64 22

/** Length of client identifier in encrypted introduction points for hidden
 * service authorization type 'basic'. */
#define REND_BASIC_AUTH_CLIENT_ID_LEN 4

/** Multiple of the number of clients to which the real number of clients
 * is padded with fake clients for hidden service authorization type
 * 'basic'. */
#define REND_BASIC_AUTH_CLIENT_MULTIPLE 16

/** Length of client entry consisting of client identifier and encrypted
 * session key for hidden service authorization type 'basic'. */
#define REND_BASIC_AUTH_CLIENT_ENTRY_LEN (REND_BASIC_AUTH_CLIENT_ID_LEN \
                                          + CIPHER_KEY_LEN)

/** Maximum size of v2 hidden service descriptors. */
#define REND_DESC_MAX_SIZE (20 * 1024)

/** Legal characters for use in authorized client names for a hidden
 * service. */
#define REND_LEGAL_CLIENTNAME_CHARACTERS \
  "abcdefghijklmnopqrstuvwxyzABCDEFGHIJKLMNOPQRSTUVWXYZ0123456789+-_"

/** Maximum length of authorized client names for a hidden service. */
#define REND_CLIENTNAME_MAX_LEN 16

/** Length of the rendezvous cookie that is used to connect circuits at the
 * rendezvous point. */
#define REND_COOKIE_LEN DIGEST_LEN

/** Client authorization type that a hidden service performs. */
typedef enum rend_auth_type_t {
  REND_NO_AUTH      = 0,
  REND_BASIC_AUTH   = 1,
  REND_STEALTH_AUTH = 2,
} rend_auth_type_t;

/** Client-side configuration of authorization for a hidden service. */
typedef struct rend_service_authorization_t {
  char descriptor_cookie[REND_DESC_COOKIE_LEN];
  char onion_address[REND_SERVICE_ADDRESS_LEN+1];
  rend_auth_type_t auth_type;
} rend_service_authorization_t;

/** Client- and server-side data that is used for hidden service connection
 * establishment. Not all fields contain data depending on where this struct
 * is used. */
typedef struct rend_data_t {
  /** Onion address (without the .onion part) that a client requests. */
  char onion_address[REND_SERVICE_ID_LEN_BASE32+1];

  /** (Optional) descriptor cookie that is used by a client. */
  char descriptor_cookie[REND_DESC_COOKIE_LEN];

  /** Authorization type for accessing a service used by a client. */
  rend_auth_type_t auth_type;

  /** Hash of the hidden service's PK used by a service. */
  char rend_pk_digest[DIGEST_LEN];

  /** Rendezvous cookie used by both, client and service. */
  char rend_cookie[REND_COOKIE_LEN];
} rend_data_t;

/** Time interval for tracking replays of DH public keys received in
 * INTRODUCE2 cells.  Used only to avoid launching multiple
 * simultaneous attempts to connect to the same rendezvous point. */
#define REND_REPLAY_TIME_INTERVAL (5 * 60)

/** Used to indicate which way a cell is going on a circuit. */
typedef enum {
  CELL_DIRECTION_IN=1, /**< The cell is moving towards the origin. */
  CELL_DIRECTION_OUT=2, /**< The cell is moving away from the origin. */
} cell_direction_t;

/** Initial value for both sides of a circuit transmission window when the
 * circuit is initialized.  Measured in cells. */
#define CIRCWINDOW_START 1000
#define CIRCWINDOW_START_MIN 100
#define CIRCWINDOW_START_MAX 1000
/** Amount to increment a circuit window when we get a circuit SENDME. */
#define CIRCWINDOW_INCREMENT 100
/** Initial value on both sides of a stream transmission window when the
 * stream is initialized.  Measured in cells. */
#define STREAMWINDOW_START 500
/** Amount to increment a stream window when we get a stream SENDME. */
#define STREAMWINDOW_INCREMENT 50

/* Cell commands.  These values are defined in tor-spec.txt. */
#define CELL_PADDING 0
#define CELL_CREATE 1
#define CELL_CREATED 2
#define CELL_RELAY 3
#define CELL_DESTROY 4
#define CELL_CREATE_FAST 5
#define CELL_CREATED_FAST 6
#define CELL_VERSIONS 7
#define CELL_NETINFO 8
#define CELL_RELAY_EARLY 9
#define CELL_CREATE2 10
#define CELL_CREATED2 11

#define CELL_VPADDING 128
#define CELL_CERTS 129
#define CELL_AUTH_CHALLENGE 130
#define CELL_AUTHENTICATE 131
#define CELL_AUTHORIZE 132

/** How long to test reachability before complaining to the user. */
#define TIMEOUT_UNTIL_UNREACHABILITY_COMPLAINT (20*60)

/** Legal characters in a nickname. */
#define LEGAL_NICKNAME_CHARACTERS \
  "abcdefghijklmnopqrstuvwxyzABCDEFGHIJKLMNOPQRSTUVWXYZ0123456789"

/** Name to use in client TLS certificates if no nickname is given. Once
 * Tor 0.1.2.x is obsolete, we can remove this. */
#define DEFAULT_CLIENT_NICKNAME "client"

/** Name chosen by routers that don't configure nicknames */
#define UNNAMED_ROUTER_NICKNAME "Unnamed"

/** Number of bytes in a SOCKS4 header. */
#define SOCKS4_NETWORK_LEN 8

/*
 * Relay payload:
 *         Relay command           [1 byte]
 *         Recognized              [2 bytes]
 *         Stream ID               [2 bytes]
 *         Partial SHA-1           [4 bytes]
 *         Length                  [2 bytes]
 *         Relay payload           [498 bytes]
 */

/** Number of bytes in a cell, minus cell header. */
#define CELL_PAYLOAD_SIZE 509
/** Number of bytes in a cell transmitted over the network. */
#define CELL_NETWORK_SIZE 512

/** Length of a header on a variable-length cell. */
#define VAR_CELL_HEADER_SIZE 5

/** Number of bytes in a relay cell's header (not including general cell
 * header). */
#define RELAY_HEADER_SIZE (1+2+2+4+2)
/** Largest number of bytes that can fit in a relay cell payload. */
#define RELAY_PAYLOAD_SIZE (CELL_PAYLOAD_SIZE-RELAY_HEADER_SIZE)

/** Identifies a circuit on an or_connection */
typedef uint16_t circid_t;
/** Identifies a stream on a circuit */
typedef uint16_t streamid_t;

/* channel_t typedef; struct channel_s is in channel.h */

typedef struct channel_s channel_t;

/* channel_listener_t typedef; struct channel_listener_s is in channel.h */

typedef struct channel_listener_s channel_listener_t;

/* channel states for channel_t */

typedef enum {
  /*
   * Closed state - channel is inactive
   *
   * Permitted transitions from:
   *   - CHANNEL_STATE_CLOSING
   * Permitted transitions to:
   *   - CHANNEL_STATE_OPENING
   */
  CHANNEL_STATE_CLOSED = 0,
  /*
   * Opening state - channel is trying to connect
   *
   * Permitted transitions from:
   *   - CHANNEL_STATE_CLOSED
   * Permitted transitions to:
   *   - CHANNEL_STATE_CLOSING
   *   - CHANNEL_STATE_ERROR
   *   - CHANNEL_STATE_OPEN
   */
  CHANNEL_STATE_OPENING,
  /*
   * Open state - channel is active and ready for use
   *
   * Permitted transitions from:
   *   - CHANNEL_STATE_MAINT
   *   - CHANNEL_STATE_OPENING
   * Permitted transitions to:
   *   - CHANNEL_STATE_CLOSING
   *   - CHANNEL_STATE_ERROR
   *   - CHANNEL_STATE_MAINT
   */
  CHANNEL_STATE_OPEN,
  /*
   * Maintenance state - channel is temporarily offline for subclass specific
   *   maintenance activities such as TLS renegotiation.
   *
   * Permitted transitions from:
   *   - CHANNEL_STATE_OPEN
   * Permitted transitions to:
   *   - CHANNEL_STATE_CLOSING
   *   - CHANNEL_STATE_ERROR
   *   - CHANNEL_STATE_OPEN
   */
  CHANNEL_STATE_MAINT,
  /*
   * Closing state - channel is shutting down
   *
   * Permitted transitions from:
   *   - CHANNEL_STATE_MAINT
   *   - CHANNEL_STATE_OPEN
   * Permitted transitions to:
   *   - CHANNEL_STATE_CLOSED,
   *   - CHANNEL_STATE_ERROR
   */
  CHANNEL_STATE_CLOSING,
  /*
   * Error state - channel has experienced a permanent error
   *
   * Permitted transitions from:
   *   - CHANNEL_STATE_CLOSING
   *   - CHANNEL_STATE_MAINT
   *   - CHANNEL_STATE_OPENING
   *   - CHANNEL_STATE_OPEN
   * Permitted transitions to:
   *   - None
   */
  CHANNEL_STATE_ERROR,
  /*
   * Placeholder for maximum state value
   */
  CHANNEL_STATE_LAST
} channel_state_t;

/* channel listener states for channel_listener_t */

typedef enum {
  /*
   * Closed state - channel listener is inactive
   *
   * Permitted transitions from:
   *   - CHANNEL_LISTENER_STATE_CLOSING
   * Permitted transitions to:
   *   - CHANNEL_LISTENER_STATE_LISTENING
   */
  CHANNEL_LISTENER_STATE_CLOSED = 0,
  /*
   * Listening state - channel listener is listening for incoming
   * connections
   *
   * Permitted transitions from:
   *   - CHANNEL_LISTENER_STATE_CLOSED
   * Permitted transitions to:
   *   - CHANNEL_LISTENER_STATE_CLOSING
   *   - CHANNEL_LISTENER_STATE_ERROR
   */
  CHANNEL_LISTENER_STATE_LISTENING,
  /*
   * Closing state - channel listener is shutting down
   *
   * Permitted transitions from:
   *   - CHANNEL_LISTENER_STATE_LISTENING
   * Permitted transitions to:
   *   - CHANNEL_LISTENER_STATE_CLOSED,
   *   - CHANNEL_LISTENER_STATE_ERROR
   */
  CHANNEL_LISTENER_STATE_CLOSING,
  /*
   * Error state - channel listener has experienced a permanent error
   *
   * Permitted transitions from:
   *   - CHANNEL_STATE_CLOSING
   *   - CHANNEL_STATE_LISTENING
   * Permitted transitions to:
   *   - None
   */
  CHANNEL_LISTENER_STATE_ERROR,
  /*
   * Placeholder for maximum state value
   */
  CHANNEL_LISTENER_STATE_LAST
} channel_listener_state_t;

/* TLS channel stuff */

typedef struct channel_tls_s channel_tls_t;

/* circuitmux_t typedef; struct circuitmux_s is in circuitmux.h */

typedef struct circuitmux_s circuitmux_t;

/** Parsed onion routing cell.  All communication between nodes
 * is via cells. */
typedef struct cell_t {
  circid_t circ_id; /**< Circuit which received the cell. */
  uint8_t command; /**< Type of the cell: one of CELL_PADDING, CELL_CREATE,
                    * CELL_DESTROY, etc */
  uint8_t payload[CELL_PAYLOAD_SIZE]; /**< Cell body. */
} cell_t;

/** Parsed variable-length onion routing cell. */
typedef struct var_cell_t {
  /** Type of the cell: CELL_VERSIONS, etc. */
  uint8_t command;
  /** Circuit thich received the cell */
  circid_t circ_id;
  /** Number of bytes actually stored in <b>payload</b> */
  uint16_t payload_len;
  /** Payload of this cell */
  uint8_t payload[FLEXIBLE_ARRAY_MEMBER];
} var_cell_t;

/** A cell as packed for writing to the network. */
typedef struct packed_cell_t {
  struct packed_cell_t *next; /**< Next cell queued on this circuit. */
  char body[CELL_NETWORK_SIZE]; /**< Cell as packed for network. */
} packed_cell_t;

/** Number of cells added to a circuit queue including their insertion
 * time on 10 millisecond detail; used for buffer statistics. */
typedef struct insertion_time_elem_t {
  struct insertion_time_elem_t *next; /**< Next element in queue. */
  uint32_t insertion_time; /**< When were cells inserted (in 10 ms steps
                             * starting at 0:00 of the current day)? */
  unsigned counter; /**< How many cells were inserted? */
} insertion_time_elem_t;

/** Queue of insertion times. */
typedef struct insertion_time_queue_t {
  struct insertion_time_elem_t *first; /**< First element in queue. */
  struct insertion_time_elem_t *last; /**< Last element in queue. */
} insertion_time_queue_t;

/** A queue of cells on a circuit, waiting to be added to the
 * or_connection_t's outbuf. */
typedef struct cell_queue_t {
  packed_cell_t *head; /**< The first cell, or NULL if the queue is empty. */
  packed_cell_t *tail; /**< The last cell, or NULL if the queue is empty. */
  int n; /**< The number of cells in the queue. */
  insertion_time_queue_t *insertion_times; /**< Insertion times of cells. */
} cell_queue_t;

/** Beginning of a RELAY cell payload. */
typedef struct {
  uint8_t command; /**< The end-to-end relay command. */
  uint16_t recognized; /**< Used to tell whether cell is for us. */
  streamid_t stream_id; /**< Which stream is this cell associated with? */
  char integrity[4]; /**< Used to tell whether cell is corrupted. */
  uint16_t length; /**< How long is the payload body? */
} relay_header_t;

typedef struct buf_t buf_t;
typedef struct socks_request_t socks_request_t;
#ifdef USE_BUFFEREVENTS
#define generic_buffer_t struct evbuffer
#else
#define generic_buffer_t buf_t
#endif

/* Values for connection_t.magic: used to make sure that downcasts (casts from
* connection_t to foo_connection_t) are safe. */
#define BASE_CONNECTION_MAGIC 0x7C3C304Eu
#define OR_CONNECTION_MAGIC 0x7D31FF03u
#define EDGE_CONNECTION_MAGIC 0xF0374013u
#define ENTRY_CONNECTION_MAGIC 0xbb4a5703
#define DIR_CONNECTION_MAGIC 0x9988ffeeu
#define CONTROL_CONNECTION_MAGIC 0x8abc765du
#define LISTENER_CONNECTION_MAGIC 0x1a1ac741u

/** Description of a connection to another host or process, and associated
 * data.
 *
 * A connection is named based on what it's connected to -- an "OR
 * connection" has a Tor node on the other end, an "exit
 * connection" has a website or other server on the other end, and an
 * "AP connection" has an application proxy (and thus a user) on the
 * other end.
 *
 * Every connection has a type and a state.  Connections never change
 * their type, but can go through many state changes in their lifetime.
 *
 * Every connection has two associated input and output buffers.
 * Listeners don't use them.  For non-listener connections, incoming
 * data is appended to conn->inbuf, and outgoing data is taken from
 * conn->outbuf.  Connections differ primarily in the functions called
 * to fill and drain these buffers.
 */
typedef struct connection_t {
  uint32_t magic; /**< For memory debugging: must equal one of
                   * *_CONNECTION_MAGIC. */

  uint8_t state; /**< Current state of this connection. */
  unsigned int type:4; /**< What kind of connection is this? */
  unsigned int purpose:5; /**< Only used for DIR and EXIT types currently. */

  /* The next fields are all one-bit booleans. Some are only applicable to
   * connection subtypes, but we hold them here anyway, to save space.
   */
  unsigned int read_blocked_on_bw:1; /**< Boolean: should we start reading
                            * again once the bandwidth throttler allows it? */
  unsigned int write_blocked_on_bw:1; /**< Boolean: should we start writing
                             * again once the bandwidth throttler allows
                             * writes? */
  unsigned int hold_open_until_flushed:1; /**< Despite this connection's being
                                      * marked for close, do we flush it
                                      * before closing it? */
  unsigned int inbuf_reached_eof:1; /**< Boolean: did read() return 0 on this
                                     * conn? */
  /** Set to 1 when we're inside connection_flushed_some to keep us from
   * calling connection_handle_write() recursively. */
  unsigned int in_flushed_some:1;

  /* For linked connections:
   */
  unsigned int linked:1; /**< True if there is, or has been, a linked_conn. */
  /** True iff we'd like to be notified about read events from the
   * linked conn. */
  unsigned int reading_from_linked_conn:1;
  /** True iff we're willing to write to the linked conn. */
  unsigned int writing_to_linked_conn:1;
  /** True iff we're currently able to read on the linked conn, and our
   * read_event should be made active with libevent. */
  unsigned int active_on_link:1;
  /** True iff we've called connection_close_immediate() on this linked
   * connection. */
  unsigned int linked_conn_is_closed:1;

  /** CONNECT/SOCKS proxy client handshake state (for outgoing connections). */
  unsigned int proxy_state:4;

  /** Our socket; set to TOR_INVALID_SOCKET if this connection is closed,
   * or has no socket. */
  tor_socket_t s;
  int conn_array_index; /**< Index into the global connection array. */

  struct event *read_event; /**< Libevent event structure. */
  struct event *write_event; /**< Libevent event structure. */
  buf_t *inbuf; /**< Buffer holding data read over this connection. */
  buf_t *outbuf; /**< Buffer holding data to write over this connection. */
  size_t outbuf_flushlen; /**< How much data should we try to flush from the
                           * outbuf? */
  time_t timestamp_lastread; /**< When was the last time libevent said we could
                              * read? */
  time_t timestamp_lastwritten; /**< When was the last time libevent said we
                                 * could write? */

#ifdef USE_BUFFEREVENTS
  struct bufferevent *bufev; /**< A Libevent buffered IO structure. */
#endif

  time_t timestamp_created; /**< When was this connection_t created? */

  /* XXXX_IP6 make this IPv6-capable */
  int socket_family; /**< Address family of this connection's socket.  Usually
                      * AF_INET, but it can also be AF_UNIX, or in the future
                      * AF_INET6 */
  tor_addr_t addr; /**< IP of the other side of the connection; used to
                    * identify routers, along with port. */
  uint16_t port; /**< If non-zero, port on the other end
                  * of the connection. */
  uint16_t marked_for_close; /**< Should we close this conn on the next
                              * iteration of the main loop? (If true, holds
                              * the line number where this connection was
                              * marked.) */
  const char *marked_for_close_file; /**< For debugging: in which file were
                                      * we marked for close? */
  char *address; /**< FQDN (or IP) of the guy on the other end.
                  * strdup into this, because free_connection() frees it. */
  /** Another connection that's connected to this one in lieu of a socket. */
  struct connection_t *linked_conn;

  /** Unique identifier for this connection on this Tor instance. */
  uint64_t global_identifier;
} connection_t;

/** Subtype of connection_t; used for a listener socket. */
typedef struct listener_connection_t {
  connection_t base_;

  /** If the connection is a CONN_TYPE_AP_DNS_LISTENER, this field points
   * to the evdns_server_port it uses to listen to and answer connections. */
  struct evdns_server_port *dns_server_port;

  /** @name Isolation parameters
   *
   * For an AP listener, these fields describe how to isolate streams that
   * arrive on the listener.
   *
   * @{
   */
  /** The session group for this listener. */
  int session_group;
  /** One or more ISO_ flags to describe how to isolate streams. */
  uint8_t isolation_flags;
  /**@}*/

  /** For a SOCKS listeners, these fields describe whether we should
   * allow IPv4 and IPv6 addresses from our exit nodes, respectively.
   *
   * @{
   */
  unsigned int socks_ipv4_traffic : 1;
  unsigned int socks_ipv6_traffic : 1;
  /** @} */
  /** For a socks listener: should we tell the exit that we prefer IPv6
   * addresses? */
  unsigned int socks_prefer_ipv6 : 1;

  /** For a socks listener: should we cache IPv4/IPv6 DNS information that
   * exit nodes tell us?
   *
   * @{ */
  unsigned int cache_ipv4_answers : 1;
  unsigned int cache_ipv6_answers : 1;
  /** @} */
  /** For a socks listeners: if we find an answer in our client-side DNS cache,
   * should we use it?
   *
   * @{ */
  unsigned int use_cached_ipv4_answers : 1;
  unsigned int use_cached_ipv6_answers : 1;
  /** @} */
  /** For socks listeners: When we can automap an address to IPv4 or IPv6,
   * do we prefer IPv6? */
  unsigned int prefer_ipv6_virtaddr : 1;

} listener_connection_t;

/** Minimum length of the random part of an AUTH_CHALLENGE cell. */
#define OR_AUTH_CHALLENGE_LEN 32

/**
 * @name Certificate types for CERTS cells.
 *
 * These values are defined by the protocol, and affect how an X509
 * certificate in a CERTS cell is interpreted and used.
 *
 * @{ */
/** A certificate that authenticates a TLS link key.  The subject key
 * must match the key used in the TLS handshake; it must be signed by
 * the identity key. */
#define OR_CERT_TYPE_TLS_LINK 1
/** A self-signed identity certificate. The subject key must be a
 * 1024-bit RSA key. */
#define OR_CERT_TYPE_ID_1024 2
/** A certificate that authenticates a key used in an AUTHENTICATE cell
 * in the v3 handshake.  The subject key must be a 1024-bit RSA key; it
 * must be signed by the identity key */
#define OR_CERT_TYPE_AUTH_1024 3
/**@}*/

/** The one currently supported type of AUTHENTICATE cell.  It contains
 * a bunch of structures signed with an RSA1024 key.  The signed
 * structures include a HMAC using negotiated TLS secrets, and a digest
 * of all cells sent or received before the AUTHENTICATE cell (including
 * the random server-generated AUTH_CHALLENGE cell).
 */
#define AUTHTYPE_RSA_SHA256_TLSSECRET 1

/** The length of the part of the AUTHENTICATE cell body that the client and
 * server can generate independently (when using RSA_SHA256_TLSSECRET). It
 * contains everything except the client's timestamp, the client's randomly
 * generated nonce, and the signature. */
#define V3_AUTH_FIXED_PART_LEN (8+(32*6))
/** The length of the part of the AUTHENTICATE cell body that the client
 * signs. */
#define V3_AUTH_BODY_LEN (V3_AUTH_FIXED_PART_LEN + 8 + 16)

/** Stores flags and information related to the portion of a v2/v3 Tor OR
 * connection handshake that happens after the TLS handshake is finished.
 */
typedef struct or_handshake_state_t {
  /** When was the VERSIONS cell sent on this connection?  Used to get
   * an estimate of the skew in the returning NETINFO reply. */
  time_t sent_versions_at;
  /** True iff we originated this connection */
  unsigned int started_here : 1;
  /** True iff we have received and processed a VERSIONS cell. */
  unsigned int received_versions : 1;
  /** True iff we have received and processed an AUTH_CHALLENGE cell */
  unsigned int received_auth_challenge : 1;
  /** True iff we have received and processed a CERTS cell. */
  unsigned int received_certs_cell : 1;
  /** True iff we have received and processed an AUTHENTICATE cell */
  unsigned int received_authenticate : 1;

  /* True iff we've received valid authentication to some identity. */
  unsigned int authenticated : 1;

  /** True iff we should feed outgoing cells into digest_sent and
   * digest_received respectively.
   *
   * From the server's side of the v3 handshake, we want to capture everything
   * from the VERSIONS cell through and including the AUTH_CHALLENGE cell.
   * From the client's, we want to capture everything from the VERSIONS cell
   * through but *not* including the AUTHENTICATE cell.
   *
   * @{ */
  unsigned int digest_sent_data : 1;
  unsigned int digest_received_data : 1;
  /**@}*/

  /** Identity digest that we have received and authenticated for our peer
   * on this connection. */
  uint8_t authenticated_peer_id[DIGEST_LEN];

  /** Digests of the cells that we have sent or received as part of a V3
   * handshake.  Used for making and checking AUTHENTICATE cells.
   *
   * @{
   */
  crypto_digest_t *digest_sent;
  crypto_digest_t *digest_received;
  /** @} */

  /** Certificates that a connection initiator sent us in a CERTS cell; we're
   * holding on to them until we get an AUTHENTICATE cell.
   *
   * @{
   */
  /** The cert for the key that's supposed to sign the AUTHENTICATE cell */
  tor_cert_t *auth_cert;
  /** A self-signed identity certificate */
  tor_cert_t *id_cert;
  /**@}*/
} or_handshake_state_t;

/** Subtype of connection_t for an "OR connection" -- that is, one that speaks
 * cells over TLS. */
typedef struct or_connection_t {
  connection_t base_;

  /** Hash of the public RSA key for the other side's identity key, or zeroes
   * if the other side hasn't shown us a valid identity key. */
  char identity_digest[DIGEST_LEN];
  char *nickname; /**< Nickname of OR on other side (if any). */

  tor_tls_t *tls; /**< TLS connection state. */
  int tls_error; /**< Last tor_tls error code. */
  /** When we last used this conn for any client traffic. If not
   * recent, we can rate limit it further. */

  /* Channel using this connection */
  channel_tls_t *chan;

  tor_addr_t real_addr; /**< The actual address that this connection came from
                       * or went to.  The <b>addr</b> field is prone to
                       * getting overridden by the address from the router
                       * descriptor matching <b>identity_digest</b>. */

  /** Should this connection be used for extending circuits to the server
   * matching the <b>identity_digest</b> field?  Set to true if we're pretty
   * sure we aren't getting MITMed, either because we're connected to an
   * address listed in a server descriptor, or because an authenticated
   * NETINFO cell listed the address we're connected to as recognized. */
  unsigned int is_canonical:1;

  /** True iff we have decided that the other end of this connection
   * is a client.  Connections with this flag set should never be used
   * to satisfy an EXTEND request.  */
  unsigned int is_connection_with_client:1;
  /** True iff this is an outgoing connection. */
  unsigned int is_outgoing:1;
  unsigned int proxy_type:2; /**< One of PROXY_NONE...PROXY_SOCKS5 */
  uint8_t link_proto; /**< What protocol version are we using? 0 for
                       * "none negotiated yet." */

  or_handshake_state_t *handshake_state; /**< If we are setting this connection
                                          * up, state information to do so. */

  time_t timestamp_lastempty; /**< When was the outbuf last completely empty?*/
  time_t timestamp_last_added_nonpadding; /** When did we last add a
                                           * non-padding cell to the outbuf? */

  /* bandwidth* and *_bucket only used by ORs in OPEN state: */
  int bandwidthrate; /**< Bytes/s added to the bucket. (OPEN ORs only.) */
  int bandwidthburst; /**< Max bucket size for this conn. (OPEN ORs only.) */
#ifndef USE_BUFFEREVENTS
  int read_bucket; /**< When this hits 0, stop receiving. Every second we
                    * add 'bandwidthrate' to this, capping it at
                    * bandwidthburst. (OPEN ORs only) */
  int write_bucket; /**< When this hits 0, stop writing. Like read_bucket. */
#else
  /** A rate-limiting configuration object to determine how this connection
   * set its read- and write- limits. */
  /* XXXX we could share this among all connections. */
  struct ev_token_bucket_cfg *bucket_cfg;
#endif

  struct or_connection_t *next_with_same_id; /**< Next connection with same
                                              * identity digest as this one. */
} or_connection_t;

/** Subtype of connection_t for an "edge connection" -- that is, an entry (ap)
 * connection, or an exit. */
typedef struct edge_connection_t {
  connection_t base_;

  struct edge_connection_t *next_stream; /**< Points to the next stream at this
                                          * edge, if any */
  int package_window; /**< How many more relay cells can I send into the
                       * circuit? */
  int deliver_window; /**< How many more relay cells can end at me? */

  struct circuit_t *on_circuit; /**< The circuit (if any) that this edge
                                 * connection is using. */

  /** A pointer to which node in the circ this conn exits at.  Set for AP
   * connections and for hidden service exit connections. */
  struct crypt_path_t *cpath_layer;
  /** What rendezvous service are we querying for (if an AP) or providing (if
   * an exit)? */
  rend_data_t *rend_data;

  uint32_t address_ttl; /**< TTL for address-to-addr mapping on exit
                         * connection.  Exit connections only. */
  uint32_t begincell_flags; /** Flags sent or received in the BEGIN cell
                             * for this connection */

  streamid_t stream_id; /**< The stream ID used for this edge connection on its
                         * circuit */

  /** The reason why this connection is closing; passed to the controller. */
  uint16_t end_reason;

  /** Bytes read since last call to control_event_stream_bandwidth_used() */
  uint32_t n_read;

  /** Bytes written since last call to control_event_stream_bandwidth_used() */
  uint32_t n_written;

  /** True iff this connection is for a DNS request only. */
  unsigned int is_dns_request:1;
  /** True iff this connection is for a PTR DNS request. (exit only) */
  unsigned int is_reverse_dns_lookup:1;

  unsigned int edge_has_sent_end:1; /**< For debugging; only used on edge
                         * connections.  Set once we've set the stream end,
                         * and check in connection_about_to_close_connection().
                         */
  /** True iff we've blocked reading until the circuit has fewer queued
   * cells. */
  unsigned int edge_blocked_on_circ:1;

  /** Unique ID for directory requests; this used to be in connection_t, but
   * that's going away and being used on channels instead.  We still tag
   * edge connections with dirreq_id from circuits, so it's copied here. */
  uint64_t dirreq_id;
} edge_connection_t;

/** Subtype of edge_connection_t for an "entry connection" -- that is, a SOCKS
 * connection, a DNS request, a TransPort connection or a NATD connection */
typedef struct entry_connection_t {
  edge_connection_t edge_;

  /** Nickname of planned exit node -- used with .exit support. */
  char *chosen_exit_name;

  socks_request_t *socks_request; /**< SOCKS structure describing request (AP
                                   * only.) */

  /* === Isolation related, AP only. === */
  /** AP only: based on which factors do we isolate this stream? */
  uint8_t isolation_flags;
  /** AP only: what session group is this stream in? */
  int session_group;
  /** AP only: The newnym epoch in which we created this connection. */
  unsigned nym_epoch;
  /** AP only: The original requested address before we rewrote it. */
  char *original_dest_address;
  /* Other fields to isolate on already exist.  The ClientAddr is addr.  The
     ClientProtocol is a combination of type and socks_request->
     socks_version.  SocksAuth is socks_request->username/password.
     DestAddr is in socks_request->address. */

  /** Number of times we've reassigned this application connection to
   * a new circuit. We keep track because the timeout is longer if we've
   * already retried several times. */
  uint8_t num_socks_retries;

  /** For AP connections only: buffer for data that we have sent
   * optimistically, which we might need to re-send if we have to
   * retry this connection. */
  generic_buffer_t *pending_optimistic_data;
  /* For AP connections only: buffer for data that we previously sent
  * optimistically which we are currently re-sending as we retry this
  * connection. */
  generic_buffer_t *sending_optimistic_data;

  /** If this is a DNSPort connection, this field holds the pending DNS
   * request that we're going to try to answer.  */
  struct evdns_server_request *dns_server_request;

#define NUM_CIRCUITS_LAUNCHED_THRESHOLD 10
  /** Number of times we've launched a circuit to handle this stream. If
    * it gets too high, that could indicate an inconsistency between our
    * "launch a circuit to handle this stream" logic and our "attach our
    * stream to one of the available circuits" logic. */
  unsigned int num_circuits_launched:4;

  /** True iff this stream must attach to a one-hop circuit (e.g. for
   * begin_dir). */
  unsigned int want_onehop:1;
  /** True iff this stream should use a BEGIN_DIR relay command to establish
   * itself rather than BEGIN (either via onehop or via a whole circuit). */
  unsigned int use_begindir:1;

  /** For AP connections only. If 1, and we fail to reach the chosen exit,
   * stop requiring it. */
  unsigned int chosen_exit_optional:1;
  /** For AP connections only. If non-zero, this exit node was picked as
   * a result of the TrackHostExit, and the value decrements every time
   * we fail to complete a circuit to our chosen exit -- if it reaches
   * zero, abandon the associated mapaddress. */
  unsigned int chosen_exit_retries:3;

  /** True iff this is an AP connection that came from a transparent or
   * NATd connection */
  unsigned int is_transparent_ap:1;

  /** For AP connections only: Set if this connection's target exit node
   * allows optimistic data (that is, data sent on this stream before
   * the exit has sent a CONNECTED cell) and we have chosen to use it.
   */
  unsigned int may_use_optimistic_data : 1;

  /** Should we permit IPv4 and IPv6 traffic to use this connection?
   *
   * @{ */
  unsigned int ipv4_traffic_ok : 1;
  unsigned int ipv6_traffic_ok : 1;
  /** @} */
  /** Should we say we prefer IPv6 traffic? */
  unsigned int prefer_ipv6_traffic : 1;

  /** For a socks listener: should we cache IPv4/IPv6 DNS information that
   * exit nodes tell us?
   *
   * @{ */
  unsigned int cache_ipv4_answers : 1;
  unsigned int cache_ipv6_answers : 1;
  /** @} */
  /** For a socks listeners: if we find an answer in our client-side DNS cache,
   * should we use it?
   *
   * @{ */
  unsigned int use_cached_ipv4_answers : 1;
  unsigned int use_cached_ipv6_answers : 1;
  /** @} */
  /** For socks listeners: When we can automap an address to IPv4 or IPv6,
   * do we prefer IPv6? */
  unsigned int prefer_ipv6_virtaddr : 1;

} entry_connection_t;

typedef enum {
    DIR_SPOOL_NONE=0, DIR_SPOOL_SERVER_BY_DIGEST, DIR_SPOOL_SERVER_BY_FP,
    DIR_SPOOL_EXTRA_BY_DIGEST, DIR_SPOOL_EXTRA_BY_FP,
    DIR_SPOOL_CACHED_DIR, DIR_SPOOL_NETWORKSTATUS,
    DIR_SPOOL_MICRODESC, /* NOTE: if we add another entry, add another bit. */
} dir_spool_source_t;

/** Subtype of connection_t for an "directory connection" -- that is, an HTTP
 * connection to retrieve or serve directory material. */
typedef struct dir_connection_t {
  connection_t base_;

 /** Which 'resource' did we ask the directory for? This is typically the part
  * of the URL string that defines, relative to the directory conn purpose,
  * what thing we want.  For example, in router descriptor downloads by
  * descriptor digest, it contains "d/", then one ore more +-separated
  * fingerprints.
  **/
  char *requested_resource;
  unsigned int dirconn_direct:1; /**< Is this dirconn direct, or via Tor? */

  /* Used only for server sides of some dir connections, to implement
   * "spooling" of directory material to the outbuf.  Otherwise, we'd have
   * to append everything to the outbuf in one enormous chunk. */
  /** What exactly are we spooling right now? */
  ENUM_BF(dir_spool_source_t)  dir_spool_src : 3;

  /** If we're fetching descriptors, what router purpose shall we assign
   * to them? */
  uint8_t router_purpose;
  /** List of fingerprints for networkstatuses or descriptors to be spooled. */
  smartlist_t *fingerprint_stack;
  /** A cached_dir_t object that we're currently spooling out */
  struct cached_dir_t *cached_dir;
  /** The current offset into cached_dir. */
  off_t cached_dir_offset;
  /** The zlib object doing on-the-fly compression for spooled data. */
  tor_zlib_state_t *zlib_state;

  /** What rendezvous service are we querying for? */
  rend_data_t *rend_data;

  char identity_digest[DIGEST_LEN]; /**< Hash of the public RSA key for
                                     * the directory server's signing key. */

  /** Unique ID for directory requests; this used to be in connection_t, but
   * that's going away and being used on channels instead.  The dirserver still
   * needs this for the incoming side, so it's moved here. */
  uint64_t dirreq_id;
} dir_connection_t;

/** Subtype of connection_t for an connection to a controller. */
typedef struct control_connection_t {
  connection_t base_;

  uint32_t event_mask; /**< Bitfield: which events does this controller
                        * care about? */

  /** True if we have sent a protocolinfo reply on this connection. */
  unsigned int have_sent_protocolinfo:1;
  /** True if we have received a takeownership command on this
   * connection. */
  unsigned int is_owning_control_connection:1;

  /** If we have sent an AUTHCHALLENGE reply on this connection and
   * have not received a successful AUTHENTICATE command, points to
   * the value which the client must send to authenticate itself;
   * otherwise, NULL. */
  char *safecookie_client_hash;

  /** Amount of space allocated in incoming_cmd. */
  uint32_t incoming_cmd_len;
  /** Number of bytes currently stored in incoming_cmd. */
  uint32_t incoming_cmd_cur_len;
  /** A control command that we're reading from the inbuf, but which has not
   * yet arrived completely. */
  char *incoming_cmd;
} control_connection_t;

/** Cast a connection_t subtype pointer to a connection_t **/
#define TO_CONN(c) (&(((c)->base_)))
/** Helper macro: Given a pointer to to.base_, of type from*, return &to. */
#define DOWNCAST(to, ptr) ((to*)SUBTYPE_P(ptr, to, base_))

/** Cast a entry_connection_t subtype pointer to a edge_connection_t **/
#define ENTRY_TO_EDGE_CONN(c) (&(((c))->edge_))
/** Cast a entry_connection_t subtype pointer to a connection_t **/
#define ENTRY_TO_CONN(c) (TO_CONN(ENTRY_TO_EDGE_CONN(c)))

/** Convert a connection_t* to an or_connection_t*; assert if the cast is
 * invalid. */
static or_connection_t *TO_OR_CONN(connection_t *);
/** Convert a connection_t* to a dir_connection_t*; assert if the cast is
 * invalid. */
static dir_connection_t *TO_DIR_CONN(connection_t *);
/** Convert a connection_t* to an edge_connection_t*; assert if the cast is
 * invalid. */
static edge_connection_t *TO_EDGE_CONN(connection_t *);
/** Convert a connection_t* to an entry_connection_t*; assert if the cast is
 * invalid. */
static entry_connection_t *TO_ENTRY_CONN(connection_t *);
/** Convert a edge_connection_t* to an entry_connection_t*; assert if the cast
 * is invalid. */
static entry_connection_t *EDGE_TO_ENTRY_CONN(edge_connection_t *);
/** Convert a connection_t* to an control_connection_t*; assert if the cast is
 * invalid. */
static control_connection_t *TO_CONTROL_CONN(connection_t *);
/** Convert a connection_t* to an listener_connection_t*; assert if the cast is
 * invalid. */
static listener_connection_t *TO_LISTENER_CONN(connection_t *);

static INLINE or_connection_t *TO_OR_CONN(connection_t *c)
{
  tor_assert(c->magic == OR_CONNECTION_MAGIC);
  return DOWNCAST(or_connection_t, c);
}
static INLINE dir_connection_t *TO_DIR_CONN(connection_t *c)
{
  tor_assert(c->magic == DIR_CONNECTION_MAGIC);
  return DOWNCAST(dir_connection_t, c);
}
static INLINE edge_connection_t *TO_EDGE_CONN(connection_t *c)
{
  tor_assert(c->magic == EDGE_CONNECTION_MAGIC ||
             c->magic == ENTRY_CONNECTION_MAGIC);
  return DOWNCAST(edge_connection_t, c);
}
static INLINE entry_connection_t *TO_ENTRY_CONN(connection_t *c)
{
  tor_assert(c->magic == ENTRY_CONNECTION_MAGIC);
  return (entry_connection_t*) SUBTYPE_P(c, entry_connection_t, edge_.base_);
}
static INLINE entry_connection_t *EDGE_TO_ENTRY_CONN(edge_connection_t *c)
{
  tor_assert(c->base_.magic == ENTRY_CONNECTION_MAGIC);
  return (entry_connection_t*) SUBTYPE_P(c, entry_connection_t, edge_);
}
static INLINE control_connection_t *TO_CONTROL_CONN(connection_t *c)
{
  tor_assert(c->magic == CONTROL_CONNECTION_MAGIC);
  return DOWNCAST(control_connection_t, c);
}
static INLINE listener_connection_t *TO_LISTENER_CONN(connection_t *c)
{
  tor_assert(c->magic == LISTENER_CONNECTION_MAGIC);
  return DOWNCAST(listener_connection_t, c);
}

/* Conditional macros to help write code that works whether bufferevents are
   disabled or not.

   We can't just write:
      if (conn->bufev) {
        do bufferevent stuff;
      } else {
        do other stuff;
      }
   because the bufferevent stuff won't even compile unless we have a fairly
   new version of Libevent.  Instead, we say:
      IF_HAS_BUFFEREVENT(conn, { do_bufferevent_stuff } );
   or:
      IF_HAS_BUFFEREVENT(conn, {
        do bufferevent stuff;
      }) ELSE_IF_NO_BUFFEREVENT {
        do non-bufferevent stuff;
      }
   If we're compiling with bufferevent support, then the macros expand more or
   less to:
      if (conn->bufev) {
        do_bufferevent_stuff;
      } else {
        do non-bufferevent stuff;
      }
   and if we aren't using bufferevents, they expand more or less to:
      { do non-bufferevent stuff; }
*/
#ifdef USE_BUFFEREVENTS
#define HAS_BUFFEREVENT(c) (((c)->bufev) != NULL)
#define IF_HAS_BUFFEREVENT(c, stmt)                \
  if ((c)->bufev) do {                             \
      stmt ;                                       \
  } while (0)
#define ELSE_IF_NO_BUFFEREVENT ; else
#define IF_HAS_NO_BUFFEREVENT(c)                   \
  if (NULL == (c)->bufev)
#else
#define HAS_BUFFEREVENT(c) (0)
#define IF_HAS_BUFFEREVENT(c, stmt) (void)0
#define ELSE_IF_NO_BUFFEREVENT ;
#define IF_HAS_NO_BUFFEREVENT(c)                \
  if (1)
#endif

/** What action type does an address policy indicate: accept or reject? */
typedef enum {
  ADDR_POLICY_ACCEPT=1,
  ADDR_POLICY_REJECT=2,
} addr_policy_action_t;

/** A reference-counted address policy rule. */
typedef struct addr_policy_t {
  int refcnt; /**< Reference count */
  /** What to do when the policy matches.*/
  ENUM_BF(addr_policy_action_t) policy_type:2;
  unsigned int is_private:1; /**< True iff this is the pseudo-address,
                              * "private". */
  unsigned int is_canonical:1; /**< True iff this policy is the canonical
                                * copy (stored in a hash table to avoid
                                * duplication of common policies) */
  maskbits_t maskbits; /**< Accept/reject all addresses <b>a</b> such that the
                 * first <b>maskbits</b> bits of <b>a</b> match
                 * <b>addr</b>. */
  /** Base address to accept or reject.
   *
   * Note that wildcards are treated
   * differntly depending on address family. An AF_UNSPEC address means
   * "All addresses, IPv4 or IPv6." An AF_INET address with maskbits==0 means
   * "All IPv4 addresses" and an AF_INET6 address with maskbits == 0 means
   * "All IPv6 addresses".
  **/
  tor_addr_t addr;
  uint16_t prt_min; /**< Lowest port number to accept/reject. */
  uint16_t prt_max; /**< Highest port number to accept/reject. */
} addr_policy_t;

/** A cached_dir_t represents a cacheable directory object, along with its
 * compressed form. */
typedef struct cached_dir_t {
  char *dir; /**< Contents of this object, NUL-terminated. */
  char *dir_z; /**< Compressed contents of this object. */
  size_t dir_len; /**< Length of <b>dir</b> (not counting its NUL). */
  size_t dir_z_len; /**< Length of <b>dir_z</b>. */
  time_t published; /**< When was this object published. */
  digests_t digests; /**< Digests of this object (networkstatus only) */
  int refcnt; /**< Reference count for this cached_dir_t. */
} cached_dir_t;

/** Enum used to remember where a signed_descriptor_t is stored and how to
 * manage the memory for signed_descriptor_body.  */
typedef enum {
  /** The descriptor isn't stored on disk at all: the copy in memory is
   * canonical; the saved_offset field is meaningless. */
  SAVED_NOWHERE=0,
  /** The descriptor is stored in the cached_routers file: the
   * signed_descriptor_body is meaningless; the signed_descriptor_len and
   * saved_offset are used to index into the mmaped cache file. */
  SAVED_IN_CACHE,
  /** The descriptor is stored in the cached_routers.new file: the
   * signed_descriptor_body and saved_offset fields are both set. */
  /* FFFF (We could also mmap the file and grow the mmap as needed, or
   * lazy-load the descriptor text by using seek and read.  We don't, for
   * now.)
   */
  SAVED_IN_JOURNAL
} saved_location_t;

/** Enumeration: what kind of download schedule are we using for a given
 * object? */
typedef enum {
  DL_SCHED_GENERIC = 0,
  DL_SCHED_CONSENSUS = 1,
  DL_SCHED_BRIDGE = 2,
} download_schedule_t;

/** Information about our plans for retrying downloads for a downloadable
 * object. */
typedef struct download_status_t {
  time_t next_attempt_at; /**< When should we try downloading this descriptor
                           * again? */
  uint8_t n_download_failures; /**< Number of failures trying to download the
                                * most recent descriptor. */
  ENUM_BF(download_schedule_t) schedule : 8;
} download_status_t;

/** If n_download_failures is this high, the download can never happen. */
#define IMPOSSIBLE_TO_DOWNLOAD 255

/** The max size we expect router descriptor annotations we create to
 * be. We'll accept larger ones if we see them on disk, but we won't
 * create any that are larger than this. */
#define ROUTER_ANNOTATION_BUF_LEN 256

/** Information need to cache an onion router's descriptor. */
typedef struct signed_descriptor_t {
  /** Pointer to the raw server descriptor, preceded by annotations.  Not
   * necessarily NUL-terminated.  If saved_location is SAVED_IN_CACHE, this
   * pointer is null. */
  char *signed_descriptor_body;
  /** Length of the annotations preceding the server descriptor. */
  size_t annotations_len;
  /** Length of the server descriptor. */
  size_t signed_descriptor_len;
  /** Digest of the server descriptor, computed as specified in
   * dir-spec.txt. */
  char signed_descriptor_digest[DIGEST_LEN];
  /** Identity digest of the router. */
  char identity_digest[DIGEST_LEN];
  /** Declared publication time of the descriptor. */
  time_t published_on;
  /** For routerdescs only: digest of the corresponding extrainfo. */
  char extra_info_digest[DIGEST_LEN];
  /** For routerdescs only: Status of downloading the corresponding
   * extrainfo. */
  download_status_t ei_dl_status;
  /** Where is the descriptor saved? */
  saved_location_t saved_location;
  /** If saved_location is SAVED_IN_CACHE or SAVED_IN_JOURNAL, the offset of
   * this descriptor in the corresponding file. */
  off_t saved_offset;
  /** What position is this descriptor within routerlist->routers or
   * routerlist->old_routers? -1 for none. */
  int routerlist_index;
  /** The valid-until time of the most recent consensus that listed this
   * descriptor, or a bit after the publication time of the most recent v2
   * networkstatus that listed it.  0 for "never listed in a consensus or
   * status, so far as we know." */
  time_t last_listed_as_valid_until;
  /* If true, we do not ever try to save this object in the cache. */
  unsigned int do_not_cache : 1;
  /* If true, this item is meant to represent an extrainfo. */
  unsigned int is_extrainfo : 1;
  /* If true, we got an extrainfo for this item, and the digest was right,
   * but it was incompatible. */
  unsigned int extrainfo_is_bogus : 1;
  /* If true, we are willing to transmit this item unencrypted. */
  unsigned int send_unencrypted : 1;
} signed_descriptor_t;

/** A signed integer representing a country code. */
typedef int16_t country_t;

/** Information about another onion router in the network. */
typedef struct {
  signed_descriptor_t cache_info;
  char *address; /**< Location of OR: either a hostname or an IP address. */
  char *nickname; /**< Human-readable OR name. */

  uint32_t addr; /**< IPv4 address of OR, in host order. */
  uint16_t or_port; /**< Port for TLS connections. */
  uint16_t dir_port; /**< Port for HTTP directory connections. */

  /** A router's IPv6 address, if it has one. */
  /* XXXXX187 Actually these should probably be part of a list of addresses,
   * not just a special case.  Use abstractions to access these; don't do it
   * directly. */
  tor_addr_t ipv6_addr;
  uint16_t ipv6_orport;

  crypto_pk_t *onion_pkey; /**< Public RSA key for onions. */
  crypto_pk_t *identity_pkey;  /**< Public RSA key for signing. */
  /** Public curve25519 key for onions */
  curve25519_public_key_t *onion_curve25519_pkey;

  char *platform; /**< What software/operating system is this OR using? */

  /* link info */
  uint32_t bandwidthrate; /**< How many bytes does this OR add to its token
                           * bucket per second? */
  uint32_t bandwidthburst; /**< How large is this OR's token bucket? */
  /** How many bytes/s is this router known to handle? */
  uint32_t bandwidthcapacity;
  smartlist_t *exit_policy; /**< What streams will this OR permit
                             * to exit on IPv4?  NULL for 'reject *:*'. */
  /** What streams will this OR permit to exit on IPv6?
   * NULL for 'reject *:*' */
  struct short_policy_t *ipv6_exit_policy;
  long uptime; /**< How many seconds the router claims to have been up */
  smartlist_t *declared_family; /**< Nicknames of router which this router
                                 * claims are its family. */
  char *contact_info; /**< Declared contact info for this router. */
  unsigned int is_hibernating:1; /**< Whether the router claims to be
                                  * hibernating */
  unsigned int caches_extra_info:1; /**< Whether the router says it caches and
                                     * serves extrainfo documents. */
  unsigned int allow_single_hop_exits:1;  /**< Whether the router says
                                           * it allows single hop exits. */

  unsigned int wants_to_be_hs_dir:1; /**< True iff this router claims to be
                                      * a hidden service directory. */
  unsigned int policy_is_reject_star:1; /**< True iff the exit policy for this
                                         * router rejects everything. */
  /** True if, after we have added this router, we should re-launch
   * tests for it. */
  unsigned int needs_retest_if_added:1;

/** Tor can use this router for general positions in circuits; we got it
 * from a directory server as usual, or we're an authority and a server
 * uploaded it. */
#define ROUTER_PURPOSE_GENERAL 0
/** Tor should avoid using this router for circuit-building: we got it
 * from a crontroller.  If the controller wants to use it, it'll have to
 * ask for it by identity. */
#define ROUTER_PURPOSE_CONTROLLER 1
/** Tor should use this router only for bridge positions in circuits: we got
 * it via a directory request from the bridge itself, or a bridge
 * authority. x*/
#define ROUTER_PURPOSE_BRIDGE 2
/** Tor should not use this router; it was marked in cached-descriptors with
 * a purpose we didn't recognize. */
#define ROUTER_PURPOSE_UNKNOWN 255

  /* In what way did we find out about this router?  One of ROUTER_PURPOSE_*.
   * Routers of different purposes are kept segregated and used for different
   * things; see notes on ROUTER_PURPOSE_* macros above.
   */
  uint8_t purpose;
} routerinfo_t;

/** Information needed to keep and cache a signed extra-info document. */
typedef struct extrainfo_t {
  signed_descriptor_t cache_info;
  /** The router's nickname. */
  char nickname[MAX_NICKNAME_LEN+1];
  /** True iff we found the right key for this extra-info, verified the
   * signature, and found it to be bad. */
  unsigned int bad_sig : 1;
  /** If present, we didn't have the right key to verify this extra-info,
   * so this is a copy of the signature in the document. */
  char *pending_sig;
  /** Length of pending_sig. */
  size_t pending_sig_len;
} extrainfo_t;

/** Contents of a single router entry in a network status object.
 */
typedef struct routerstatus_t {
  time_t published_on; /**< When was this router published? */
  char nickname[MAX_NICKNAME_LEN+1]; /**< The nickname this router says it
                                      * has. */
  char identity_digest[DIGEST_LEN]; /**< Digest of the router's identity
                                     * key. */
  /** Digest of the router's most recent descriptor or microdescriptor.
   * If it's a descriptor, we only use the first DIGEST_LEN bytes. */
  char descriptor_digest[DIGEST256_LEN];
  uint32_t addr; /**< IPv4 address for this router. */
  uint16_t or_port; /**< OR port for this router. */
  uint16_t dir_port; /**< Directory port for this router. */
  tor_addr_t ipv6_addr; /**< IPv6 address for this router. */
  uint16_t ipv6_orport; /**<IPV6 OR port for this router. */
  unsigned int is_authority:1; /**< True iff this router is an authority. */
  unsigned int is_exit:1; /**< True iff this router is a good exit. */
  unsigned int is_stable:1; /**< True iff this router stays up a long time. */
  unsigned int is_fast:1; /**< True iff this router has good bandwidth. */
  /** True iff this router is called 'running' in the consensus. We give it
   * this funny name so that we don't accidentally use this bit as a view of
   * whether we think the router is *currently* running.  If that's what you
   * want to know, look at is_running in node_t. */
  unsigned int is_flagged_running:1;
  unsigned int is_named:1; /**< True iff "nickname" belongs to this router. */
  unsigned int is_unnamed:1; /**< True iff "nickname" belongs to another
                              * router. */
  unsigned int is_valid:1; /**< True iff this router isn't invalid. */
  unsigned int is_v2_dir:1; /**< True iff this router can serve directory
                             * information with v2 of the directory
                             * protocol. (All directory caches cache v1
                             * directories.)  */
  unsigned int is_possible_guard:1; /**< True iff this router would be a good
                                     * choice as an entry guard. */
  unsigned int is_bad_exit:1; /**< True iff this node is a bad choice for
                               * an exit node. */
  unsigned int is_bad_directory:1; /**< Do we think this directory is junky,
                                    * underpowered, or otherwise useless? */
  unsigned int is_hs_dir:1; /**< True iff this router is a v2-or-later hidden
                             * service directory. */
  /** True iff we know version info for this router. (i.e., a "v" entry was
   * included.)  We'll replace all these with a big tor_version_t or a char[]
   * if the number of traits we care about ever becomes incredibly big. */
  unsigned int version_known:1;

  /** True iff this router is a version that, if it caches directory info,
   * we can get microdescriptors from. */
  unsigned int version_supports_microdesc_cache:1;
  /** True iff this router is a version that allows DATA cells to arrive on
   * a stream before it has sent a CONNECTED cell. */
  unsigned int version_supports_optimistic_data:1;
  /** True iff this router has a version that allows it to accept EXTEND2
   * cells */
  unsigned int version_supports_extend2_cells:1;

  unsigned int has_bandwidth:1; /**< The vote/consensus had bw info */
  unsigned int has_exitsummary:1; /**< The vote/consensus had exit summaries */
  unsigned int has_measured_bw:1; /**< The vote/consensus had a measured bw */

  uint32_t measured_bw; /**< Measured bandwidth (capacity) of the router */

  uint32_t bandwidth; /**< Bandwidth (capacity) of the router as reported in
                       * the vote/consensus, in kilobytes/sec. */
  char *exitsummary; /**< exit policy summary -
                      * XXX weasel: this probably should not stay a string. */

  /* ---- The fields below aren't derived from the networkstatus; they
   * hold local information only. */

  /** True if we, as a directory mirror, want to download the corresponding
   * routerinfo from the authority who gave us this routerstatus.  (That is,
   * if we don't have the routerinfo, and if we haven't already tried to get it
   * from this authority.)  Applies in v2 networkstatus document only.
   */
  unsigned int need_to_mirror:1;
  time_t last_dir_503_at; /**< When did this router last tell us that it
                           * was too busy to serve directory info? */
  download_status_t dl_status;

} routerstatus_t;

/** A single entry in a parsed policy summary, describing a range of ports. */
typedef struct short_policy_entry_t {
  uint16_t min_port, max_port;
} short_policy_entry_t;

/** A short_poliy_t is the parsed version of a policy summary. */
typedef struct short_policy_t {
  /** True if the members of 'entries' are port ranges to accept; false if
   * they are port ranges to reject */
  unsigned int is_accept : 1;
  /** The actual number of values in 'entries'. */
  unsigned int n_entries : 31;
  /** An array of 0 or more short_policy_entry_t values, each describing a
   * range of ports that this policy accepts or rejects (depending on the
   * value of is_accept).
   */
  short_policy_entry_t entries[FLEXIBLE_ARRAY_MEMBER];
} short_policy_t;

/** A microdescriptor is the smallest amount of information needed to build a
 * circuit through a router.  They are generated by the directory authorities,
 * using information from the uploaded routerinfo documents.  They are not
 * self-signed, but are rather authenticated by having their hash in a signed
 * networkstatus document. */
typedef struct microdesc_t {
  /** Hashtable node, used to look up the microdesc by its digest. */
  HT_ENTRY(microdesc_t) node;

  /* Cache information */

  /**  When was this microdescriptor last listed in a consensus document?
   * Once a microdesc has been unlisted long enough, we can drop it.
   */
  time_t last_listed;
  /** Where is this microdescriptor currently stored? */
  ENUM_BF(saved_location_t) saved_location : 3;
  /** If true, do not attempt to cache this microdescriptor on disk. */
  unsigned int no_save : 1;
  /** If true, this microdesc has an entry in the microdesc_map */
  unsigned int held_in_map : 1;
  /** Reference count: how many node_ts have a reference to this microdesc? */
  unsigned int held_by_nodes;

  /** If saved_location == SAVED_IN_CACHE, this field holds the offset of the
   * microdescriptor in the cache. */
  off_t off;

  /* The string containing the microdesc. */

  /** A pointer to the encoded body of the microdescriptor.  If the
   * saved_location is SAVED_IN_CACHE, then the body is a pointer into an
   * mmap'd region.  Otherwise, it is a malloc'd string.  The string might not
   * be NUL-terminated; take the length from <b>bodylen</b>. */
  char *body;
  /** The length of the microdescriptor in <b>body</b>. */
  size_t bodylen;
  /** A SHA256-digest of the microdescriptor. */
  char digest[DIGEST256_LEN];

  /* Fields in the microdescriptor. */

  /** As routerinfo_t.onion_pkey */
  crypto_pk_t *onion_pkey;
  /** As routerinfo_t.onion_curve25519_pkey */
  curve25519_public_key_t *onion_curve25519_pkey;
  /** As routerinfo_t.ipv6_add */
  tor_addr_t ipv6_addr;
  /** As routerinfo_t.ipv6_orport */
  uint16_t ipv6_orport;
  /** As routerinfo_t.family */
  smartlist_t *family;
  /** IPv4 exit policy summary */
  short_policy_t *exit_policy;
  /** IPv6 exit policy summary */
  short_policy_t *ipv6_exit_policy;

} microdesc_t;

/** A node_t represents a Tor router.
 *
 * Specifically, a node_t is a Tor router as we are using it: a router that
 * we are considering for circuits, connections, and so on.  A node_t is a
 * thin wrapper around the routerstatus, routerinfo, and microdesc for a
 * single wrapper, and provides a consistent interface for all of them.
 *
 * Also, a node_t has mutable state.  While a routerinfo, a routerstatus,
 * and a microdesc have[*] only the information read from a router
 * descriptor, a consensus entry, and a microdescriptor (respectively)...
 * a node_t has flags based on *our own current opinion* of the node.
 *
 * [*] Actually, there is some leftover information in each that is mutable.
 *  We should try to excise that.
 */
typedef struct node_t {
  /* Indexing information */

  /** Used to look up the node_t by its identity digest. */
  HT_ENTRY(node_t) ht_ent;
  /** Position of the node within the list of nodes */
  int nodelist_idx;

  /** The identity digest of this node_t.  No more than one node_t per
   * identity may exist at a time. */
  char identity[DIGEST_LEN];

  microdesc_t *md;
  routerinfo_t *ri;
  routerstatus_t *rs;

  /* local info: copied from routerstatus, then possibly frobbed based
   * on experience.  Authorities set this stuff directly.  Note that
   * these reflect knowledge of the primary (IPv4) OR port only.  */

  unsigned int is_running:1; /**< As far as we know, is this OR currently
                              * running? */
  unsigned int is_valid:1; /**< Has a trusted dirserver validated this OR?
                            *  (For Authdir: Have we validated this OR?) */
  unsigned int is_fast:1; /** Do we think this is a fast OR? */
  unsigned int is_stable:1; /** Do we think this is a stable OR? */
  unsigned int is_possible_guard:1; /**< Do we think this is an OK guard? */
  unsigned int is_exit:1; /**< Do we think this is an OK exit? */
  unsigned int is_bad_exit:1; /**< Do we think this exit is censored, borked,
                               * or otherwise nasty? */
  unsigned int is_bad_directory:1; /**< Do we think this directory is junky,
                                    * underpowered, or otherwise useless? */
  unsigned int is_hs_dir:1; /**< True iff this router is a hidden service
                             * directory according to the authorities. */

  /* Local info: warning state. */

  unsigned int name_lookup_warned:1; /**< Have we warned the user for referring
                                      * to this (unnamed) router by nickname?
                                      */

  /** Local info: we treat this node as if it rejects everything */
  unsigned int rejects_all:1;

  /* Local info: derived. */

  /** True if the IPv6 OR port is preferred over the IPv4 OR port.  */
  unsigned int ipv6_preferred:1;

  /** According to the geoip db what country is this router in? */
  /* XXXprop186 what is this suppose to mean with multiple OR ports? */
  country_t country;

  /* The below items are used only by authdirservers for
   * reachability testing. */

  /** When was the last time we could reach this OR? */
  time_t last_reachable;        /* IPv4. */
  time_t last_reachable6;       /* IPv6. */

} node_t;

/** How many times will we try to download a router's descriptor before giving
 * up? */
#define MAX_ROUTERDESC_DOWNLOAD_FAILURES 8

/** How many times will we try to download a microdescriptor before giving
 * up? */
#define MAX_MICRODESC_DOWNLOAD_FAILURES 8

/** Contents of a v2 (non-consensus, non-vote) network status object. */
typedef struct networkstatus_v2_t {
  /** When did we receive the network-status document? */
  time_t received_on;

  /** What was the digest of the document? */
  char networkstatus_digest[DIGEST_LEN];

  /* These fields come from the actual network-status document.*/
  time_t published_on; /**< Declared publication date. */

  char *source_address; /**< Canonical directory server hostname. */
  uint32_t source_addr; /**< Canonical directory server IP. */
  uint16_t source_dirport; /**< Canonical directory server dirport. */

  unsigned int binds_names:1; /**< True iff this directory server binds
                               * names. */
  unsigned int recommends_versions:1; /**< True iff this directory server
                                       * recommends client and server software
                                       * versions. */
  unsigned int lists_bad_exits:1; /**< True iff this directory server marks
                                   * malfunctioning exits as bad. */
  /** True iff this directory server marks malfunctioning directories as
   * bad. */
  unsigned int lists_bad_directories:1;

  char identity_digest[DIGEST_LEN]; /**< Digest of signing key. */
  char *contact; /**< How to contact directory admin? (may be NULL). */
  crypto_pk_t *signing_key; /**< Key used to sign this directory. */
  char *client_versions; /**< comma-separated list of recommended client
                          * versions. */
  char *server_versions; /**< comma-separated list of recommended server
                          * versions. */

  smartlist_t *entries; /**< List of routerstatus_t*.   This list is kept
                         * sorted by identity_digest. */
} networkstatus_v2_t;

/** Linked list of microdesc hash lines for a single router in a directory
 * vote.
 */
typedef struct vote_microdesc_hash_t {
  /** Next element in the list, or NULL. */
  struct vote_microdesc_hash_t *next;
  /** The raw contents of the microdesc hash line, excluding the "m". */
  char *microdesc_hash_line;
} vote_microdesc_hash_t;

/** The claim about a single router, made in a vote. */
typedef struct vote_routerstatus_t {
  routerstatus_t status; /**< Underlying 'status' object for this router.
                          * Flags are redundant. */
  /** How many known-flags are allowed in a vote? This is the width of
   * the flags field of vote_routerstatus_t */
#define MAX_KNOWN_FLAGS_IN_VOTE 64
  uint64_t flags; /**< Bit-field for all recognized flags; index into
                   * networkstatus_t.known_flags. */
  char *version; /**< The version that the authority says this router is
                  * running. */
  /** The hash or hashes that the authority claims this microdesc has. */
  vote_microdesc_hash_t *microdesc;
} vote_routerstatus_t;

/** A signature of some document by an authority. */
typedef struct document_signature_t {
  /** Declared SHA-1 digest of this voter's identity key */
  char identity_digest[DIGEST_LEN];
  /** Declared SHA-1 digest of signing key used by this voter. */
  char signing_key_digest[DIGEST_LEN];
  /** Algorithm used to compute the digest of the document. */
  digest_algorithm_t alg;
  /** Signature of the signed thing. */
  char *signature;
  /** Length of <b>signature</b> */
  int signature_len;
  unsigned int bad_signature : 1; /**< Set to true if we've tried to verify
                                   * the sig, and we know it's bad. */
  unsigned int good_signature : 1; /**< Set to true if we've verified the sig
                                     * as good. */
} document_signature_t;

/** Information about a single voter in a vote or a consensus. */
typedef struct networkstatus_voter_info_t {
  /** Declared SHA-1 digest of this voter's identity key */
  char identity_digest[DIGEST_LEN];
  char *nickname; /**< Nickname of this voter */
  /** Digest of this voter's "legacy" identity key, if any.  In vote only; for
   * consensuses, we treat legacy keys as additional signers. */
  char legacy_id_digest[DIGEST_LEN];
  char *address; /**< Address of this voter, in string format. */
  uint32_t addr; /**< Address of this voter, in IPv4, in host order. */
  uint16_t dir_port; /**< Directory port of this voter */
  uint16_t or_port; /**< OR port of this voter */
  char *contact; /**< Contact information for this voter. */
  char vote_digest[DIGEST_LEN]; /**< Digest of this voter's vote, as signed. */

  /* Nothing from here on is signed. */
  /** The signature of the document and the signature's status. */
  smartlist_t *sigs;
} networkstatus_voter_info_t;

/** Enumerates the possible seriousness values of a networkstatus document. */
typedef enum {
  NS_TYPE_VOTE,
  NS_TYPE_CONSENSUS,
  NS_TYPE_OPINION,
} networkstatus_type_t;

/** Enumerates recognized flavors of a consensus networkstatus document.  All
 * flavors of a consensus are generated from the same set of votes, but they
 * present different types information to different versions of Tor. */
typedef enum {
  FLAV_NS = 0,
  FLAV_MICRODESC = 1,
} consensus_flavor_t;

/** How many different consensus flavors are there? */
#define N_CONSENSUS_FLAVORS ((int)(FLAV_MICRODESC)+1)

/** A common structure to hold a v3 network status vote, or a v3 network
 * status consensus. */
typedef struct networkstatus_t {
  ENUM_BF(networkstatus_type_t) type : 8; /**< Vote, consensus, or opinion? */
  ENUM_BF(consensus_flavor_t) flavor : 8; /**< If a consensus, what kind? */
  time_t published; /**< Vote only: Time when vote was written. */
  time_t valid_after; /**< Time after which this vote or consensus applies. */
  time_t fresh_until; /**< Time before which this is the most recent vote or
                       * consensus. */
  time_t valid_until; /**< Time after which this vote or consensus should not
                       * be used. */

  /** Consensus only: what method was used to produce this consensus? */
  int consensus_method;
  /** Vote only: what methods is this voter willing to use? */
  smartlist_t *supported_methods;

  /** How long does this vote/consensus claim that authorities take to
   * distribute their votes to one another? */
  int vote_seconds;
  /** How long does this vote/consensus claim that authorities take to
   * distribute their consensus signatures to one another? */
  int dist_seconds;

  /** Comma-separated list of recommended client software, or NULL if this
   * voter has no opinion. */
  char *client_versions;
  char *server_versions;
  /** List of flags that this vote/consensus applies to routers.  If a flag is
   * not listed here, the voter has no opinion on what its value should be. */
  smartlist_t *known_flags;

  /** List of key=value strings for the parameters in this vote or
   * consensus, sorted by key. */
  smartlist_t *net_params;

  /** List of key=value strings for the bw weight parameters in the
   * consensus. */
  smartlist_t *weight_params;

  /** List of networkstatus_voter_info_t.  For a vote, only one element
   * is included.  For a consensus, one element is included for every voter
   * whose vote contributed to the consensus. */
  smartlist_t *voters;

  struct authority_cert_t *cert; /**< Vote only: the voter's certificate. */

  /** Digests of this document, as signed. */
  digests_t digests;

  /** List of router statuses, sorted by identity digest.  For a vote,
   * the elements are vote_routerstatus_t; for a consensus, the elements
   * are routerstatus_t. */
  smartlist_t *routerstatus_list;

  /** If present, a map from descriptor digest to elements of
   * routerstatus_list. */
  digestmap_t *desc_digest_map;
} networkstatus_t;

/** A set of signatures for a networkstatus consensus.  Unless otherwise
 * noted, all fields are as for networkstatus_t. */
typedef struct ns_detached_signatures_t {
  time_t valid_after;
  time_t fresh_until;
  time_t valid_until;
  strmap_t *digests; /**< Map from flavor name to digestset_t */
  strmap_t *signatures; /**< Map from flavor name to list of
                         * document_signature_t */
} ns_detached_signatures_t;

/** Allowable types of desc_store_t. */
typedef enum store_type_t {
  ROUTER_STORE = 0,
  EXTRAINFO_STORE = 1
} store_type_t;

/** A 'store' is a set of descriptors saved on disk, with accompanying
 * journal, mmaped as needed, rebuilt as needed. */
typedef struct desc_store_t {
  /** Filename (within DataDir) for the store.  We append .tmp to this
   * filename for a temporary file when rebuilding the store, and .new to this
   * filename for the journal. */
  const char *fname_base;
  /** Alternative (obsolete) value for fname_base: if the file named by
   * fname_base isn't present, we read from here instead, but we never write
   * here. */
  const char *fname_alt_base;
  /** Human-readable description of what this store contains. */
  const char *description;

  tor_mmap_t *mmap; /**< A mmap for the main file in the store. */

  store_type_t type; /**< What's stored in this store? */

  /** The size of the router log, in bytes. */
  size_t journal_len;
  /** The size of the router store, in bytes. */
  size_t store_len;
  /** Total bytes dropped since last rebuild: this is space currently
   * used in the cache and the journal that could be freed by a rebuild. */
  size_t bytes_dropped;
} desc_store_t;

/** Contents of a directory of onion routers. */
typedef struct {
  /** Map from server identity digest to a member of routers. */
  struct digest_ri_map_t *identity_map;
  /** Map from server descriptor digest to a signed_descriptor_t from
   * routers or old_routers. */
  struct digest_sd_map_t *desc_digest_map;
  /** Map from extra-info digest to an extrainfo_t.  Only exists for
   * routers in routers or old_routers. */
  struct digest_ei_map_t *extra_info_map;
  /** Map from extra-info digests to a signed_descriptor_t for a router
   * descriptor having that extra-info digest.  Only exists for
   * routers in routers or old_routers. */
  struct digest_sd_map_t *desc_by_eid_map;
  /** List of routerinfo_t for all currently live routers we know. */
  smartlist_t *routers;
  /** List of signed_descriptor_t for older router descriptors we're
   * caching. */
  smartlist_t *old_routers;
  /** Store holding server descriptors.  If present, any router whose
   * cache_info.saved_location == SAVED_IN_CACHE is stored in this file
   * starting at cache_info.saved_offset */
  desc_store_t desc_store;
  /** Store holding extra-info documents. */
  desc_store_t extrainfo_store;
} routerlist_t;

/** Information on router used when extending a circuit. We don't need a
 * full routerinfo_t to extend: we only need addr:port:keyid to build an OR
 * connection, and onion_key to create the onionskin. Note that for onehop
 * general-purpose tunnels, the onion_key is NULL. */
typedef struct extend_info_t {
  char nickname[MAX_HEX_NICKNAME_LEN+1]; /**< This router's nickname for
                                          * display. */
  char identity_digest[DIGEST_LEN]; /**< Hash of this router's identity key. */
  uint16_t port; /**< OR port. */
  tor_addr_t addr; /**< IP address. */
  crypto_pk_t *onion_key; /**< Current onionskin key. */
#ifdef CURVE25519_ENABLED
  curve25519_public_key_t curve25519_onion_key;
#endif
} extend_info_t;

/** Certificate for v3 directory protocol: binds long-term authority identity
 * keys to medium-term authority signing keys. */
typedef struct authority_cert_t {
  /** Information relating to caching this cert on disk and looking it up. */
  signed_descriptor_t cache_info;
  /** This authority's long-term authority identity key. */
  crypto_pk_t *identity_key;
  /** This authority's medium-term signing key. */
  crypto_pk_t *signing_key;
  /** The digest of <b>signing_key</b> */
  char signing_key_digest[DIGEST_LEN];
  /** The listed expiration time of this certificate. */
  time_t expires;
  /** This authority's IPv4 address, in host order. */
  uint32_t addr;
  /** This authority's directory port. */
  uint16_t dir_port;
  /** True iff this certificate was cross-certified by signing the identity
   * key with the signing key. */
  uint8_t is_cross_certified;
} authority_cert_t;

/** Bitfield enum type listing types of information that directory authorities
 * can be authoritative about, and that directory caches may or may not cache.
 *
 * Note that the granularity here is based on authority granularity and on
 * cache capabilities.  Thus, one particular bit may correspond in practice to
 * a few types of directory info, so long as every authority that pronounces
 * officially about one of the types prounounces officially about all of them,
 * and so long as every cache that caches one of them caches all of them.
 */
typedef enum {
  NO_DIRINFO      = 0,
  /** Serves/signs v1 directory information: Big lists of routers, and short
   * routerstatus documents. */
  V1_DIRINFO      = 1 << 0,
  /** Serves/signs v2 directory information: i.e. v2 networkstatus documents */
  V2_DIRINFO      = 1 << 1,
  /** Serves/signs v3 directory information: votes, consensuses, certs */
  V3_DIRINFO      = 1 << 2,
  /** Serves hidden service descriptors. */
  HIDSERV_DIRINFO = 1 << 3,
  /** Serves bridge descriptors. */
  BRIDGE_DIRINFO  = 1 << 4,
  /** Serves extrainfo documents. */
  EXTRAINFO_DIRINFO=1 << 5,
  /** Serves microdescriptors. */
  MICRODESC_DIRINFO=1 << 6,
} dirinfo_type_t;

#define ALL_DIRINFO ((dirinfo_type_t)((1<<7)-1))

#define CRYPT_PATH_MAGIC 0x70127012u

struct fast_handshake_state_t;
struct ntor_handshake_state_t;
#define ONION_HANDSHAKE_TYPE_TAP  0x0000
#define ONION_HANDSHAKE_TYPE_FAST 0x0001
#define ONION_HANDSHAKE_TYPE_NTOR 0x0002
typedef struct {
  uint16_t tag;
  union {
    struct fast_handshake_state_t *fast;
    crypto_dh_t *tap;
    struct ntor_handshake_state_t *ntor;
  } u;
} onion_handshake_state_t;

/** Holds accounting information for a single step in the layered encryption
 * performed by a circuit.  Used only at the client edge of a circuit. */
typedef struct crypt_path_t {
  uint32_t magic;

  /* crypto environments */
  /** Encryption key and counter for cells heading towards the OR at this
   * step. */
  crypto_cipher_t *f_crypto;
  /** Encryption key and counter for cells heading back from the OR at this
   * step. */
  crypto_cipher_t *b_crypto;

  /** Digest state for cells heading towards the OR at this step. */
  crypto_digest_t *f_digest; /* for integrity checking */
  /** Digest state for cells heading away from the OR at this step. */
  crypto_digest_t *b_digest;

  /** Current state of the handshake as performed with the OR at this
   * step. */
  onion_handshake_state_t handshake_state;
  /** Diffie-hellman handshake state for performing an introduction
   * operations */
  crypto_dh_t *rend_dh_handshake_state;

  /** Negotiated key material shared with the OR at this step. */
  char rend_circ_nonce[DIGEST_LEN];/* KH in tor-spec.txt */

  /** Information to extend to the OR at this step. */
  extend_info_t *extend_info;

  /** Is the circuit built to this step?  Must be one of:
   *    - CPATH_STATE_CLOSED (The circuit has not been extended to this step)
   *    - CPATH_STATE_AWAITING_KEYS (We have sent an EXTEND/CREATE to this step
   *      and not received an EXTENDED/CREATED)
   *    - CPATH_STATE_OPEN (The circuit has been extended to this step) */
  uint8_t state;
#define CPATH_STATE_CLOSED 0
#define CPATH_STATE_AWAITING_KEYS 1
#define CPATH_STATE_OPEN 2
  struct crypt_path_t *next; /**< Link to next crypt_path_t in the circuit.
                              * (The list is circular, so the last node
                              * links to the first.) */
  struct crypt_path_t *prev; /**< Link to previous crypt_path_t in the
                              * circuit. */

  int package_window; /**< How many cells are we allowed to originate ending
                       * at this step? */
  int deliver_window; /**< How many cells are we willing to deliver originating
                       * at this step? */
} crypt_path_t;

/** A reference-counted pointer to a crypt_path_t, used only to share
 * the final rendezvous cpath to be used on a service-side rendezvous
 * circuit among multiple circuits built in parallel to the same
 * destination rendezvous point. */
typedef struct {
  /** The reference count. */
  unsigned int refcount;
  /** The pointer.  Set to NULL when the crypt_path_t is put into use
   * on an opened rendezvous circuit. */
  crypt_path_t *cpath;
} crypt_path_reference_t;

#define CPATH_KEY_MATERIAL_LEN (20*2+16*2)

#define DH_KEY_LEN DH_BYTES

/** Information used to build a circuit. */
typedef struct {
  /** Intended length of the final circuit. */
  int desired_path_len;
  /** How to extend to the planned exit node. */
  extend_info_t *chosen_exit;
  /** Whether every node in the circ must have adequate uptime. */
  unsigned int need_uptime : 1;
  /** Whether every node in the circ must have adequate capacity. */
  unsigned int need_capacity : 1;
  /** Whether the last hop was picked with exiting in mind. */
  unsigned int is_internal : 1;
  /** Did we pick this as a one-hop tunnel (not safe for other streams)?
   * These are for encrypted dir conns that exit to this router, not
   * for arbitrary exits from the circuit. */
  unsigned int onehop_tunnel : 1;
  /** The crypt_path_t to append after rendezvous: used for rendezvous. */
  crypt_path_t *pending_final_cpath;
  /** A ref-counted reference to the crypt_path_t to append after
   * rendezvous; used on the service side. */
  crypt_path_reference_t *service_pending_final_cpath_ref;
  /** How many times has building a circuit for this task failed? */
  int failure_count;
  /** At what time should we give up on this task? */
  time_t expiry_time;
} cpath_build_state_t;

#define ORIGIN_CIRCUIT_MAGIC 0x35315243u
#define OR_CIRCUIT_MAGIC 0x98ABC04Fu

struct create_cell_t;

/**
 * A circuit is a path over the onion routing
 * network. Applications can connect to one end of the circuit, and can
 * create exit connections at the other end of the circuit. AP and exit
 * connections have only one circuit associated with them (and thus these
 * connection types are closed when the circuit is closed), whereas
 * OR connections multiplex many circuits at once, and stay standing even
 * when there are no circuits running over them.
 *
 * A circuit_t structure can fill one of two roles.  First, a or_circuit_t
 * links two connections together: either an edge connection and an OR
 * connection, or two OR connections.  (When joined to an OR connection, a
 * circuit_t affects only cells sent to a particular circID on that
 * connection.  When joined to an edge connection, a circuit_t affects all
 * data.)

 * Second, an origin_circuit_t holds the cipher keys and state for sending data
 * along a given circuit.  At the OP, it has a sequence of ciphers, each
 * of which is shared with a single OR along the circuit.  Separate
 * ciphers are used for data going "forward" (away from the OP) and
 * "backward" (towards the OP).  At the OR, a circuit has only two stream
 * ciphers: one for data going forward, and one for data going backward.
 */
typedef struct circuit_t {
  uint32_t magic; /**< For memory and type debugging: must equal
                   * ORIGIN_CIRCUIT_MAGIC or OR_CIRCUIT_MAGIC. */

  /** The channel that is next in this circuit. */
  channel_t *n_chan;

  /**
   * The circuit_id used in the next (forward) hop of this circuit;
   * this is unique to n_chan, but this ordered pair is globally
   * unique:
   *
   * (n_chan->global_identifier, n_circ_id)
   */
  circid_t n_circ_id;

  /**
   * Circuit mux associated with n_chan to which this circuit is attached;
   * NULL if we have no n_chan.
   */
  circuitmux_t *n_mux;

  /** Queue of cells waiting to be transmitted on n_chan */
  cell_queue_t n_chan_cells;

  /**
   * The hop to which we want to extend this circuit.  Should be NULL if
   * the circuit has attached to a channel.
   */
  extend_info_t *n_hop;

  /** True iff we are waiting for n_chan_cells to become less full before
   * allowing p_streams to add any more cells. (Origin circuit only.) */
  unsigned int streams_blocked_on_n_chan : 1;
  /** True iff we are waiting for p_chan_cells to become less full before
   * allowing n_streams to add any more cells. (OR circuit only.) */
  unsigned int streams_blocked_on_p_chan : 1;

  uint8_t state; /**< Current status of this circuit. */
  uint8_t purpose; /**< Why are we creating this circuit? */

  /** How many relay data cells can we package (read from edge streams)
   * on this circuit before we receive a circuit-level sendme cell asking
   * for more? */
  int package_window;
  /** How many relay data cells will we deliver (write to edge streams)
   * on this circuit? When deliver_window gets low, we send some
   * circuit-level sendme cells to indicate that we're willing to accept
   * more. */
  int deliver_window;

  /** For storage while n_chan is pending (state CIRCUIT_STATE_CHAN_WAIT). */
  struct create_cell_t *n_chan_create_cell;

  /** When did circuit construction actually begin (ie send the
   * CREATE cell or begin cannibalization).
   *
   * Note: This timer will get reset if we decide to cannibalize
   * a circuit. It may also get reset during certain phases of hidden
   * service circuit use.
   *
   * We keep this timestamp with a higher resolution than most so that the
   * circuit-build-time tracking code can get millisecond resolution.
   */
  struct timeval timestamp_began;

  /** This timestamp marks when the init_circuit_base constructor ran. */
  struct timeval timestamp_created;

  /** When the circuit was first used, or 0 if the circuit is clean.
   *
   * XXXX023 Note that some code will artifically adjust this value backward
   * in time in order to indicate that a circuit shouldn't be used for new
   * streams, but that it can stay alive as long as it has streams on it.
   * That's a kludge we should fix.
   *
   * XXX023 The CBT code uses this field to record when HS-related
   * circuits entered certain states.  This usage probably won't
   * interfere with this field's primary purpose, but we should
   * document it more thoroughly to make sure of that.
   */
  time_t timestamp_dirty;

  uint16_t marked_for_close; /**< Should we close this circuit at the end of
                              * the main loop? (If true, holds the line number
                              * where this circuit was marked.) */
  const char *marked_for_close_file; /**< For debugging: in which file was this
                                      * circuit marked for close? */

  /** Unique ID for measuring tunneled network status requests. */
  uint64_t dirreq_id;

  struct circuit_t *next; /**< Next circuit in linked list of all circuits. */

  /** Next circuit in the doubly-linked ring of circuits waiting to add
   * cells to n_conn.  NULL if we have no cells pending, or if we're not
   * linked to an OR connection. */
  struct circuit_t *next_active_on_n_chan;
  /** Previous circuit in the doubly-linked ring of circuits waiting to add
   * cells to n_conn.  NULL if we have no cells pending, or if we're not
   * linked to an OR connection. */
  struct circuit_t *prev_active_on_n_chan;
} circuit_t;

/** Largest number of relay_early cells that we can send on a given
 * circuit. */
#define MAX_RELAY_EARLY_CELLS_PER_CIRCUIT 8

/**
 * Describes the circuit building process in simplified terms based
 * on the path bias accounting state for a circuit. Created to prevent
 * overcounting due to unknown cases of circuit reuse. See Bug #6475.
 */
typedef enum {
    /** This circuit is "new". It has not yet completed a first hop
     * or been counted by the path bias code. */
    PATH_STATE_NEW_CIRC = 0,
    /** This circuit has completed one/two hops, and has been counted by
     * the path bias logic. */
    PATH_STATE_BUILD_ATTEMPTED = 1,
    /** This circuit has been completely built */
    PATH_STATE_BUILD_SUCCEEDED = 2,
    /** Did any SOCKS streams or hidserv introductions actually succeed on
      * this circuit?
      *
      * Note: If we ever implement end-to-end stream timing through test
      * stream probes (#5707), we must *not* set this for those probes
      * (or any other automatic streams) because the adversary could
      * just tag at a later point.
      */
    PATH_STATE_USE_SUCCEEDED = 3,

    /**
     * This is a special state to indicate that we got a corrupted
     * relay cell on a circuit and we don't intend to probe it.
     */
    PATH_STATE_USE_FAILED = 4,
} path_state_t;

/** An origin_circuit_t holds data necessary to build and use a circuit.
 */
typedef struct origin_circuit_t {
  circuit_t base_;

  /** Linked list of AP streams (or EXIT streams if hidden service)
   * associated with this circuit. */
  edge_connection_t *p_streams;
  /** Build state for this circuit. It includes the intended path
   * length, the chosen exit router, rendezvous information, etc.
   */
  cpath_build_state_t *build_state;
  /** The doubly-linked list of crypt_path_t entries, one per hop,
   * for this circuit. This includes ciphers for each hop,
   * integrity-checking digests for each hop, and package/delivery
   * windows for each hop.
   */
  crypt_path_t *cpath;

  /** Holds all rendezvous data on either client or service side. */
  rend_data_t *rend_data;

  /** How many more relay_early cells can we send on this circuit, according
   * to the specification? */
  unsigned int remaining_relay_early_cells : 4;

  /** Set if this circuit is insanely old and we already informed the user */
  unsigned int is_ancient : 1;

  /** Set if this circuit has already been opened. Used to detect
   * cannibalized circuits. */
  unsigned int has_opened : 1;

  /** Kludge to help us prevent the warn in bug #6475 and eventually
   * debug why we are not seeing first hops in some cases. */
<<<<<<< HEAD
  path_state_t path_state : 3;

  /** For path probing. Store the temporary probe stream ID
   * for response comparison */
  streamid_t pathbias_probe_id;

  /** For path probing. Store the temporary probe address nonce
   * (in host byte order) for response comparison. */
  uint32_t pathbias_probe_nonce;
=======
  ENUM_BF(path_state_t) path_state : 2;
>>>>>>> b7cf7bd9

  /** Set iff this is a hidden-service circuit which has timed out
   * according to our current circuit-build timeout, but which has
   * been kept around because it might still succeed in connecting to
   * its destination, and which is not a fully-connected rendezvous
   * circuit.
   *
   * (We clear this flag for client-side rendezvous circuits when they
   * are 'joined' to the other side's rendezvous circuit, so that
   * connection_ap_handshake_attach_circuit can put client streams on
   * the circuit.  We also clear this flag for service-side rendezvous
   * circuits when they are 'joined' to a client's rend circ, but only
   * for symmetry with the client case.  Client-side introduction
   * circuits are closed when we get a joined rend circ, and
   * service-side introduction circuits never have this flag set.) */
  unsigned int hs_circ_has_timed_out : 1;

  /** Set iff this circuit has been given a relaxed timeout because
   * no circuits have opened. Used to prevent spamming logs. */
  unsigned int relaxed_timeout : 1;

  /** Set iff this is a service-side rendezvous circuit for which a
   * new connection attempt has been launched.  We consider launching
   * a new service-side rend circ to a client when the previous one
   * fails; now that we don't necessarily close a service-side rend
   * circ when we launch a new one to the same client, this flag keeps
   * us from launching two retries for the same failed rend circ. */
  unsigned int hs_service_side_rend_circ_has_been_relaunched : 1;

  /** What commands were sent over this circuit that decremented the
   * RELAY_EARLY counter? This is for debugging task 878. */
  uint8_t relay_early_commands[MAX_RELAY_EARLY_CELLS_PER_CIRCUIT];

  /** How many RELAY_EARLY cells have been sent over this circuit? This is
   * for debugging task 878, too. */
  int relay_early_cells_sent;

  /** The next stream_id that will be tried when we're attempting to
   * construct a new AP stream originating at this circuit. */
  streamid_t next_stream_id;

  /* The intro key replaces the hidden service's public key if purpose is
   * S_ESTABLISH_INTRO or S_INTRO, provided that no unversioned rendezvous
   * descriptor is used. */
  crypto_pk_t *intro_key;

  /** Quasi-global identifier for this circuit; used for control.c */
  /* XXXX NM This can get re-used after 2**32 circuits. */
  uint32_t global_identifier;

  /** True if we have associated one stream to this circuit, thereby setting
   * the isolation paramaters for this circuit.  Note that this doesn't
   * necessarily mean that we've <em>attached</em> any streams to the circuit:
   * we may only have marked up this circuit during the launch process.
   */
  unsigned int isolation_values_set : 1;
  /** True iff any stream has <em>ever</em> been attached to this circuit.
   *
   * In a better world we could use timestamp_dirty for this, but
   * timestamp_dirty is far too overloaded at the moment.
   */
  unsigned int isolation_any_streams_attached : 1;

  /** A bitfield of ISO_* flags for every isolation field such that this
   * circuit has had streams with more than one value for that field
   * attached to it. */
  uint8_t isolation_flags_mixed;

  /** @name Isolation parameters
   *
   * If any streams have been associated with this circ (isolation_values_set
   * == 1), and all streams associated with the circuit have had the same
   * value for some field ((isolation_flags_mixed & ISO_FOO) == 0), then these
   * elements hold the value for that field.
   *
   * Note again that "associated" is not the same as "attached": we
   * preliminarily associate streams with a circuit while the circuit is being
   * launched, so that we can tell whether we need to launch more circuits.
   *
   * @{
   */
  uint8_t client_proto_type;
  uint8_t client_proto_socksver;
  uint16_t dest_port;
  tor_addr_t client_addr;
  char *dest_address;
  int session_group;
  unsigned nym_epoch;
  size_t socks_username_len;
  uint8_t socks_password_len;
  /* Note that the next two values are NOT NUL-terminated; see
     socks_username_len and socks_password_len for their lengths. */
  char *socks_username;
  char *socks_password;
  /** Global identifier for the first stream attached here; used by
   * ISO_STREAM. */
  uint64_t associated_isolated_stream_global_id;
  /**@}*/

} origin_circuit_t;

/** An or_circuit_t holds information needed to implement a circuit at an
 * OR. */
typedef struct or_circuit_t {
  circuit_t base_;

  /** Next circuit in the doubly-linked ring of circuits waiting to add
   * cells to p_chan.  NULL if we have no cells pending, or if we're not
   * linked to an OR connection. */
  struct circuit_t *next_active_on_p_chan;
  /** Previous circuit in the doubly-linked ring of circuits waiting to add
   * cells to p_chan.  NULL if we have no cells pending, or if we're not
   * linked to an OR connection. */
  struct circuit_t *prev_active_on_p_chan;

  /** The circuit_id used in the previous (backward) hop of this circuit. */
  circid_t p_circ_id;
  /** Queue of cells waiting to be transmitted on p_conn. */
  cell_queue_t p_chan_cells;
  /** The channel that is previous in this circuit. */
  channel_t *p_chan;
  /**
   * Circuit mux associated with p_chan to which this circuit is attached;
   * NULL if we have no p_chan.
   */
  circuitmux_t *p_mux;
  /** Linked list of Exit streams associated with this circuit. */
  edge_connection_t *n_streams;
  /** Linked list of Exit streams associated with this circuit that are
   * still being resolved. */
  edge_connection_t *resolving_streams;
  /** The cipher used by intermediate hops for cells heading toward the
   * OP. */
  crypto_cipher_t *p_crypto;
  /** The cipher used by intermediate hops for cells heading away from
   * the OP. */
  crypto_cipher_t *n_crypto;

  /** The integrity-checking digest used by intermediate hops, for
   * cells packaged here and heading towards the OP.
   */
  crypto_digest_t *p_digest;
  /** The integrity-checking digest used by intermediate hops, for
   * cells packaged at the OP and arriving here.
   */
  crypto_digest_t *n_digest;

  /** Points to spliced circuit if purpose is REND_ESTABLISHED, and circuit
   * is not marked for close. */
  struct or_circuit_t *rend_splice;

#if REND_COOKIE_LEN >= DIGEST_LEN
#define REND_TOKEN_LEN REND_COOKIE_LEN
#else
#define REND_TOKEN_LEN DIGEST_LEN
#endif

  /** A hash of location-hidden service's PK if purpose is INTRO_POINT, or a
   * rendezvous cookie if purpose is REND_POINT_WAITING. Filled with zeroes
   * otherwise.
   * ???? move to a subtype or adjunct structure? Wastes 20 bytes. -NM
   */
  char rend_token[REND_TOKEN_LEN];

  /* ???? move to a subtype or adjunct structure? Wastes 20 bytes -NM */
  /** Stores KH for the handshake. */
  char rend_circ_nonce[DIGEST_LEN];/* KH in tor-spec.txt */

  /** How many more relay_early cells can we send on this circuit, according
   * to the specification? */
  unsigned int remaining_relay_early_cells : 4;

  /** True iff this circuit was made with a CREATE_FAST cell. */
  unsigned int is_first_hop : 1;

  /** Number of cells that were removed from circuit queue; reset every
   * time when writing buffer stats to disk. */
  uint32_t processed_cells;

  /** Total time in milliseconds that cells spent in both app-ward and
   * exit-ward queues of this circuit; reset every time when writing
   * buffer stats to disk. */
  uint64_t total_cell_waiting_time;
} or_circuit_t;

/** Convert a circuit subtype to a circuit_t. */
#define TO_CIRCUIT(x)  (&((x)->base_))

/** Convert a circuit_t* to a pointer to the enclosing or_circuit_t.  Assert
 * if the cast is impossible. */
static or_circuit_t *TO_OR_CIRCUIT(circuit_t *);
/** Convert a circuit_t* to a pointer to the enclosing origin_circuit_t.
 * Assert if the cast is impossible. */
static origin_circuit_t *TO_ORIGIN_CIRCUIT(circuit_t *);

static INLINE or_circuit_t *TO_OR_CIRCUIT(circuit_t *x)
{
  tor_assert(x->magic == OR_CIRCUIT_MAGIC);
  return DOWNCAST(or_circuit_t, x);
}
static INLINE origin_circuit_t *TO_ORIGIN_CIRCUIT(circuit_t *x)
{
  tor_assert(x->magic == ORIGIN_CIRCUIT_MAGIC);
  return DOWNCAST(origin_circuit_t, x);
}

/** Bitfield type: things that we're willing to use invalid routers for. */
typedef enum invalid_router_usage_t {
  ALLOW_INVALID_ENTRY       =1,
  ALLOW_INVALID_EXIT        =2,
  ALLOW_INVALID_MIDDLE      =4,
  ALLOW_INVALID_RENDEZVOUS  =8,
  ALLOW_INVALID_INTRODUCTION=16,
} invalid_router_usage_t;

/* limits for TCP send and recv buffer size used for constrained sockets */
#define MIN_CONSTRAINED_TCP_BUFFER 2048
#define MAX_CONSTRAINED_TCP_BUFFER 262144  /* 256k */

/** @name Isolation flags

    Ways to isolate client streams

    @{
*/
/** Isolate based on destination port */
#define ISO_DESTPORT    (1u<<0)
/** Isolate based on destination address */
#define ISO_DESTADDR    (1u<<1)
/** Isolate based on SOCKS authentication */
#define ISO_SOCKSAUTH   (1u<<2)
/** Isolate based on client protocol choice */
#define ISO_CLIENTPROTO (1u<<3)
/** Isolate based on client address */
#define ISO_CLIENTADDR  (1u<<4)
/** Isolate based on session group (always on). */
#define ISO_SESSIONGRP  (1u<<5)
/** Isolate based on newnym epoch (always on). */
#define ISO_NYM_EPOCH   (1u<<6)
/** Isolate all streams (Internal only). */
#define ISO_STREAM      (1u<<7)
/**@}*/

/** Default isolation level for ports. */
#define ISO_DEFAULT (ISO_CLIENTADDR|ISO_SOCKSAUTH|ISO_SESSIONGRP|ISO_NYM_EPOCH)

/** Indicates that we haven't yet set a session group on a port_cfg_t. */
#define SESSION_GROUP_UNSET -1
/** Session group reserved for directory connections */
#define SESSION_GROUP_DIRCONN -2
/** Session group reserved for resolve requests launched by a controller */
#define SESSION_GROUP_CONTROL_RESOLVE -3
/** First automatically allocated session group number */
#define SESSION_GROUP_FIRST_AUTO -4

/** Configuration for a single port that we're listening on. */
typedef struct port_cfg_t {
  tor_addr_t addr; /**< The actual IP to listen on, if !is_unix_addr. */
  int port; /**< The configured port, or CFG_AUTO_PORT to tell Tor to pick its
             * own port. */
  uint8_t type; /**< One of CONN_TYPE_*_LISTENER */
  unsigned is_unix_addr : 1; /**< True iff this is an AF_UNIX address. */

  /* Client port types (socks, dns, trans, natd) only: */
  uint8_t isolation_flags; /**< Zero or more isolation flags */
  int session_group; /**< A session group, or -1 if this port is not in a
                      * session group. */

  /* Server port types (or, dir) only: */
  unsigned int no_advertise : 1;
  unsigned int no_listen : 1;
  unsigned int all_addrs : 1;
  unsigned int bind_ipv4_only : 1;
  unsigned int bind_ipv6_only : 1;

  /* Client port types only: */
  unsigned int ipv4_traffic : 1;
  unsigned int ipv6_traffic : 1;
  unsigned int prefer_ipv6 : 1;

  /** For a socks listener: should we cache IPv4/IPv6 DNS information that
   * exit nodes tell us?
   *
   * @{ */
  unsigned int cache_ipv4_answers : 1;
  unsigned int cache_ipv6_answers : 1;
  /** @} */
  /** For a socks listeners: if we find an answer in our client-side DNS cache,
   * should we use it?
   *
   * @{ */
  unsigned int use_cached_ipv4_answers : 1;
  unsigned int use_cached_ipv6_answers : 1;
  /** @} */
  /** For socks listeners: When we can automap an address to IPv4 or IPv6,
   * do we prefer IPv6? */
  unsigned int prefer_ipv6_virtaddr : 1;

  /* Unix sockets only: */
  /** Path for an AF_UNIX address */
  char unix_addr[FLEXIBLE_ARRAY_MEMBER];
} port_cfg_t;

/** Ordinary configuration line. */
#define CONFIG_LINE_NORMAL 0
/** Appends to previous configuration for the same option, even if we
 * would ordinary replace it. */
#define CONFIG_LINE_APPEND 1
/* Removes all previous configuration for an option. */
#define CONFIG_LINE_CLEAR 2

/** A linked list of lines in a config file. */
typedef struct config_line_t {
  char *key;
  char *value;
  struct config_line_t *next;
  /** What special treatment (if any) does this line require? */
  unsigned int command:2;
  /** If true, subsequent assignments to this linelist should replace
   * it, not extend it.  Set only on the first item in a linelist in an
   * or_options_t. */
  unsigned int fragile:1;
} config_line_t;

typedef struct routerset_t routerset_t;

/** A magic value for the (Socks|OR|...)Port options below, telling Tor
 * to pick its own port. */
#define CFG_AUTO_PORT 0xc4005e

/** Configuration options for a Tor process. */
typedef struct {
  uint32_t magic_;

  /** What should the tor process actually do? */
  enum {
    CMD_RUN_TOR=0, CMD_LIST_FINGERPRINT, CMD_HASH_PASSWORD,
    CMD_VERIFY_CONFIG, CMD_RUN_UNITTESTS
  } command;
  const char *command_arg; /**< Argument for command-line option. */

  config_line_t *Logs; /**< New-style list of configuration lines
                        * for logs */
  int LogTimeGranularity; /**< Log resolution in milliseconds. */

  int LogMessageDomains; /**< Boolean: Should we log the domain(s) in which
                          * each log message occurs? */

  char *DebugLogFile; /**< Where to send verbose log messages. */
  char *DataDirectory; /**< OR only: where to store long-term data. */
  char *Nickname; /**< OR only: nickname of this onion router. */
  char *Address; /**< OR only: configured address for this onion router. */
  char *PidFile; /**< Where to store PID of Tor process. */

  int DynamicDHGroups; /**< Dynamic generation of prime moduli for use in DH.*/

  routerset_t *ExitNodes; /**< Structure containing nicknames, digests,
                           * country codes and IP address patterns of ORs to
                           * consider as exits. */
  routerset_t *EntryNodes;/**< Structure containing nicknames, digests,
                           * country codes and IP address patterns of ORs to
                           * consider as entry points. */
  int StrictNodes; /**< Boolean: When none of our EntryNodes or ExitNodes
                    * are up, or we need to access a node in ExcludeNodes,
                    * do we just fail instead? */
  routerset_t *ExcludeNodes;/**< Structure containing nicknames, digests,
                             * country codes and IP address patterns of ORs
                             * not to use in circuits. But see StrictNodes
                             * above. */
  routerset_t *ExcludeExitNodes;/**< Structure containing nicknames, digests,
                                 * country codes and IP address patterns of
                                 * ORs not to consider as exits. */

  /** Union of ExcludeNodes and ExcludeExitNodes */
  routerset_t *ExcludeExitNodesUnion_;

  int DisableAllSwap; /**< Boolean: Attempt to call mlockall() on our
                       * process for all current and future memory. */

  /** List of "entry", "middle", "exit", "introduction", "rendezvous". */
  smartlist_t *AllowInvalidNodes;
  /** Bitmask; derived from AllowInvalidNodes. */
  invalid_router_usage_t AllowInvalid_;
  config_line_t *ExitPolicy; /**< Lists of exit policy components. */
  int ExitPolicyRejectPrivate; /**< Should we not exit to local addresses? */
  config_line_t *SocksPolicy; /**< Lists of socks policy components */
  config_line_t *DirPolicy; /**< Lists of dir policy components */
  /** Addresses to bind for listening for SOCKS connections. */
  config_line_t *SocksListenAddress;
  /** Addresses to bind for listening for transparent pf/netfilter
   * connections. */
  config_line_t *TransListenAddress;
  /** Addresses to bind for listening for transparent natd connections */
  config_line_t *NATDListenAddress;
  /** Addresses to bind for listening for SOCKS connections. */
  config_line_t *DNSListenAddress;
  /** Addresses to bind for listening for OR connections. */
  config_line_t *ORListenAddress;
  /** Addresses to bind for listening for directory connections. */
  config_line_t *DirListenAddress;
  /** Addresses to bind for listening for control connections. */
  config_line_t *ControlListenAddress;
  /** Local address to bind outbound sockets */
  config_line_t *OutboundBindAddress;
  /** IPv4 address derived from OutboundBindAddress. */
  tor_addr_t OutboundBindAddressIPv4_;
  /** IPv6 address derived from OutboundBindAddress. */
  tor_addr_t OutboundBindAddressIPv6_;
  /** Directory server only: which versions of
   * Tor should we tell users to run? */
  config_line_t *RecommendedVersions;
  config_line_t *RecommendedClientVersions;
  config_line_t *RecommendedServerVersions;
  /** Whether dirservers allow router descriptors with private IPs. */
  int DirAllowPrivateAddresses;
  /** Whether routers accept EXTEND cells to routers with private IPs. */
  int ExtendAllowPrivateAddresses;
  char *User; /**< Name of user to run Tor as. */
  char *Group; /**< Name of group to run Tor as. */
  config_line_t *ORPort_lines; /**< Ports to listen on for OR connections. */
  /** Ports to listen on for SOCKS connections. */
  config_line_t *SocksPort_lines;
  /** Ports to listen on for transparent pf/netfilter connections. */
  config_line_t *TransPort_lines;
  config_line_t *NATDPort_lines; /**< Ports to listen on for transparent natd
                            * connections. */
  config_line_t *ControlPort_lines; /**< Ports to listen on for control
                               * connections. */
  config_line_t *ControlSocket; /**< List of Unix Domain Sockets to listen on
                                 * for control connections. */

  int ControlSocketsGroupWritable; /**< Boolean: Are control sockets g+rw? */
  /** Ports to listen on for directory connections. */
  config_line_t *DirPort_lines;
  config_line_t *DNSPort_lines; /**< Ports to listen on for DNS requests. */

  /** @name port booleans
   *
   * Derived booleans: True iff there is a non-listener port on an AF_INET or
   * AF_INET6 address of the given type configured in one of the _lines
   * options above.
   *
   * @{
   */
  unsigned int ORPort_set : 1;
  unsigned int SocksPort_set : 1;
  unsigned int TransPort_set : 1;
  unsigned int NATDPort_set : 1;
  unsigned int ControlPort_set : 1;
  unsigned int DirPort_set : 1;
  unsigned int DNSPort_set : 1;
  /**@}*/

  int AssumeReachable; /**< Whether to publish our descriptor regardless. */
  int AuthoritativeDir; /**< Boolean: is this an authoritative directory? */
  int V1AuthoritativeDir; /**< Boolean: is this an authoritative directory
                           * for version 1 directories? */
  int V2AuthoritativeDir; /**< Boolean: is this an authoritative directory
                           * for version 2 directories? */
  int V3AuthoritativeDir; /**< Boolean: is this an authoritative directory
                           * for version 3 directories? */
  int HSAuthoritativeDir; /**< Boolean: does this an authoritative directory
                           * handle hidden service requests? */
  int NamingAuthoritativeDir; /**< Boolean: is this an authoritative directory
                               * that's willing to bind names? */
  int VersioningAuthoritativeDir; /**< Boolean: is this an authoritative
                                   * directory that's willing to recommend
                                   * versions? */
  int BridgeAuthoritativeDir; /**< Boolean: is this an authoritative directory
                               * that aggregates bridge descriptors? */

  /** If set on a bridge authority, it will answer requests on its dirport
   * for bridge statuses -- but only if the requests use this password. */
  char *BridgePassword;
  /** If BridgePassword is set, this is a SHA256 digest of the basic http
   * authenticator for it. Used so we can do a time-independent comparison. */
  char *BridgePassword_AuthDigest_;

  int UseBridges; /**< Boolean: should we start all circuits with a bridge? */
  config_line_t *Bridges; /**< List of bootstrap bridge addresses. */

  config_line_t *ClientTransportPlugin; /**< List of client
                                           transport plugins. */

  config_line_t *ServerTransportPlugin; /**< List of client
                                           transport plugins. */

  /** List of TCP/IP addresses that transports should listen at. */
  config_line_t *ServerTransportListenAddr;

  int BridgeRelay; /**< Boolean: are we acting as a bridge relay? We make
                    * this explicit so we can change how we behave in the
                    * future. */

  /** Boolean: if we know the bridge's digest, should we get new
   * descriptors from the bridge authorities or from the bridge itself? */
  int UpdateBridgesFromAuthority;

  int AvoidDiskWrites; /**< Boolean: should we never cache things to disk?
                        * Not used yet. */
  int ClientOnly; /**< Boolean: should we never evolve into a server role? */
  /** To what authority types do we publish our descriptor? Choices are
   * "v1", "v2", "v3", "bridge", or "". */
  smartlist_t *PublishServerDescriptor;
  /** A bitfield of authority types, derived from PublishServerDescriptor. */
  dirinfo_type_t PublishServerDescriptor_;
  /** Boolean: do we publish hidden service descriptors to the HS auths? */
  int PublishHidServDescriptors;
  int FetchServerDescriptors; /**< Do we fetch server descriptors as normal? */
  int FetchHidServDescriptors; /**< and hidden service descriptors? */
  int FetchV2Networkstatus; /**< Do we fetch v2 networkstatus documents when
                             * we don't need to? */
  int HidServDirectoryV2; /**< Do we participate in the HS DHT? */

  int VoteOnHidServDirectoriesV2; /**< As a directory authority, vote on
                                   * assignment of the HSDir flag? */
  int MinUptimeHidServDirectoryV2; /**< As directory authority, accept hidden
                                    * service directories after what time? */

  int FetchUselessDescriptors; /**< Do we fetch non-running descriptors too? */
  int AllDirActionsPrivate; /**< Should every directory action be sent
                             * through a Tor circuit? */

  /** Run in 'tor2web mode'? (I.e. only make client connections to hidden
   * services, and use a single hop for all hidden-service-related
   * circuits.) */
  int Tor2webMode;

  /** Close hidden service client circuits immediately when they reach
   * the normal circuit-build timeout, even if they have already sent
   * an INTRODUCE1 cell on its way to the service. */
  int CloseHSClientCircuitsImmediatelyOnTimeout;

  /** Close hidden-service-side rendezvous circuits immediately when
   * they reach the normal circuit-build timeout. */
  int CloseHSServiceRendCircuitsImmediatelyOnTimeout;

  int ConnLimit; /**< Demanded minimum number of simultaneous connections. */
  int ConnLimit_; /**< Maximum allowed number of simultaneous connections. */
  int RunAsDaemon; /**< If true, run in the background. (Unix only) */
  int FascistFirewall; /**< Whether to prefer ORs reachable on open ports. */
  smartlist_t *FirewallPorts; /**< Which ports our firewall allows
                               * (strings). */
  config_line_t *ReachableAddresses; /**< IP:ports our firewall allows. */
  config_line_t *ReachableORAddresses; /**< IP:ports for OR conns. */
  config_line_t *ReachableDirAddresses; /**< IP:ports for Dir conns. */

  int ConstrainedSockets; /**< Shrink xmit and recv socket buffers. */
  uint64_t ConstrainedSockSize; /**< Size of constrained buffers. */

  /** Whether we should drop exit streams from Tors that we don't know are
   * relays.  One of "0" (never refuse), "1" (always refuse), or "-1" (do
   * what the consensus says, defaulting to 'refuse' if the consensus says
   * nothing). */
  int RefuseUnknownExits;

  /** Application ports that require all nodes in circ to have sufficient
   * uptime. */
  smartlist_t *LongLivedPorts;
  /** Application ports that are likely to be unencrypted and
   * unauthenticated; we reject requests for them to prevent the
   * user from screwing up and leaking plaintext secrets to an
   * observer somewhere on the Internet. */
  smartlist_t *RejectPlaintextPorts;
  /** Related to RejectPlaintextPorts above, except this config option
   * controls whether we warn (in the log and via a controller status
   * event) every time a risky connection is attempted. */
  smartlist_t *WarnPlaintextPorts;
  /** Should we try to reuse the same exit node for a given host */
  smartlist_t *TrackHostExits;
  int TrackHostExitsExpire; /**< Number of seconds until we expire an
                             * addressmap */
  config_line_t *AddressMap; /**< List of address map directives. */
  int AutomapHostsOnResolve; /**< If true, when we get a resolve request for a
                              * hostname ending with one of the suffixes in
                              * <b>AutomapHostsSuffixes</b>, map it to a
                              * virtual address. */
  smartlist_t *AutomapHostsSuffixes; /**< List of suffixes for
                                      * <b>AutomapHostsOnResolve</b>. */
  int RendPostPeriod; /**< How often do we post each rendezvous service
                       * descriptor? Remember to publish them independently. */
  int KeepalivePeriod; /**< How often do we send padding cells to keep
                        * connections alive? */
  int SocksTimeout; /**< How long do we let a socks connection wait
                     * unattached before we fail it? */
  int LearnCircuitBuildTimeout; /**< If non-zero, we attempt to learn a value
                                 * for CircuitBuildTimeout based on timeout
                                 * history */
  int CircuitBuildTimeout; /**< Cull non-open circuits that were born at
                            * least this many seconds ago. Used until
                            * adaptive algorithm learns a new value. */
  int CircuitIdleTimeout; /**< Cull open clean circuits that were born
                           * at least this many seconds ago. */
  int CircuitStreamTimeout; /**< If non-zero, detach streams from circuits
                             * and try a new circuit if the stream has been
                             * waiting for this many seconds. If zero, use
                             * our default internal timeout schedule. */
  int MaxOnionsPending; /**< How many circuit CREATE requests do we allow
                         * to wait simultaneously before we start dropping
                         * them? */
  int NewCircuitPeriod; /**< How long do we use a circuit before building
                         * a new one? */
  int MaxCircuitDirtiness; /**< Never use circs that were first used more than
                                this interval ago. */
  uint64_t BandwidthRate; /**< How much bandwidth, on average, are we willing
                           * to use in a second? */
  uint64_t BandwidthBurst; /**< How much bandwidth, at maximum, are we willing
                            * to use in a second? */
  uint64_t MaxAdvertisedBandwidth; /**< How much bandwidth are we willing to
                                    * tell people we have? */
  uint64_t RelayBandwidthRate; /**< How much bandwidth, on average, are we
                                 * willing to use for all relayed conns? */
  uint64_t RelayBandwidthBurst; /**< How much bandwidth, at maximum, will we
                                 * use in a second for all relayed conns? */
  uint64_t PerConnBWRate; /**< Long-term bw on a single TLS conn, if set. */
  uint64_t PerConnBWBurst; /**< Allowed burst on a single TLS conn, if set. */
  int NumCPUs; /**< How many CPUs should we try to use? */
//int RunTesting; /**< If true, create testing circuits to measure how well the
//                 * other ORs are running. */
  config_line_t *RendConfigLines; /**< List of configuration lines
                                          * for rendezvous services. */
  config_line_t *HidServAuth; /**< List of configuration lines for client-side
                               * authorizations for hidden services */
  char *ContactInfo; /**< Contact info to be published in the directory. */

  int HeartbeatPeriod; /**< Log heartbeat messages after this many seconds
                        * have passed. */

  char *HTTPProxy; /**< hostname[:port] to use as http proxy, if any. */
  tor_addr_t HTTPProxyAddr; /**< Parsed IPv4 addr for http proxy, if any. */
  uint16_t HTTPProxyPort; /**< Parsed port for http proxy, if any. */
  char *HTTPProxyAuthenticator; /**< username:password string, if any. */

  char *HTTPSProxy; /**< hostname[:port] to use as https proxy, if any. */
  tor_addr_t HTTPSProxyAddr; /**< Parsed addr for https proxy, if any. */
  uint16_t HTTPSProxyPort; /**< Parsed port for https proxy, if any. */
  char *HTTPSProxyAuthenticator; /**< username:password string, if any. */

  char *Socks4Proxy; /**< hostname:port to use as a SOCKS4 proxy, if any. */
  tor_addr_t Socks4ProxyAddr; /**< Derived from Socks4Proxy. */
  uint16_t Socks4ProxyPort; /**< Derived from Socks4Proxy. */

  char *Socks5Proxy; /**< hostname:port to use as a SOCKS5 proxy, if any. */
  tor_addr_t Socks5ProxyAddr; /**< Derived from Sock5Proxy. */
  uint16_t Socks5ProxyPort; /**< Derived from Socks5Proxy. */
  char *Socks5ProxyUsername; /**< Username for SOCKS5 authentication, if any */
  char *Socks5ProxyPassword; /**< Password for SOCKS5 authentication, if any */

  /** List of configuration lines for replacement directory authorities.
   * If you just want to replace one class of authority at a time,
   * use the "Alternate*Authority" options below instead. */
  config_line_t *DirAuthorities;

  /** List of fallback directory servers */
  config_line_t *FallbackDir;

  /** Weight to apply to all directory authority rates if considering them
   * along with fallbackdirs */
  double DirAuthorityFallbackRate;

  /** If set, use these main (currently v3) directory authorities and
   * not the default ones. */
  config_line_t *AlternateDirAuthority;

  /** If set, use these bridge authorities and not the default one. */
  config_line_t *AlternateBridgeAuthority;

  /** If set, use these HS authorities and not the default ones. */
  config_line_t *AlternateHSAuthority;

  char *MyFamily; /**< Declared family for this OR. */
  config_line_t *NodeFamilies; /**< List of config lines for
                                * node families */
  smartlist_t *NodeFamilySets; /**< List of parsed NodeFamilies values. */
  config_line_t *AuthDirBadDir; /**< Address policy for descriptors to
                                 * mark as bad dir mirrors. */
  config_line_t *AuthDirBadExit; /**< Address policy for descriptors to
                                  * mark as bad exits. */
  config_line_t *AuthDirReject; /**< Address policy for descriptors to
                                 * reject. */
  config_line_t *AuthDirInvalid; /**< Address policy for descriptors to
                                  * never mark as valid. */
  /** @name AuthDir...CC
   *
   * Lists of country codes to mark as BadDir, BadExit, or Invalid, or to
   * reject entirely.
   *
   * @{
   */
  smartlist_t *AuthDirBadDirCCs;
  smartlist_t *AuthDirBadExitCCs;
  smartlist_t *AuthDirInvalidCCs;
  smartlist_t *AuthDirRejectCCs;
  /**@}*/

  int AuthDirListBadDirs; /**< True iff we should list bad dirs,
                           * and vote for all other dir mirrors as good. */
  int AuthDirListBadExits; /**< True iff we should list bad exits,
                            * and vote for all other exits as good. */
  int AuthDirRejectUnlisted; /**< Boolean: do we reject all routers that
                              * aren't named in our fingerprint file? */
  int AuthDirMaxServersPerAddr; /**< Do not permit more than this
                                 * number of servers per IP address. */
  int AuthDirMaxServersPerAuthAddr; /**< Do not permit more than this
                                     * number of servers per IP address shared
                                     * with an authority. */
  int AuthDirHasIPv6Connectivity; /**< Boolean: are we on IPv6?  */

  /** If non-zero, always vote the Fast flag for any relay advertising
   * this amount of capacity or more. */
  uint64_t AuthDirFastGuarantee;

  /** If non-zero, this advertised capacity or more is always sufficient
   * to satisfy the bandwidth requirement for the Guard flag. */
  uint64_t AuthDirGuardBWGuarantee;

  char *AccountingStart; /**< How long is the accounting interval, and when
                          * does it start? */
  uint64_t AccountingMax; /**< How many bytes do we allow per accounting
                           * interval before hibernation?  0 for "never
                           * hibernate." */

  /** Base64-encoded hash of accepted passwords for the control system. */
  config_line_t *HashedControlPassword;
  /** As HashedControlPassword, but not saved. */
  config_line_t *HashedControlSessionPassword;

  int CookieAuthentication; /**< Boolean: do we enable cookie-based auth for
                             * the control system? */
  char *CookieAuthFile; /**< Location of a cookie authentication file. */
  int CookieAuthFileGroupReadable; /**< Boolean: Is the CookieAuthFile g+r? */
  int LeaveStreamsUnattached; /**< Boolean: Does Tor attach new streams to
                          * circuits itself (0), or does it expect a controller
                          * to cope? (1) */
  int DisablePredictedCircuits; /**< Boolean: does Tor preemptively
                                 * make circuits in the background (0),
                                 * or not (1)? */

  /** Process specifier for a controller that ‘owns’ this Tor
   * instance.  Tor will terminate if its owning controller does. */
  char *OwningControllerProcess;

  int ShutdownWaitLength; /**< When we get a SIGINT and we're a server, how
                           * long do we wait before exiting? */
  char *SafeLogging; /**< Contains "relay", "1", "0" (meaning no scrubbing). */

  /* Derived from SafeLogging */
  enum {
    SAFELOG_SCRUB_ALL, SAFELOG_SCRUB_RELAY, SAFELOG_SCRUB_NONE
  } SafeLogging_;

  int SafeSocks; /**< Boolean: should we outright refuse application
                  * connections that use socks4 or socks5-with-local-dns? */
#define LOG_PROTOCOL_WARN (get_options()->ProtocolWarnings ? \
                           LOG_WARN : LOG_INFO)
  int ProtocolWarnings; /**< Boolean: when other parties screw up the Tor
                         * protocol, is it a warn or an info in our logs? */
  int TestSocks; /**< Boolean: when we get a socks connection, do we loudly
                  * log whether it was DNS-leaking or not? */
  int HardwareAccel; /**< Boolean: Should we enable OpenSSL hardware
                      * acceleration where available? */
  /** Token Bucket Refill resolution in milliseconds. */
  int TokenBucketRefillInterval;
  char *AccelName; /**< Optional hardware acceleration engine name. */
  char *AccelDir; /**< Optional hardware acceleration engine search dir. */
  int UseEntryGuards; /**< Boolean: Do we try to enter from a smallish number
                       * of fixed nodes? */
  int NumEntryGuards; /**< How many entry guards do we try to establish? */
  int UseEntryGuardsAsDirGuards; /** Boolean: Do we try to get directory info
                                  * from a smallish number of fixed nodes? */
  int NumDirectoryGuards; /**< How many dir guards do we try to establish? */
  int RephistTrackTime; /**< How many seconds do we keep rephist info? */
  int FastFirstHopPK; /**< If Tor believes it is safe, should we save a third
                       * of our PK time by sending CREATE_FAST cells? */
  /** Should we always fetch our dir info on the mirror schedule (which
   * means directly from the authorities) no matter our other config? */
  int FetchDirInfoEarly;

  /** Should we fetch our dir info at the start of the consensus period? */
  int FetchDirInfoExtraEarly;

  char *VirtualAddrNetworkIPv4; /**< Address and mask to hand out for virtual
                                 * MAPADDRESS requests for IPv4 addresses */
  char *VirtualAddrNetworkIPv6; /**< Address and mask to hand out for virtual
                                 * MAPADDRESS requests for IPv6 addresses */
  int ServerDNSSearchDomains; /**< Boolean: If set, we don't force exit
                      * addresses to be FQDNs, but rather search for them in
                      * the local domains. */
  int ServerDNSDetectHijacking; /**< Boolean: If true, check for DNS failure
                                 * hijacking. */
  int ServerDNSRandomizeCase; /**< Boolean: Use the 0x20-hack to prevent
                               * DNS poisoning attacks. */
  char *ServerDNSResolvConfFile; /**< If provided, we configure our internal
                     * resolver from the file here rather than from
                     * /etc/resolv.conf (Unix) or the registry (Windows). */
  char *DirPortFrontPage; /**< This is a full path to a file with an html
                    disclaimer. This allows a server administrator to show
                    that they're running Tor and anyone visiting their server
                    will know this without any specialized knowledge. */
  int DisableDebuggerAttachment; /**< Currently Linux only specific attempt to
                                      disable ptrace; needs BSD testing. */
  /** Boolean: if set, we start even if our resolv.conf file is missing
   * or broken. */
  int ServerDNSAllowBrokenConfig;
  /** Boolean: if set, then even connections to private addresses will get
   * rate-limited. */
  int CountPrivateBandwidth;
  smartlist_t *ServerDNSTestAddresses; /**< A list of addresses that definitely
                                        * should be resolvable. Used for
                                        * testing our DNS server. */
  int EnforceDistinctSubnets; /**< If true, don't allow multiple routers in the
                               * same network zone in the same circuit. */
  int TunnelDirConns; /**< If true, use BEGIN_DIR rather than BEGIN when
                       * possible. */
  int PreferTunneledDirConns; /**< If true, avoid dirservers that don't
                               * support BEGIN_DIR, when possible. */
  int PortForwarding; /**< If true, use NAT-PMP or UPnP to automatically
                       * forward the DirPort and ORPort on the NAT device */
  char *PortForwardingHelper; /** < Filename or full path of the port
                                  forwarding helper executable */
  int AllowNonRFC953Hostnames; /**< If true, we allow connections to hostnames
                                * with weird characters. */
  /** If true, we try resolving hostnames with weird characters. */
  int ServerDNSAllowNonRFC953Hostnames;

  /** If true, we try to download extra-info documents (and we serve them,
   * if we are a cache).  For authorities, this is always true. */
  int DownloadExtraInfo;

  /** If true, and we are acting as a relay, allow exit circuits even when
   * we are the first hop of a circuit. */
  int AllowSingleHopExits;
  /** If true, don't allow relays with AllowSingleHopExits=1 to be used in
   * circuits that we build. */
  int ExcludeSingleHopRelays;
  /** If true, and the controller tells us to use a one-hop circuit, and the
   * exit allows it, we use it. */
  int AllowSingleHopCircuits;

  /** If true, we convert "www.google.com.foo.exit" addresses on the
   * socks/trans/natd ports into "www.google.com" addresses that
   * exit from the node "foo". Disabled by default since attacking
   * websites and exit relays can use it to manipulate your path
   * selection. */
  int AllowDotExit;

  /** If true, we will warn if a user gives us only an IP address
   * instead of a hostname. */
  int WarnUnsafeSocks;

  /** If true, the user wants us to collect statistics on clients
   * requesting network statuses from us as directory. */
  int DirReqStatistics;

  /** If true, the user wants us to collect statistics on port usage. */
  int ExitPortStatistics;

  /** If true, the user wants us to collect connection statistics. */
  int ConnDirectionStatistics;

  /** If true, the user wants us to collect cell statistics. */
  int CellStatistics;

  /** If true, the user wants us to collect statistics as entry node. */
  int EntryStatistics;

  /** If true, include statistics file contents in extra-info documents. */
  int ExtraInfoStatistics;

  /** If true, do not believe anybody who tells us that a domain resolves
   * to an internal address, or that an internal address has a PTR mapping.
   * Helps avoid some cross-site attacks. */
  int ClientDNSRejectInternalAddresses;

  /** If true, do not accept any requests to connect to internal addresses
   * over randomly chosen exits. */
  int ClientRejectInternalAddresses;

  /** If true, clients may connect over IPv6. XXX we don't really
      enforce this -- clients _may_ set up outgoing IPv6 connections
      even when this option is not set. */
  int ClientUseIPv6;
  /** If true, prefer an IPv6 OR port over an IPv4 one. */
  int ClientPreferIPv6ORPort;

  /** The length of time that we think a consensus should be fresh. */
  int V3AuthVotingInterval;
  /** The length of time we think it will take to distribute votes. */
  int V3AuthVoteDelay;
  /** The length of time we think it will take to distribute signatures. */
  int V3AuthDistDelay;
  /** The number of intervals we think a consensus should be valid. */
  int V3AuthNIntervalsValid;

  /** Should advertise and sign consensuses with a legacy key, for key
   * migration purposes? */
  int V3AuthUseLegacyKey;

  /** Location of bandwidth measurement file */
  char *V3BandwidthsFile;

  /** Authority only: key=value pairs that we add to our networkstatus
   * consensus vote on the 'params' line. */
  char *ConsensusParams;

  /** The length of time that we think an initial consensus should be fresh.
   * Only altered on testing networks. */
  int TestingV3AuthInitialVotingInterval;

  /** The length of time we think it will take to distribute initial votes.
   * Only altered on testing networks. */
  int TestingV3AuthInitialVoteDelay;

  /** The length of time we think it will take to distribute initial
   * signatures.  Only altered on testing networks.*/
  int TestingV3AuthInitialDistDelay;

  /** If an authority has been around for less than this amount of time, it
   * does not believe its reachability information is accurate.  Only
   * altered on testing networks. */
  int TestingAuthDirTimeToLearnReachability;

  /** Clients don't download any descriptor this recent, since it will
   * probably not have propagated to enough caches.  Only altered on testing
   * networks. */
  int TestingEstimatedDescriptorPropagationTime;

  /** If true, we take part in a testing network. Change the defaults of a
   * couple of other configuration options and allow to change the values
   * of certain configuration options. */
  int TestingTorNetwork;

  /** If true, and we have GeoIP data, and we're a bridge, keep a per-country
   * count of how many client addresses have contacted us so that we can help
   * the bridge authority guess which countries have blocked access to us. */
  int BridgeRecordUsageByCountry;

  /** Optionally, IPv4 and IPv6 GeoIP data. */
  char *GeoIPFile;
  char *GeoIPv6File;

  /** If true, SIGHUP should reload the torrc.  Sometimes controllers want
   * to make this false. */
  int ReloadTorrcOnSIGHUP;

  /* The main parameter for picking circuits within a connection.
   *
   * If this value is positive, when picking a cell to relay on a connection,
   * we always relay from the circuit whose weighted cell count is lowest.
   * Cells are weighted exponentially such that if one cell is sent
   * 'CircuitPriorityHalflife' seconds before another, it counts for half as
   * much.
   *
   * If this value is zero, we're disabling the cell-EWMA algorithm.
   *
   * If this value is negative, we're using the default approach
   * according to either Tor or a parameter set in the consensus.
   */
  double CircuitPriorityHalflife;

  /** If true, do not enable IOCP on windows with bufferevents, even if
   * we think we could. */
  int DisableIOCP;
  /** For testing only: will go away eventually. */
  int UseFilteringSSLBufferevents;

  /** Set to true if the TestingTorNetwork configuration option is set.
   * This is used so that options_validate() has a chance to realize that
   * the defaults have changed. */
  int UsingTestNetworkDefaults_;

  /** If 1, we try to use microdescriptors to build circuits.  If 0, we don't.
   * If -1, Tor decides. */
  int UseMicrodescriptors;

  /** File where we should write the ControlPort. */
  char *ControlPortWriteToFile;
  /** Should that file be group-readable? */
  int ControlPortFileGroupReadable;

#define MAX_MAX_CLIENT_CIRCUITS_PENDING 1024
  /** Maximum number of non-open general-purpose origin circuits to allow at
   * once. */
  int MaxClientCircuitsPending;

  /** If 1, we always send optimistic data when it's supported.  If 0, we
   * never use it.  If -1, we do what the consensus says. */
  int OptimisticData;

  /** If 1, and we are using IOCP, we set the kernel socket SNDBUF and RCVBUF
   * to 0 to try to save kernel memory and avoid the dread "Out of buffers"
   * issue. */
  int UserspaceIOCPBuffers;

  /** If 1, we accept and launch no external network connections, except on
   * control ports. */
  int DisableNetwork;

  /**
   * Parameters for path-bias detection.
   * @{
   */
  int PathBiasCircThreshold;
  double PathBiasNoticeRate;
  double PathBiasWarnRate;
  double PathBiasExtremeRate;
  int PathBiasDropGuards;
  int PathBiasScaleThreshold;
  int PathBiasScaleFactor;
  int PathBiasMultFactor;
  int PathBiasUseCloseCounts;
  /** @} */

  int IPv6Exit; /**< Do we support exiting to IPv6 addresses? */

  char *TLSECGroup; /**< One of "P256", "P224", or nil for auto */

  /** Autobool: should we use the ntor handshake if we can? */
  int UseNTorHandshake;
} or_options_t;

/** Persistent state for an onion router, as saved to disk. */
typedef struct {
  uint32_t magic_;
  /** The time at which we next plan to write the state to the disk.  Equal to
   * TIME_MAX if there are no savable changes, 0 if there are changes that
   * should be saved right away. */
  time_t next_write;

  /** When was the state last written to disk? */
  time_t LastWritten;

  /** Fields for accounting bandwidth use. */
  time_t AccountingIntervalStart;
  uint64_t AccountingBytesReadInInterval;
  uint64_t AccountingBytesWrittenInInterval;
  int AccountingSecondsActive;
  int AccountingSecondsToReachSoftLimit;
  time_t AccountingSoftLimitHitAt;
  uint64_t AccountingBytesAtSoftLimit;
  uint64_t AccountingExpectedUsage;

  /** A list of Entry Guard-related configuration lines. */
  config_line_t *EntryGuards;

  config_line_t *TransportProxies;

  /** These fields hold information on the history of bandwidth usage for
   * servers.  The "Ends" fields hold the time when we last updated the
   * bandwidth usage. The "Interval" fields hold the granularity, in seconds,
   * of the entries of Values.  The "Values" lists hold decimal string
   * representations of the number of bytes read or written in each
   * interval. The "Maxima" list holds decimal strings describing the highest
   * rate achieved during the interval.
   */
  time_t      BWHistoryReadEnds;
  int         BWHistoryReadInterval;
  smartlist_t *BWHistoryReadValues;
  smartlist_t *BWHistoryReadMaxima;
  time_t      BWHistoryWriteEnds;
  int         BWHistoryWriteInterval;
  smartlist_t *BWHistoryWriteValues;
  smartlist_t *BWHistoryWriteMaxima;
  time_t      BWHistoryDirReadEnds;
  int         BWHistoryDirReadInterval;
  smartlist_t *BWHistoryDirReadValues;
  smartlist_t *BWHistoryDirReadMaxima;
  time_t      BWHistoryDirWriteEnds;
  int         BWHistoryDirWriteInterval;
  smartlist_t *BWHistoryDirWriteValues;
  smartlist_t *BWHistoryDirWriteMaxima;

  /** Build time histogram */
  config_line_t * BuildtimeHistogram;
  unsigned int TotalBuildTimes;
  unsigned int CircuitBuildAbandonedCount;

  /** What version of Tor wrote this state file? */
  char *TorVersion;

  /** Holds any unrecognized values we found in the state file, in the order
   * in which we found them. */
  config_line_t *ExtraLines;

  /** When did we last rotate our onion key?  "0" for 'no idea'. */
  time_t LastRotatedOnionKey;
} or_state_t;

/** Change the next_write time of <b>state</b> to <b>when</b>, unless the
 * state is already scheduled to be written to disk earlier than <b>when</b>.
 */
static INLINE void or_state_mark_dirty(or_state_t *state, time_t when)
{
  if (state->next_write > when)
    state->next_write = when;
}

#define MAX_SOCKS_REPLY_LEN 1024
#define MAX_SOCKS_ADDR_LEN 256
#define SOCKS_NO_AUTH 0x00
#define SOCKS_USER_PASS 0x02

/** Please open a TCP connection to this addr:port. */
#define SOCKS_COMMAND_CONNECT       0x01
/** Please turn this FQDN into an IP address, privately. */
#define SOCKS_COMMAND_RESOLVE       0xF0
/** Please turn this IP address into an FQDN, privately. */
#define SOCKS_COMMAND_RESOLVE_PTR   0xF1

#define SOCKS_COMMAND_IS_CONNECT(c) ((c)==SOCKS_COMMAND_CONNECT)
#define SOCKS_COMMAND_IS_RESOLVE(c) ((c)==SOCKS_COMMAND_RESOLVE || \
                                     (c)==SOCKS_COMMAND_RESOLVE_PTR)

/** State of a SOCKS request from a user to an OP.  Also used to encode other
 * information for non-socks user request (such as those on TransPort and
 * DNSPort) */
struct socks_request_t {
  /** Which version of SOCKS did the client use? One of "0, 4, 5" -- where
   * 0 means that no socks handshake ever took place, and this is just a
   * stub connection (e.g. see connection_ap_make_link()). */
  uint8_t socks_version;
  /** If using socks5 authentication, which authentication type did we
   * negotiate?  currently we support 0 (no authentication) and 2
   * (username/password). */
  uint8_t auth_type;
  /** What is this stream's goal? One of the SOCKS_COMMAND_* values */
  uint8_t command;
  /** Which kind of listener created this stream? */
  uint8_t listener_type;
  size_t replylen; /**< Length of <b>reply</b>. */
  uint8_t reply[MAX_SOCKS_REPLY_LEN]; /**< Write an entry into this string if
                                    * we want to specify our own socks reply,
                                    * rather than using the default socks4 or
                                    * socks5 socks reply. We use this for the
                                    * two-stage socks5 handshake.
                                    */
  char address[MAX_SOCKS_ADDR_LEN]; /**< What address did the client ask to
                                       connect to/resolve? */
  uint16_t port; /**< What port did the client ask to connect to? */
  unsigned int has_finished : 1; /**< Has the SOCKS handshake finished? Used to
                              * make sure we send back a socks reply for
                              * every connection. */
  unsigned int got_auth : 1; /**< Have we received any authentication data? */

  /** Number of bytes in username; 0 if username is NULL */
  size_t usernamelen;
  /** Number of bytes in password; 0 if password is NULL */
  uint8_t passwordlen;
  /** The negotiated username value if any (for socks5), or the entire
   * authentication string (for socks4).  This value is NOT nul-terminated;
   * see usernamelen for its length. */
  char *username;
  /** The negotiated password value if any (for socks5). This value is NOT
   * nul-terminated; see passwordlen for its length. */
  char *password;
};

/********************************* circuitbuild.c **********************/

/** How many hops does a general-purpose circuit have by default? */
#define DEFAULT_ROUTE_LEN 3

/* Circuit Build Timeout "public" structures. */

/** Precision multiplier for the Bw weights */
#define BW_WEIGHT_SCALE   10000
#define BW_MIN_WEIGHT_SCALE 1
#define BW_MAX_WEIGHT_SCALE INT32_MAX

/** Total size of the circuit timeout history to accumulate.
 * 1000 is approx 2.5 days worth of continual-use circuits. */
#define CBT_NCIRCUITS_TO_OBSERVE 1000

/** Width of the histogram bins in milliseconds */
#define CBT_BIN_WIDTH ((build_time_t)50)

/** Number of modes to use in the weighted-avg computation of Xm */
#define CBT_DEFAULT_NUM_XM_MODES 3
#define CBT_MIN_NUM_XM_MODES 1
#define CBT_MAX_NUM_XM_MODES 20

/** A build_time_t is milliseconds */
typedef uint32_t build_time_t;

/**
 * CBT_BUILD_ABANDONED is our flag value to represent a force-closed
 * circuit (Aka a 'right-censored' pareto value).
 */
#define CBT_BUILD_ABANDONED ((build_time_t)(INT32_MAX-1))
#define CBT_BUILD_TIME_MAX ((build_time_t)(INT32_MAX))

/** Save state every 10 circuits */
#define CBT_SAVE_STATE_EVERY 10

/* Circuit build times consensus parameters */

/**
 * How long to wait before actually closing circuits that take too long to
 * build in terms of CDF quantile.
 */
#define CBT_DEFAULT_CLOSE_QUANTILE 95
#define CBT_MIN_CLOSE_QUANTILE CBT_MIN_QUANTILE_CUTOFF
#define CBT_MAX_CLOSE_QUANTILE CBT_MAX_QUANTILE_CUTOFF

/**
 * How many circuits count as recent when considering if the
 * connection has gone gimpy or changed.
 */
#define CBT_DEFAULT_RECENT_CIRCUITS 20
#define CBT_MIN_RECENT_CIRCUITS 3
#define CBT_MAX_RECENT_CIRCUITS 1000

/**
 * Maximum count of timeouts that finish the first hop in the past
 * RECENT_CIRCUITS before calculating a new timeout.
 *
 * This tells us whether to abandon timeout history and set
 * the timeout back to whatever circuit_build_times_get_initial_timeout()
 * gives us.
 */
#define CBT_DEFAULT_MAX_RECENT_TIMEOUT_COUNT (CBT_DEFAULT_RECENT_CIRCUITS*9/10)
#define CBT_MIN_MAX_RECENT_TIMEOUT_COUNT 3
#define CBT_MAX_MAX_RECENT_TIMEOUT_COUNT 10000

/** Minimum circuits before estimating a timeout */
#define CBT_DEFAULT_MIN_CIRCUITS_TO_OBSERVE 100
#define CBT_MIN_MIN_CIRCUITS_TO_OBSERVE 1
#define CBT_MAX_MIN_CIRCUITS_TO_OBSERVE 10000

/** Cutoff percentile on the CDF for our timeout estimation. */
#define CBT_DEFAULT_QUANTILE_CUTOFF 80
#define CBT_MIN_QUANTILE_CUTOFF 10
#define CBT_MAX_QUANTILE_CUTOFF 99
double circuit_build_times_quantile_cutoff(void);

/** How often in seconds should we build a test circuit */
#define CBT_DEFAULT_TEST_FREQUENCY 60
#define CBT_MIN_TEST_FREQUENCY 1
#define CBT_MAX_TEST_FREQUENCY INT32_MAX

/** Lowest allowable value for CircuitBuildTimeout in milliseconds */
#define CBT_DEFAULT_TIMEOUT_MIN_VALUE (1500)
#define CBT_MIN_TIMEOUT_MIN_VALUE 500
#define CBT_MAX_TIMEOUT_MIN_VALUE INT32_MAX

/** Initial circuit build timeout in milliseconds */
#define CBT_DEFAULT_TIMEOUT_INITIAL_VALUE (60*1000)
#define CBT_MIN_TIMEOUT_INITIAL_VALUE CBT_MIN_TIMEOUT_MIN_VALUE
#define CBT_MAX_TIMEOUT_INITIAL_VALUE INT32_MAX
int32_t circuit_build_times_initial_timeout(void);

#if CBT_DEFAULT_MAX_RECENT_TIMEOUT_COUNT < CBT_MIN_MAX_RECENT_TIMEOUT_COUNT
#error "RECENT_CIRCUITS is set too low."
#endif

/** Information about the state of our local network connection */
typedef struct {
  /** The timestamp we last completed a TLS handshake or received a cell */
  time_t network_last_live;
  /** If the network is not live, how many timeouts has this caused? */
  int nonlive_timeouts;
  /** Circular array of circuits that have made it to the first hop. Slot is
   * 1 if circuit timed out, 0 if circuit succeeded */
  int8_t *timeouts_after_firsthop;
  /** Number of elements allocated for the above array */
  int num_recent_circs;
  /** Index into circular array. */
  int after_firsthop_idx;
} network_liveness_t;

/** Structure for circuit build times history */
typedef struct {
  /** The circular array of recorded build times in milliseconds */
  build_time_t circuit_build_times[CBT_NCIRCUITS_TO_OBSERVE];
  /** Current index in the circuit_build_times circular array */
  int build_times_idx;
  /** Total number of build times accumulated. Max CBT_NCIRCUITS_TO_OBSERVE */
  int total_build_times;
  /** Information about the state of our local network connection */
  network_liveness_t liveness;
  /** Last time we built a circuit. Used to decide to build new test circs */
  time_t last_circ_at;
  /** "Minimum" value of our pareto distribution (actually mode) */
  build_time_t Xm;
  /** alpha exponent for pareto dist. */
  double alpha;
  /** Have we computed a timeout? */
  int have_computed_timeout;
  /** The exact value for that timeout in milliseconds. Stored as a double
   * to maintain precision from calculations to and from quantile value. */
  double timeout_ms;
  /** How long we wait before actually closing the circuit. */
  double close_ms;
} circuit_build_times_t;

/********************************* config.c ***************************/

/** An error from options_trial_assign() or options_init_from_string(). */
typedef enum setopt_err_t {
  SETOPT_OK = 0,
  SETOPT_ERR_MISC = -1,
  SETOPT_ERR_PARSE = -2,
  SETOPT_ERR_TRANSITION = -3,
  SETOPT_ERR_SETTING = -4,
} setopt_err_t;

/********************************* connection_edge.c *************************/

/** Enumerates possible origins of a client-side address mapping. */
typedef enum {
  /** We're remapping this address because the controller told us to. */
  ADDRMAPSRC_CONTROLLER,
  /** We're remapping this address because of an AutomapHostsOnResolve
   * configuration. */
  ADDRMAPSRC_AUTOMAP,
  /** We're remapping this address because our configuration (via torrc, the
   * command line, or a SETCONF command) told us to. */
  ADDRMAPSRC_TORRC,
  /** We're remapping this address because we have TrackHostExit configured,
   * and we want to remember to use the same exit next time. */
  ADDRMAPSRC_TRACKEXIT,
  /** We're remapping this address because we got a DNS resolution from a
   * Tor server that told us what its value was. */
  ADDRMAPSRC_DNS,

  /** No remapping has occurred.  This isn't a possible value for an
   * addrmap_entry_t; it's used as a null value when we need to answer "Why
   * did this remapping happen." */
  ADDRMAPSRC_NONE
} addressmap_entry_source_t;

/********************************* control.c ***************************/

/** Used to indicate the type of a circuit event passed to the controller.
 * The various types are defined in control-spec.txt */
typedef enum circuit_status_event_t {
  CIRC_EVENT_LAUNCHED = 0,
  CIRC_EVENT_BUILT    = 1,
  CIRC_EVENT_EXTENDED = 2,
  CIRC_EVENT_FAILED   = 3,
  CIRC_EVENT_CLOSED   = 4,
} circuit_status_event_t;

/** Used to indicate the type of a CIRC_MINOR event passed to the controller.
 * The various types are defined in control-spec.txt . */
typedef enum circuit_status_minor_event_t {
  CIRC_MINOR_EVENT_PURPOSE_CHANGED,
  CIRC_MINOR_EVENT_CANNIBALIZED,
} circuit_status_minor_event_t;

/** Used to indicate the type of a stream event passed to the controller.
 * The various types are defined in control-spec.txt */
typedef enum stream_status_event_t {
  STREAM_EVENT_SENT_CONNECT = 0,
  STREAM_EVENT_SENT_RESOLVE = 1,
  STREAM_EVENT_SUCCEEDED    = 2,
  STREAM_EVENT_FAILED       = 3,
  STREAM_EVENT_CLOSED       = 4,
  STREAM_EVENT_NEW          = 5,
  STREAM_EVENT_NEW_RESOLVE  = 6,
  STREAM_EVENT_FAILED_RETRIABLE = 7,
  STREAM_EVENT_REMAP        = 8
} stream_status_event_t;

/** Used to indicate the type of an OR connection event passed to the
 * controller.  The various types are defined in control-spec.txt */
typedef enum or_conn_status_event_t {
  OR_CONN_EVENT_LAUNCHED     = 0,
  OR_CONN_EVENT_CONNECTED    = 1,
  OR_CONN_EVENT_FAILED       = 2,
  OR_CONN_EVENT_CLOSED       = 3,
  OR_CONN_EVENT_NEW          = 4,
} or_conn_status_event_t;

/** Used to indicate the type of a buildtime event */
typedef enum buildtimeout_set_event_t {
  BUILDTIMEOUT_SET_EVENT_COMPUTED  = 0,
  BUILDTIMEOUT_SET_EVENT_RESET     = 1,
  BUILDTIMEOUT_SET_EVENT_SUSPENDED = 2,
  BUILDTIMEOUT_SET_EVENT_DISCARD = 3,
  BUILDTIMEOUT_SET_EVENT_RESUME = 4
} buildtimeout_set_event_t;

/** Execute the statement <b>stmt</b>, which may log events concerning the
 * connection <b>conn</b>.  To prevent infinite loops, disable log messages
 * being sent to controllers if <b>conn</b> is a control connection.
 *
 * Stmt must not contain any return or goto statements.
 */
#define CONN_LOG_PROTECT(conn, stmt)                                    \
  STMT_BEGIN                                                            \
    int _log_conn_is_control;                                           \
    tor_assert(conn);                                                   \
    _log_conn_is_control = (conn->type == CONN_TYPE_CONTROL);           \
    if (_log_conn_is_control)                                           \
      disable_control_logging();                                        \
  STMT_BEGIN stmt; STMT_END;                                            \
    if (_log_conn_is_control)                                           \
      enable_control_logging();                                         \
  STMT_END

/** Enum describing various stages of bootstrapping, for use with controller
 * bootstrap status events. The values range from 0 to 100. */
typedef enum {
  BOOTSTRAP_STATUS_UNDEF=-1,
  BOOTSTRAP_STATUS_STARTING=0,
  BOOTSTRAP_STATUS_CONN_DIR=5,
  BOOTSTRAP_STATUS_HANDSHAKE=-2,
  BOOTSTRAP_STATUS_HANDSHAKE_DIR=10,
  BOOTSTRAP_STATUS_ONEHOP_CREATE=15,
  BOOTSTRAP_STATUS_REQUESTING_STATUS=20,
  BOOTSTRAP_STATUS_LOADING_STATUS=25,
  BOOTSTRAP_STATUS_LOADING_KEYS=40,
  BOOTSTRAP_STATUS_REQUESTING_DESCRIPTORS=45,
  BOOTSTRAP_STATUS_LOADING_DESCRIPTORS=50,
  BOOTSTRAP_STATUS_CONN_OR=80,
  BOOTSTRAP_STATUS_HANDSHAKE_OR=85,
  BOOTSTRAP_STATUS_CIRCUIT_CREATE=90,
  BOOTSTRAP_STATUS_DONE=100
} bootstrap_status_t;

/********************************* directory.c ***************************/

/** A pair of digests created by dir_split_resource_info_fingerprint_pairs() */
typedef struct {
  char first[DIGEST_LEN];
  char second[DIGEST_LEN];
} fp_pair_t;

/********************************* dirserv.c ***************************/

/** An enum to describe what format we're generating a routerstatus line in.
 */
typedef enum {
  /** For use in a v2 opinion */
  NS_V2,
  /** For use in a consensus networkstatus document (ns flavor) */
  NS_V3_CONSENSUS,
  /** For use in a vote networkstatus document */
  NS_V3_VOTE,
  /** For passing to the controlport in response to a GETINFO request */
  NS_CONTROL_PORT,
  /** For use in a consensus networkstatus document (microdesc flavor) */
  NS_V3_CONSENSUS_MICRODESC
} routerstatus_format_type_t;

#ifdef DIRSERV_PRIVATE
typedef struct measured_bw_line_t {
  char node_id[DIGEST_LEN];
  char node_hex[MAX_HEX_NICKNAME_LEN+1];
  long int bw;
} measured_bw_line_t;

#endif

/********************************* dirvote.c ************************/

/** Describes the schedule by which votes should be generated. */
typedef struct vote_timing_t {
  /** Length in seconds between one consensus becoming valid and the next
   * becoming valid. */
  int vote_interval;
  /** For how many intervals is a consensus valid? */
  int n_intervals_valid;
  /** Time in seconds allowed to propagate votes */
  int vote_delay;
  /** Time in seconds allowed to propagate signatures */
  int dist_delay;
} vote_timing_t;

/********************************* geoip.c **************************/

/** Round all GeoIP results to the next multiple of this value, to avoid
 * leaking information. */
#define DIR_RECORD_USAGE_GRANULARITY 8
/** Time interval: Flush geoip data to disk this often. */
#define DIR_ENTRY_RECORD_USAGE_RETAIN_IPS (24*60*60)
/** How long do we have to have observed per-country request history before
 * we are willing to talk about it? */
#define DIR_RECORD_USAGE_MIN_OBSERVATION_TIME (12*60*60)

/** Indicates an action that we might be noting geoip statistics on.
 * Note that if we're noticing CONNECT, we're a bridge, and if we're noticing
 * the others, we're not.
 */
typedef enum {
  /** We've noticed a connection as a bridge relay or entry guard. */
  GEOIP_CLIENT_CONNECT = 0,
  /** We've served a networkstatus consensus as a directory server. */
  GEOIP_CLIENT_NETWORKSTATUS = 1,
  /** We've served a v2 networkstatus consensus as a directory server. */
  GEOIP_CLIENT_NETWORKSTATUS_V2 = 2,
} geoip_client_action_t;
/** Indicates either a positive reply or a reason for rejectng a network
 * status request that will be included in geoip statistics. */
typedef enum {
  /** Request is answered successfully. */
  GEOIP_SUCCESS = 0,
  /** V3 network status is not signed by a sufficient number of requested
   * authorities. */
  GEOIP_REJECT_NOT_ENOUGH_SIGS = 1,
  /** Requested network status object is unavailable. */
  GEOIP_REJECT_UNAVAILABLE = 2,
  /** Requested network status not found. */
  GEOIP_REJECT_NOT_FOUND = 3,
  /** Network status has not been modified since If-Modified-Since time. */
  GEOIP_REJECT_NOT_MODIFIED = 4,
  /** Directory is busy. */
  GEOIP_REJECT_BUSY = 5,
} geoip_ns_response_t;
#define GEOIP_NS_RESPONSE_NUM 6

/** Directory requests that we are measuring can be either direct or
 * tunneled. */
typedef enum {
  DIRREQ_DIRECT = 0,
  DIRREQ_TUNNELED = 1,
} dirreq_type_t;

/** Possible states for either direct or tunneled directory requests that
 * are relevant for determining network status download times. */
typedef enum {
  /** Found that the client requests a network status; applies to both
   * direct and tunneled requests; initial state of a request that we are
   * measuring. */
  DIRREQ_IS_FOR_NETWORK_STATUS = 0,
  /** Finished writing a network status to the directory connection;
   * applies to both direct and tunneled requests; completes a direct
   * request. */
  DIRREQ_FLUSHING_DIR_CONN_FINISHED = 1,
  /** END cell sent to circuit that initiated a tunneled request. */
  DIRREQ_END_CELL_SENT = 2,
  /** Flushed last cell from queue of the circuit that initiated a
    * tunneled request to the outbuf of the OR connection. */
  DIRREQ_CIRC_QUEUE_FLUSHED = 3,
  /** Flushed last byte from buffer of the channel belonging to the
    * circuit that initiated a tunneled request; completes a tunneled
    * request. */
  DIRREQ_CHANNEL_BUFFER_FLUSHED = 4
} dirreq_state_t;

#define WRITE_STATS_INTERVAL (24*60*60)

/********************************* microdesc.c *************************/

typedef struct microdesc_cache_t microdesc_cache_t;

/********************************* networkstatus.c *********************/

/** Location where we found a v2 networkstatus. */
typedef enum {
  NS_FROM_CACHE, NS_FROM_DIR_BY_FP, NS_FROM_DIR_ALL, NS_GENERATED
} v2_networkstatus_source_t;

/** Possible statuses of a version of Tor, given opinions from the directory
 * servers. */
typedef enum version_status_t {
  VS_RECOMMENDED=0, /**< This version is listed as recommended. */
  VS_OLD=1, /**< This version is older than any recommended version. */
  VS_NEW=2, /**< This version is newer than any recommended version. */
  VS_NEW_IN_SERIES=3, /**< This version is newer than any recommended version
                       * in its series, but later recommended versions exist.
                       */
  VS_UNRECOMMENDED=4, /**< This version is not recommended (general case). */
  VS_EMPTY=5, /**< The version list was empty; no agreed-on versions. */
  VS_UNKNOWN, /**< We have no idea. */
} version_status_t;

/********************************* policies.c ************************/

/** Outcome of applying an address policy to an address. */
typedef enum {
  /** The address was accepted */
  ADDR_POLICY_ACCEPTED=0,
  /** The address was rejected */
  ADDR_POLICY_REJECTED=-1,
  /** Part of the address was unknown, but as far as we can tell, it was
   * accepted. */
  ADDR_POLICY_PROBABLY_ACCEPTED=1,
  /** Part of the address was unknown, but as far as we can tell, it was
   * rejected. */
  ADDR_POLICY_PROBABLY_REJECTED=2,
} addr_policy_result_t;

/********************************* rephist.c ***************************/

/** Possible public/private key operations in Tor: used to keep track of where
 * we're spending our time. */
typedef enum {
  SIGN_DIR, SIGN_RTR,
  VERIFY_DIR, VERIFY_RTR,
  ENC_ONIONSKIN, DEC_ONIONSKIN,
  TLS_HANDSHAKE_C, TLS_HANDSHAKE_S,
  REND_CLIENT, REND_MID, REND_SERVER,
} pk_op_t;

/********************************* rendcommon.c ***************************/

/** Hidden-service side configuration of client authorization. */
typedef struct rend_authorized_client_t {
  char *client_name;
  char descriptor_cookie[REND_DESC_COOKIE_LEN];
  crypto_pk_t *client_key;
} rend_authorized_client_t;

/** ASCII-encoded v2 hidden service descriptor. */
typedef struct rend_encoded_v2_service_descriptor_t {
  char desc_id[DIGEST_LEN]; /**< Descriptor ID. */
  char *desc_str; /**< Descriptor string. */
} rend_encoded_v2_service_descriptor_t;

/** The maximum number of non-circuit-build-timeout failures a hidden
 * service client will tolerate while trying to build a circuit to an
 * introduction point.  See also rend_intro_point_t.unreachable_count. */
#define MAX_INTRO_POINT_REACHABILITY_FAILURES 5

/** The maximum number of distinct INTRODUCE2 cells which a hidden
 * service's introduction point will receive before it begins to
 * expire.
 *
 * XXX023 Is this number at all sane? */
#define INTRO_POINT_LIFETIME_INTRODUCTIONS 16384

/** The minimum number of seconds that an introduction point will last
 * before expiring due to old age.  (If it receives
 * INTRO_POINT_LIFETIME_INTRODUCTIONS INTRODUCE2 cells, it may expire
 * sooner.)
 *
 * XXX023 Should this be configurable? */
#define INTRO_POINT_LIFETIME_MIN_SECONDS 18*60*60
/** The maximum number of seconds that an introduction point will last
 * before expiring due to old age.
 *
 * XXX023 Should this be configurable? */
#define INTRO_POINT_LIFETIME_MAX_SECONDS 24*60*60

/** Introduction point information.  Used both in rend_service_t (on
 * the service side) and in rend_service_descriptor_t (on both the
 * client and service side). */
typedef struct rend_intro_point_t {
  extend_info_t *extend_info; /**< Extend info of this introduction point. */
  crypto_pk_t *intro_key; /**< Introduction key that replaces the service
                               * key, if this descriptor is V2. */

  /** (Client side only) Flag indicating that a timeout has occurred
   * after sending an INTRODUCE cell to this intro point.  After a
   * timeout, an intro point should not be tried again during the same
   * hidden service connection attempt, but it may be tried again
   * during a future connection attempt. */
  unsigned int timed_out : 1;

  /** (Client side only) The number of times we have failed to build a
   * circuit to this intro point for some reason other than our
   * circuit-build timeout.  See also MAX_INTRO_POINT_REACHABILITY_FAILURES. */
  unsigned int unreachable_count : 3;

  /** (Service side only) Flag indicating that this intro point was
   * included in the last HS descriptor we generated. */
  unsigned int listed_in_last_desc : 1;

  /** (Service side only) Flag indicating that
   * rend_service_note_removing_intro_point has been called for this
   * intro point. */
  unsigned int rend_service_note_removing_intro_point_called : 1;

  /** (Service side only) A replay cache recording the RSA-encrypted parts
   * of INTRODUCE2 cells this intro point's circuit has received.  This is
   * used to prevent replay attacks. */
  replaycache_t *accepted_intro_rsa_parts;

  /** (Service side only) Count of INTRODUCE2 cells accepted from this
   * intro point.
   */
  int accepted_introduce2_count;

  /** (Service side only) The time at which this intro point was first
   * published, or -1 if this intro point has not yet been
   * published. */
  time_t time_published;

  /** (Service side only) The time at which this intro point should
   * (start to) expire, or -1 if we haven't decided when this intro
   * point should expire. */
  time_t time_to_expire;

  /** (Service side only) The time at which we decided that this intro
   * point should start expiring, or -1 if this intro point is not yet
   * expiring.
   *
   * This field also serves as a flag to indicate that we have decided
   * to expire this intro point, in case intro_point_should_expire_now
   * flaps (perhaps due to a clock jump; perhaps due to other
   * weirdness, or even a (present or future) bug). */
  time_t time_expiring;
} rend_intro_point_t;

#define REND_PROTOCOL_VERSION_BITMASK_WIDTH 16

/** Information used to connect to a hidden service.  Used on both the
 * service side and the client side. */
typedef struct rend_service_descriptor_t {
  crypto_pk_t *pk; /**< This service's public key. */
  int version; /**< Version of the descriptor format: 0 or 2. */
  time_t timestamp; /**< Time when the descriptor was generated. */
  /** Bitmask: which rendezvous protocols are supported?
   * (We allow bits '0', '1', and '2' to be set.) */
  int protocols : REND_PROTOCOL_VERSION_BITMASK_WIDTH;
  /** List of the service's introduction points.  Elements are removed if
   * introduction attempts fail. */
  smartlist_t *intro_nodes;
  /** Has descriptor been uploaded to all hidden service directories? */
  int all_uploads_performed;
  /** List of hidden service directories to which an upload request for
   * this descriptor could be sent. Smartlist exists only when at least one
   * of the previous upload requests failed (otherwise it's not important
   * to know which uploads succeeded and which not). */
  smartlist_t *successful_uploads;
} rend_service_descriptor_t;

/** A cached rendezvous descriptor. */
typedef struct rend_cache_entry_t {
  size_t len; /**< Length of <b>desc</b> */
  time_t received; /**< When was the descriptor received? */
  char *desc; /**< Service descriptor */
  rend_service_descriptor_t *parsed; /**< Parsed value of 'desc' */
} rend_cache_entry_t;

/********************************* routerlist.c ***************************/

/** Represents information about a single trusted or fallback directory
 * server. */
typedef struct dir_server_t {
  char *description;
  char *nickname;
  char *address; /**< Hostname. */
  uint32_t addr; /**< IPv4 address. */
  uint16_t dir_port; /**< Directory port. */
  uint16_t or_port; /**< OR port: Used for tunneling connections. */
  double weight; /** Weight used when selecting this node at random */
  char digest[DIGEST_LEN]; /**< Digest of identity key. */
  char v3_identity_digest[DIGEST_LEN]; /**< Digest of v3 (authority only,
                                        * high-security) identity key. */

  unsigned int is_running:1; /**< True iff we think this server is running. */
  unsigned int is_authority:1; /**< True iff this is a directory authority
                                * of some kind. */

  /** True iff this server has accepted the most recent server descriptor
   * we tried to upload to it. */
  unsigned int has_accepted_serverdesc:1;

  /** What kind of authority is this? (Bitfield.) */
  dirinfo_type_t type;

  download_status_t v2_ns_dl_status; /**< Status of downloading this server's
                               * v2 network status. */
  time_t addr_current_at; /**< When was the document that we derived the
                           * address information from published? */

  routerstatus_t fake_status; /**< Used when we need to pass this trusted
                               * dir_server_t to directory_initiate_command_*
                               * as a routerstatus_t.  Not updated by the
                               * router-status management code!
                               **/
} dir_server_t;

#define ROUTER_REQUIRED_MIN_BANDWIDTH (20*1024)

#define ROUTER_MAX_DECLARED_BANDWIDTH INT32_MAX

/* Flags for pick_directory_server() and pick_trusteddirserver(). */
/** Flag to indicate that we should not automatically be willing to use
 * ourself to answer a directory request.
 * Passed to router_pick_directory_server (et al).*/
#define PDS_ALLOW_SELF                 (1<<0)
/** Flag to indicate that if no servers seem to be up, we should mark all
 * directory servers as up and try again.
 * Passed to router_pick_directory_server (et al).*/
#define PDS_RETRY_IF_NO_SERVERS        (1<<1)
/** Flag to indicate that we should not exclude directory servers that
 * our ReachableAddress settings would exclude.  This usually means that
 * we're going to connect to the server over Tor, and so we don't need to
 * worry about our firewall telling us we can't.
 * Passed to router_pick_directory_server (et al).*/
#define PDS_IGNORE_FASCISTFIREWALL     (1<<2)
/** Flag to indicate that we should not use any directory authority to which
 * we have an existing directory connection for downloading server descriptors
 * or extrainfo documents.
 *
 * Passed to router_pick_directory_server (et al)
 *
 * [XXXX NOTE: This option is only implemented for pick_trusteddirserver,
 *  not pick_directory_server.  If we make it work on pick_directory_server
 *  too, we could conservatively make it only prevent multiple fetches to
 *  the same authority, or we could aggressively make it prevent multiple
 *  fetches to _any_ single directory server.]
 */
#define PDS_NO_EXISTING_SERVERDESC_FETCH (1<<3)
#define PDS_NO_EXISTING_MICRODESC_FETCH (1<<4)

#define PDS_PREFER_TUNNELED_DIR_CONNS_ (1<<16)

/** Possible ways to weight routers when choosing one randomly.  See
 * routerlist_sl_choose_by_bandwidth() for more information.*/
typedef enum bandwidth_weight_rule_t {
  NO_WEIGHTING, WEIGHT_FOR_EXIT, WEIGHT_FOR_MID, WEIGHT_FOR_GUARD,
  WEIGHT_FOR_DIR
} bandwidth_weight_rule_t;

/** Flags to be passed to control router_choose_random_node() to indicate what
 * kind of nodes to pick according to what algorithm. */
typedef enum {
  CRN_NEED_UPTIME = 1<<0,
  CRN_NEED_CAPACITY = 1<<1,
  CRN_NEED_GUARD = 1<<2,
  CRN_ALLOW_INVALID = 1<<3,
  /* XXXX not used, apparently. */
  CRN_WEIGHT_AS_EXIT = 1<<5,
  CRN_NEED_DESC = 1<<6
} router_crn_flags_t;

/** Return value for router_add_to_routerlist() and dirserv_add_descriptor() */
typedef enum was_router_added_t {
  ROUTER_ADDED_SUCCESSFULLY = 1,
  ROUTER_ADDED_NOTIFY_GENERATOR = 0,
  ROUTER_BAD_EI = -1,
  ROUTER_WAS_NOT_NEW = -2,
  ROUTER_NOT_IN_CONSENSUS = -3,
  ROUTER_NOT_IN_CONSENSUS_OR_NETWORKSTATUS = -4,
  ROUTER_AUTHDIR_REJECTS = -5,
  ROUTER_WAS_NOT_WANTED = -6
} was_router_added_t;

/********************************* routerparse.c ************************/

#define MAX_STATUS_TAG_LEN 32
/** Structure to hold parsed Tor versions.  This is a little messier
 * than we would like it to be, because we changed version schemes with 0.1.0.
 *
 * See version-spec.txt for the whole business.
 */
typedef struct tor_version_t {
  int major;
  int minor;
  int micro;
  /** Release status.  For version in the post-0.1 format, this is always
   * VER_RELEASE. */
  enum { VER_PRE=0, VER_RC=1, VER_RELEASE=2, } status;
  int patchlevel;
  char status_tag[MAX_STATUS_TAG_LEN];
  int svn_revision;

  int git_tag_len;
  char git_tag[DIGEST_LEN];
} tor_version_t;

#endif
<|MERGE_RESOLUTION|>--- conflicted
+++ resolved
@@ -2890,8 +2890,7 @@
 
   /** Kludge to help us prevent the warn in bug #6475 and eventually
    * debug why we are not seeing first hops in some cases. */
-<<<<<<< HEAD
-  path_state_t path_state : 3;
+  ENUM_BF(path_state_t) path_state : 3;
 
   /** For path probing. Store the temporary probe stream ID
    * for response comparison */
@@ -2900,9 +2899,6 @@
   /** For path probing. Store the temporary probe address nonce
    * (in host byte order) for response comparison. */
   uint32_t pathbias_probe_nonce;
-=======
-  ENUM_BF(path_state_t) path_state : 2;
->>>>>>> b7cf7bd9
 
   /** Set iff this is a hidden-service circuit which has timed out
    * according to our current circuit-build timeout, but which has
