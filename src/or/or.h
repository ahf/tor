--- conflicted
+++ resolved
@@ -4248,11 +4248,6 @@
   /** How long (seconds) do we keep a guard before picking a new one? */
   int GuardLifetime;
 
-<<<<<<< HEAD
-=======
-  /** Should we send the timestamps that pre-023 hidden services want? */
-  int Support022HiddenServices;
-
   /** Low-water mark for global scheduler - start sending when estimated
    * queued size falls below this threshold.
    */
@@ -4265,7 +4260,6 @@
    * when sending.
    */
   unsigned int SchedulerMaxFlushCells;
->>>>>>> 12b6c7df
 } or_options_t;
 
 /** Persistent state for an onion router, as saved to disk. */
