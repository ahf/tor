/* Copyright (c) 2004-2006, Roger Dingledine, Nick Mathewson.
 * Copyright (c) 2007-2016, The Tor Project, Inc. */
/* See LICENSE for licensing information */

/**
 * \file rendservice.c
 * \brief The hidden-service side of rendezvous functionality.
 **/

#define RENDSERVICE_PRIVATE

#include "or.h"
#include "circpathbias.h"
#include "circuitbuild.h"
#include "circuitlist.h"
#include "circuituse.h"
#include "config.h"
#include "control.h"
#include "directory.h"
#include "hs_common.h"
#include "main.h"
#include "networkstatus.h"
#include "nodelist.h"
#include "policies.h"
#include "rendclient.h"
#include "rendcommon.h"
#include "rendservice.h"
#include "router.h"
#include "relay.h"
#include "rephist.h"
#include "replaycache.h"
#include "routerlist.h"
#include "routerparse.h"
#include "routerset.h"

struct rend_service_t;
static origin_circuit_t *find_intro_circuit(rend_intro_point_t *intro,
                                            const char *pk_digest);
static rend_intro_point_t *find_intro_point(origin_circuit_t *circ);
static rend_intro_point_t *find_expiring_intro_point(
    struct rend_service_t *service, origin_circuit_t *circ);

static extend_info_t *find_rp_for_intro(
    const rend_intro_cell_t *intro,
    char **err_msg_out);

static int intro_point_accepted_intro_count(rend_intro_point_t *intro);
static int intro_point_should_expire_now(rend_intro_point_t *intro,
                                         time_t now);
static int rend_service_derive_key_digests(struct rend_service_t *s);
static int rend_service_load_keys(struct rend_service_t *s);
static int rend_service_load_auth_keys(struct rend_service_t *s,
                                       const char *hfname);
static struct rend_service_t *rend_service_get_by_pk_digest(
    const char* digest);
static struct rend_service_t *rend_service_get_by_service_id(const char *id);
static const char *rend_service_escaped_dir(
    const struct rend_service_t *s);

static ssize_t rend_service_parse_intro_for_v0_or_v1(
    rend_intro_cell_t *intro,
    const uint8_t *buf,
    size_t plaintext_len,
    char **err_msg_out);
static ssize_t rend_service_parse_intro_for_v2(
    rend_intro_cell_t *intro,
    const uint8_t *buf,
    size_t plaintext_len,
    char **err_msg_out);
static ssize_t rend_service_parse_intro_for_v3(
    rend_intro_cell_t *intro,
    const uint8_t *buf,
    size_t plaintext_len,
    char **err_msg_out);

static int rend_service_check_private_dir(const or_options_t *options,
                                          const rend_service_t *s,
                                          int create);
static int rend_service_check_private_dir_impl(const or_options_t *options,
                                               const rend_service_t *s,
                                               int create);

/** Represents the mapping from a virtual port of a rendezvous service to
 * a real port on some IP.
 */
struct rend_service_port_config_s {
  /* The incoming HS virtual port we're mapping */
  uint16_t virtual_port;
  /* Is this an AF_UNIX port? */
  unsigned int is_unix_addr:1;
  /* The outgoing TCP port to use, if !is_unix_addr */
  uint16_t real_port;
  /* The outgoing IPv4 or IPv6 address to use, if !is_unix_addr */
  tor_addr_t real_addr;
  /* The socket path to connect to, if is_unix_addr */
  char unix_addr[FLEXIBLE_ARRAY_MEMBER];
};

/** Try to maintain this many intro points per service by default. */
#define NUM_INTRO_POINTS_DEFAULT 3
/** Maximum number of intro points per service. */
#define NUM_INTRO_POINTS_MAX 10
/** Number of extra intro points we launch if our set of intro nodes is
 * empty. See proposal 155, section 4. */
#define NUM_INTRO_POINTS_EXTRA 2

/** If we can't build our intro circuits, don't retry for this long. */
#define INTRO_CIRC_RETRY_PERIOD (60*5)
/** Don't try to build more than this many circuits before giving up
 * for a while.*/
#define MAX_INTRO_CIRCS_PER_PERIOD 10
/** How many times will a hidden service operator attempt to connect to
 * a requested rendezvous point before giving up? */
#define MAX_REND_FAILURES 1
/** How many seconds should we spend trying to connect to a requested
 * rendezvous point before giving up? */
#define MAX_REND_TIMEOUT 30

/* Hidden service directory file names:
 * new file names should be added to rend_service_add_filenames_to_list()
 * for sandboxing purposes. */
static const char *private_key_fname = "private_key";
static const char *hostname_fname = "hostname";
static const char *client_keys_fname = "client_keys";
static const char *sos_poison_fname = "onion_service_non_anonymous";

/** Tells if onion service <b>s</b> is ephemeral.
*/
static unsigned int
rend_service_is_ephemeral(const struct rend_service_t *s)
{
  return (s->directory == NULL);
}

/** Returns a escaped string representation of the service, <b>s</b>.
 */
static const char *
rend_service_escaped_dir(const struct rend_service_t *s)
{
  return rend_service_is_ephemeral(s) ? "[EPHEMERAL]" : escaped(s->directory);
}

/** A list of rend_service_t's for services run on this OP.
 */
static smartlist_t *rend_service_list = NULL;

/** Return the number of rendezvous services we have configured. */
int
num_rend_services(void)
{
  if (!rend_service_list)
    return 0;
  return smartlist_len(rend_service_list);
}

/** Helper: free storage held by a single service authorized client entry. */
void
rend_authorized_client_free(rend_authorized_client_t *client)
{
  if (!client)
    return;
  if (client->client_key)
    crypto_pk_free(client->client_key);
  if (client->client_name)
    memwipe(client->client_name, 0, strlen(client->client_name));
  tor_free(client->client_name);
  memwipe(client->descriptor_cookie, 0, sizeof(client->descriptor_cookie));
  tor_free(client);
}

/** Helper for strmap_free. */
static void
rend_authorized_client_strmap_item_free(void *authorized_client)
{
  rend_authorized_client_free(authorized_client);
}

/** Release the storage held by <b>service</b>.
 */
STATIC void
rend_service_free(rend_service_t *service)
{
  if (!service)
    return;

  tor_free(service->directory);
  if (service->ports) {
    SMARTLIST_FOREACH(service->ports, rend_service_port_config_t*, p,
                      rend_service_port_config_free(p));
    smartlist_free(service->ports);
  }
  if (service->private_key)
    crypto_pk_free(service->private_key);
  if (service->intro_nodes) {
    SMARTLIST_FOREACH(service->intro_nodes, rend_intro_point_t *, intro,
      rend_intro_point_free(intro););
    smartlist_free(service->intro_nodes);
  }
  if (service->expiring_nodes) {
    SMARTLIST_FOREACH(service->expiring_nodes, rend_intro_point_t *, intro,
                      rend_intro_point_free(intro););
    smartlist_free(service->expiring_nodes);
  }

  rend_service_descriptor_free(service->desc);
  if (service->clients) {
    SMARTLIST_FOREACH(service->clients, rend_authorized_client_t *, c,
      rend_authorized_client_free(c););
    smartlist_free(service->clients);
  }
  if (service->accepted_intro_dh_parts) {
    replaycache_free(service->accepted_intro_dh_parts);
  }
  tor_free(service);
}

/** Release all the storage held in rend_service_list.
 */
void
rend_service_free_all(void)
{
  if (!rend_service_list)
    return;

  SMARTLIST_FOREACH(rend_service_list, rend_service_t*, ptr,
                    rend_service_free(ptr));
  smartlist_free(rend_service_list);
  rend_service_list = NULL;
}

/** Validate <b>service</b> and add it to <b>service_list</b>, or to
 * the global rend_service_list if <b>service_list</b> is NULL.
 * Return 0 on success.  On failure, free <b>service</b> and return -1.
 * Takes ownership of <b>service</b>.
 */
static int
rend_add_service(smartlist_t *service_list, rend_service_t *service)
{
  int i;
  rend_service_port_config_t *p;

  smartlist_t *s_list;
  /* If no special service list is provided, then just use the global one. */
  if (!service_list) {
    if (BUG(!rend_service_list)) {
      /* No global HS list, which is a failure. */
      return -1;
    }

    s_list = rend_service_list;
  } else {
    s_list = service_list;
  }

  service->intro_nodes = smartlist_new();
  service->expiring_nodes = smartlist_new();

  if (service->max_streams_per_circuit < 0) {
    log_warn(LD_CONFIG, "Hidden service (%s) configured with negative max "
                        "streams per circuit; ignoring.",
             rend_service_escaped_dir(service));
    rend_service_free(service);
    return -1;
  }

  if (service->max_streams_close_circuit < 0 ||
      service->max_streams_close_circuit > 1) {
    log_warn(LD_CONFIG, "Hidden service (%s) configured with invalid "
                        "max streams handling; ignoring.",
             rend_service_escaped_dir(service));
    rend_service_free(service);
    return -1;
  }

  if (service->auth_type != REND_NO_AUTH &&
      (!service->clients ||
       smartlist_len(service->clients) == 0)) {
    log_warn(LD_CONFIG, "Hidden service (%s) with client authorization but no "
                        "clients; ignoring.",
             rend_service_escaped_dir(service));
    rend_service_free(service);
    return -1;
  }

  if (!service->ports || !smartlist_len(service->ports)) {
    log_warn(LD_CONFIG, "Hidden service (%s) with no ports configured; "
             "ignoring.",
             rend_service_escaped_dir(service));
    rend_service_free(service);
    return -1;
  } else {
    int dupe = 0;
    /* XXX This duplicate check has two problems:
     *
     * a) It's O(n^2), but the same comment from the bottom of
     *    rend_config_services() should apply.
     *
     * b) We only compare directory paths as strings, so we can't
     *    detect two distinct paths that specify the same directory
     *    (which can arise from symlinks, case-insensitivity, bind
     *    mounts, etc.).
     *
     * It also can't detect that two separate Tor instances are trying
     * to use the same HiddenServiceDir; for that, we would need a
     * lock file.  But this is enough to detect a simple mistake that
     * at least one person has actually made.
     */
<<<<<<< HEAD
    if (!rend_service_is_ephemeral(service)) {
      /* Skip dupe for ephemeral services. */
      SMARTLIST_FOREACH(rend_service_list, rend_service_t*, ptr,
=======
    if (service->directory != NULL) {
      /* Skip dupe for ephemeral services. */
      SMARTLIST_FOREACH(s_list, rend_service_t*, ptr,
>>>>>>> f8a7972b
                        dupe = dupe ||
                               !strcmp(ptr->directory, service->directory));
      if (dupe) {
        log_warn(LD_REND, "Another hidden service is already configured for "
                 "directory %s, ignoring.",
                 rend_service_escaped_dir(service));
        rend_service_free(service);
        return -1;
      }
    }
<<<<<<< HEAD
    smartlist_add(rend_service_list, service);
    log_debug(LD_REND,"Configuring service with directory %s",
              rend_service_escaped_dir(service));
=======
    smartlist_add(s_list, service);
    log_debug(LD_REND,"Configuring service with directory \"%s\"",
              service->directory);
>>>>>>> f8a7972b
    for (i = 0; i < smartlist_len(service->ports); ++i) {
      p = smartlist_get(service->ports, i);
      if (!(p->is_unix_addr)) {
        log_debug(LD_REND,
                  "Service maps port %d to %s",
                  p->virtual_port,
                  fmt_addrport(&p->real_addr, p->real_port));
      } else {
#ifdef HAVE_SYS_UN_H
        log_debug(LD_REND,
                  "Service maps port %d to socket at \"%s\"",
                  p->virtual_port, p->unix_addr);
#else
        log_debug(LD_REND,
                  "Service maps port %d to an AF_UNIX socket, but we "
                  "have no AF_UNIX support on this platform.  This is "
                  "probably a bug.",
                  p->virtual_port);
#endif /* defined(HAVE_SYS_UN_H) */
      }
    }
    return 0;
  }
  /* NOTREACHED */
}

/** Return a new rend_service_port_config_t with its path set to
 * <b>socket_path</b> or empty if <b>socket_path</b> is NULL */
static rend_service_port_config_t *
rend_service_port_config_new(const char *socket_path)
{
  if (!socket_path)
    return tor_malloc_zero(sizeof(rend_service_port_config_t) + 1);

  const size_t pathlen = strlen(socket_path) + 1;
  rend_service_port_config_t *conf =
    tor_malloc_zero(sizeof(rend_service_port_config_t) + pathlen);
  memcpy(conf->unix_addr, socket_path, pathlen);
  conf->is_unix_addr = 1;
  return conf;
}

/** Parses a virtual-port to real-port/socket mapping separated by
 * the provided separator and returns a new rend_service_port_config_t,
 * or NULL and an optional error string on failure.
 *
 * The format is: VirtualPort SEP (IP|RealPort|IP:RealPort|'socket':path)?
 *
 * IP defaults to 127.0.0.1; RealPort defaults to VirtualPort.
 */
rend_service_port_config_t *
rend_service_parse_port_config(const char *string, const char *sep,
                               char **err_msg_out)
{
  smartlist_t *sl;
  int virtport;
  int realport = 0;
  uint16_t p;
  tor_addr_t addr;
  rend_service_port_config_t *result = NULL;
  unsigned int is_unix_addr = 0;
  const char *socket_path = NULL;
  char *err_msg = NULL;
  char *addrport = NULL;

  sl = smartlist_new();
  smartlist_split_string(sl, string, sep,
                         SPLIT_SKIP_SPACE|SPLIT_IGNORE_BLANK, 2);
  if (smartlist_len(sl) < 1 || BUG(smartlist_len(sl) > 2)) {
    err_msg = tor_strdup("Bad syntax in hidden service port configuration.");
    goto err;
  }
  virtport = (int)tor_parse_long(smartlist_get(sl,0), 10, 1, 65535, NULL,NULL);
  if (!virtport) {
    tor_asprintf(&err_msg, "Missing or invalid port %s in hidden service "
                   "port configuration", escaped(smartlist_get(sl,0)));

    goto err;
  }
  if (smartlist_len(sl) == 1) {
    /* No addr:port part; use default. */
    realport = virtport;
    tor_addr_from_ipv4h(&addr, 0x7F000001u); /* 127.0.0.1 */
  } else {
    int ret;

    const char *addrport_element = smartlist_get(sl,1);
    const char *rest = NULL;
    int is_unix;
    ret = port_cfg_line_extract_addrport(addrport_element, &addrport,
                                         &is_unix, &rest);
    if (ret < 0) {
      tor_asprintf(&err_msg, "Couldn't process address <%s> from hidden "
                   "service configuration", addrport_element);
      goto err;
    }
    if (is_unix) {
      socket_path = addrport;
      is_unix_addr = 1;
    } else if (strchr(addrport, ':') || strchr(addrport, '.')) {
      /* else try it as an IP:port pair if it has a : or . in it */
      if (tor_addr_port_lookup(addrport, &addr, &p)<0) {
        err_msg = tor_strdup("Unparseable address in hidden service port "
                             "configuration.");
        goto err;
      }
      realport = p?p:virtport;
    } else {
      /* No addr:port, no addr -- must be port. */
      realport = (int)tor_parse_long(addrport, 10, 1, 65535, NULL, NULL);
      if (!realport) {
        tor_asprintf(&err_msg, "Unparseable or out-of-range port %s in "
                     "hidden service port configuration.",
                     escaped(addrport));
        goto err;
      }
      tor_addr_from_ipv4h(&addr, 0x7F000001u); /* Default to 127.0.0.1 */
    }
  }

  /* Allow room for unix_addr */
  result = rend_service_port_config_new(socket_path);
  result->virtual_port = virtport;
  result->is_unix_addr = is_unix_addr;
  if (!is_unix_addr) {
    result->real_port = realport;
    tor_addr_copy(&result->real_addr, &addr);
    result->unix_addr[0] = '\0';
  }

 err:
  tor_free(addrport);
  if (err_msg_out != NULL) {
    *err_msg_out = err_msg;
  } else {
    tor_free(err_msg);
  }
  SMARTLIST_FOREACH(sl, char *, c, tor_free(c));
  smartlist_free(sl);

  return result;
}

/** Release all storage held in a rend_service_port_config_t. */
void
rend_service_port_config_free(rend_service_port_config_t *p)
{
  tor_free(p);
}

/* Check the directory for <b>service</b>, and add the service to
 * <b>service_list</b>, or to the global list if <b>service_list</b> is NULL.
 * Only add the service to the list if <b>validate_only</b> is false.
 * If <b>validate_only</b> is true, free the service.
 * If <b>service</b> is NULL, ignore it, and return 0.
 * Returns 0 on success, and -1 on failure.
 * Takes ownership of <b>service</b>, either freeing it, or adding it to the
 * global service list.
 */
STATIC int
rend_service_check_dir_and_add(smartlist_t *service_list,
                               const or_options_t *options,
                               rend_service_t *service,
                               int validate_only)
{
  if (!service) {
    /* It is ok for a service to be NULL, this means there are no services */
    return 0;
  }

  if (rend_service_check_private_dir(options, service, !validate_only)
      < 0) {
    rend_service_free(service);
    return -1;
  }

  if (validate_only) {
    rend_service_free(service);
    return 0;
  } else {
    /* Use service_list for unit tests */
    smartlist_t *s_list = NULL;
    /* If no special service list is provided, then just use the global one. */
    if (!service_list) {
      if (BUG(!rend_service_list)) {
        /* No global HS list, which is a failure, because we plan on adding to
         * it */
        return -1;
      }
      s_list = rend_service_list;
    } else {
      s_list = service_list;
    }
    /* s_list can not be NULL here - if both service_list and rend_service_list
     * are NULL, and validate_only is false, we exit earlier in the function
     */
    if (BUG(!s_list)) {
      return -1;
    }
    /* Ignore service failures until 030 */
    rend_add_service(s_list, service);
    return 0;
  }
}

/** Set up rend_service_list, based on the values of HiddenServiceDir and
 * HiddenServicePort in <b>options</b>.  Return 0 on success and -1 on
 * failure.  (If <b>validate_only</b> is set, parse, warn and return as
 * normal, but don't actually change the configured services.)
 */
int
rend_config_services(const or_options_t *options, int validate_only)
{
  config_line_t *line;
  rend_service_t *service = NULL;
  rend_service_port_config_t *portcfg;
  smartlist_t *old_service_list = NULL;
  int ok = 0;

  if (!validate_only) {
    old_service_list = rend_service_list;
    rend_service_list = smartlist_new();
  }

  for (line = options->RendConfigLines; line; line = line->next) {
    if (!strcasecmp(line->key, "HiddenServiceDir")) {
      /* register the service we just finished parsing
       * this code registers every service except the last one parsed,
       * which is registered below the loop */
      if (rend_service_check_dir_and_add(NULL, options, service,
                                         validate_only) < 0) {
          return -1;
      }
      service = tor_malloc_zero(sizeof(rend_service_t));
      service->directory = tor_strdup(line->value);
      service->ports = smartlist_new();
      service->intro_period_started = time(NULL);
      service->n_intro_points_wanted = NUM_INTRO_POINTS_DEFAULT;
      continue;
    }
    if (!service) {
      log_warn(LD_CONFIG, "%s with no preceding HiddenServiceDir directive",
               line->key);
      rend_service_free(service);
      return -1;
    }
    if (!strcasecmp(line->key, "HiddenServicePort")) {
      char *err_msg = NULL;
      portcfg = rend_service_parse_port_config(line->value, " ", &err_msg);
      if (!portcfg) {
        if (err_msg)
          log_warn(LD_CONFIG, "%s", err_msg);
        tor_free(err_msg);
        rend_service_free(service);
        return -1;
      }
      tor_assert(!err_msg);
      smartlist_add(service->ports, portcfg);
    } else if (!strcasecmp(line->key, "HiddenServiceAllowUnknownPorts")) {
      service->allow_unknown_ports = (int)tor_parse_long(line->value,
                                                        10, 0, 1, &ok, NULL);
      if (!ok) {
        log_warn(LD_CONFIG,
                 "HiddenServiceAllowUnknownPorts should be 0 or 1, not %s",
                 line->value);
        rend_service_free(service);
        return -1;
      }
      log_info(LD_CONFIG,
               "HiddenServiceAllowUnknownPorts=%d for %s",
               (int)service->allow_unknown_ports,
               rend_service_escaped_dir(service));
    } else if (!strcasecmp(line->key,
                           "HiddenServiceDirGroupReadable")) {
        service->dir_group_readable = (int)tor_parse_long(line->value,
                                                        10, 0, 1, &ok, NULL);
        if (!ok) {
            log_warn(LD_CONFIG,
                     "HiddenServiceDirGroupReadable should be 0 or 1, not %s",
                     line->value);
            rend_service_free(service);
            return -1;
        }
        log_info(LD_CONFIG,
                 "HiddenServiceDirGroupReadable=%d for %s",
                 service->dir_group_readable,
                 rend_service_escaped_dir(service));
    } else if (!strcasecmp(line->key, "HiddenServiceMaxStreams")) {
      service->max_streams_per_circuit = (int)tor_parse_long(line->value,
                                                    10, 0, 65535, &ok, NULL);
      if (!ok) {
        log_warn(LD_CONFIG,
                 "HiddenServiceMaxStreams should be between 0 and %d, not %s",
                 65535, line->value);
        rend_service_free(service);
        return -1;
      }
      log_info(LD_CONFIG,
               "HiddenServiceMaxStreams=%d for %s",
               service->max_streams_per_circuit,
               rend_service_escaped_dir(service));
    } else if (!strcasecmp(line->key, "HiddenServiceMaxStreamsCloseCircuit")) {
      service->max_streams_close_circuit = (int)tor_parse_long(line->value,
                                                        10, 0, 1, &ok, NULL);
      if (!ok) {
        log_warn(LD_CONFIG,
                 "HiddenServiceMaxStreamsCloseCircuit should be 0 or 1, "
                 "not %s",
                 line->value);
        rend_service_free(service);
        return -1;
      }
      log_info(LD_CONFIG,
               "HiddenServiceMaxStreamsCloseCircuit=%d for %s",
               (int)service->max_streams_close_circuit,
               rend_service_escaped_dir(service));
    } else if (!strcasecmp(line->key, "HiddenServiceNumIntroductionPoints")) {
      service->n_intro_points_wanted =
        (unsigned int) tor_parse_long(line->value, 10,
                                      NUM_INTRO_POINTS_DEFAULT,
                                      NUM_INTRO_POINTS_MAX, &ok, NULL);
      if (!ok) {
        log_warn(LD_CONFIG,
                 "HiddenServiceNumIntroductionPoints "
                 "should be between %d and %d, not %s",
                 NUM_INTRO_POINTS_DEFAULT, NUM_INTRO_POINTS_MAX,
                 line->value);
        rend_service_free(service);
        return -1;
      }
      log_info(LD_CONFIG, "HiddenServiceNumIntroductionPoints=%d for %s",
               service->n_intro_points_wanted,
               rend_service_escaped_dir(service));
    } else if (!strcasecmp(line->key, "HiddenServiceAuthorizeClient")) {
      /* Parse auth type and comma-separated list of client names and add a
       * rend_authorized_client_t for each client to the service's list
       * of authorized clients. */
      smartlist_t *type_names_split, *clients;
      const char *authname;
      int num_clients;
      if (service->auth_type != REND_NO_AUTH) {
        log_warn(LD_CONFIG, "Got multiple HiddenServiceAuthorizeClient "
                 "lines for a single service.");
        rend_service_free(service);
        return -1;
      }
      type_names_split = smartlist_new();
      smartlist_split_string(type_names_split, line->value, " ", 0, 2);
      if (smartlist_len(type_names_split) < 1) {
        log_warn(LD_BUG, "HiddenServiceAuthorizeClient has no value. This "
                         "should have been prevented when parsing the "
                         "configuration.");
        smartlist_free(type_names_split);
        rend_service_free(service);
        return -1;
      }
      authname = smartlist_get(type_names_split, 0);
      if (!strcasecmp(authname, "basic")) {
        service->auth_type = REND_BASIC_AUTH;
      } else if (!strcasecmp(authname, "stealth")) {
        service->auth_type = REND_STEALTH_AUTH;
      } else {
        log_warn(LD_CONFIG, "HiddenServiceAuthorizeClient contains "
                 "unrecognized auth-type '%s'. Only 'basic' or 'stealth' "
                 "are recognized.",
                 (char *) smartlist_get(type_names_split, 0));
        SMARTLIST_FOREACH(type_names_split, char *, cp, tor_free(cp));
        smartlist_free(type_names_split);
        rend_service_free(service);
        return -1;
      }
      service->clients = smartlist_new();
      if (smartlist_len(type_names_split) < 2) {
        log_warn(LD_CONFIG, "HiddenServiceAuthorizeClient contains "
                            "auth-type '%s', but no client names.",
                 service->auth_type == REND_BASIC_AUTH ? "basic" : "stealth");
        SMARTLIST_FOREACH(type_names_split, char *, cp, tor_free(cp));
        smartlist_free(type_names_split);
        continue;
      }
      clients = smartlist_new();
      smartlist_split_string(clients, smartlist_get(type_names_split, 1),
                             ",", SPLIT_SKIP_SPACE, 0);
      SMARTLIST_FOREACH(type_names_split, char *, cp, tor_free(cp));
      smartlist_free(type_names_split);
      /* Remove duplicate client names. */
      num_clients = smartlist_len(clients);
      smartlist_sort_strings(clients);
      smartlist_uniq_strings(clients);
      if (smartlist_len(clients) < num_clients) {
        log_info(LD_CONFIG, "HiddenServiceAuthorizeClient contains %d "
                            "duplicate client name(s); removing.",
                 num_clients - smartlist_len(clients));
        num_clients = smartlist_len(clients);
      }
      SMARTLIST_FOREACH_BEGIN(clients, const char *, client_name)
      {
        rend_authorized_client_t *client;
        if (!rend_valid_client_name(client_name)) {
          log_warn(LD_CONFIG, "HiddenServiceAuthorizeClient contains an "
                              "illegal client name: '%s'. Names must be "
                              "between 1 and %d characters and contain "
                              "only [A-Za-z0-9+_-].",
                   client_name, REND_CLIENTNAME_MAX_LEN);
          SMARTLIST_FOREACH(clients, char *, cp, tor_free(cp));
          smartlist_free(clients);
          rend_service_free(service);
          return -1;
        }
        client = tor_malloc_zero(sizeof(rend_authorized_client_t));
        client->client_name = tor_strdup(client_name);
        smartlist_add(service->clients, client);
        log_debug(LD_REND, "Adding client name '%s'", client_name);
      }
      SMARTLIST_FOREACH_END(client_name);
      SMARTLIST_FOREACH(clients, char *, cp, tor_free(cp));
      smartlist_free(clients);
      /* Ensure maximum number of clients. */
      if ((service->auth_type == REND_BASIC_AUTH &&
            smartlist_len(service->clients) > 512) ||
          (service->auth_type == REND_STEALTH_AUTH &&
            smartlist_len(service->clients) > 16)) {
        log_warn(LD_CONFIG, "HiddenServiceAuthorizeClient contains %d "
                            "client authorization entries, but only a "
                            "maximum of %d entries is allowed for "
                            "authorization type '%s'.",
                 smartlist_len(service->clients),
                 service->auth_type == REND_BASIC_AUTH ? 512 : 16,
                 service->auth_type == REND_BASIC_AUTH ? "basic" : "stealth");
        rend_service_free(service);
        return -1;
      }
    } else {
      tor_assert(!strcasecmp(line->key, "HiddenServiceVersion"));
      if (strcmp(line->value, "2")) {
        log_warn(LD_CONFIG,
                 "The only supported HiddenServiceVersion is 2.");
        rend_service_free(service);
        return -1;
      }
    }
  }
  /* register the final service after we have finished parsing all services
   * this code only registers the last service, other services are registered
   * within the loop. It is ok for this service to be NULL, it is ignored. */
  if (rend_service_check_dir_and_add(NULL, options, service,
                                     validate_only) < 0) {
    return -1;
  }

  /* If this is a reload and there were hidden services configured before,
   * keep the introduction points that are still needed and close the
   * other ones. */
  if (old_service_list && !validate_only) {
    smartlist_t *surviving_services = smartlist_new();

    /* Preserve the existing ephemeral services.
     *
     * This is the ephemeral service equivalent of the "Copy introduction
     * points to new services" block, except there's no copy required since
     * the service structure isn't regenerated.
     *
     * After this is done, all ephemeral services will be:
     *  * Removed from old_service_list, so the equivalent non-ephemeral code
     *    will not attempt to preserve them.
     *  * Added to the new rend_service_list (that previously only had the
     *    services listed in the configuration).
     *  * Added to surviving_services, which is the list of services that
     *    will NOT have their intro point closed.
     */
    SMARTLIST_FOREACH(old_service_list, rend_service_t *, old, {
      if (!old->directory) {
        SMARTLIST_DEL_CURRENT(old_service_list, old);
        smartlist_add(surviving_services, old);
        smartlist_add(rend_service_list, old);
      }
    });

    /* Copy introduction points to new services. */
    /* XXXX This is O(n^2), but it's only called on reconfigure, so it's
     * probably ok? */
    SMARTLIST_FOREACH_BEGIN(rend_service_list, rend_service_t *, new) {
      SMARTLIST_FOREACH_BEGIN(old_service_list, rend_service_t *, old) {
        if (new->directory && old->directory &&
            !strcmp(old->directory, new->directory)) {
          smartlist_add_all(new->intro_nodes, old->intro_nodes);
          smartlist_clear(old->intro_nodes);
          smartlist_add_all(new->expiring_nodes, old->expiring_nodes);
          smartlist_clear(old->expiring_nodes);
          smartlist_add(surviving_services, old);
          break;
        }
      } SMARTLIST_FOREACH_END(old);
    } SMARTLIST_FOREACH_END(new);

    /* Close introduction circuits of services we don't serve anymore. */
    /* XXXX it would be nicer if we had a nicer abstraction to use here,
     * so we could just iterate over the list of services to close, but
     * once again, this isn't critical-path code. */
    SMARTLIST_FOREACH_BEGIN(circuit_get_global_list(), circuit_t *, circ) {
      if (!circ->marked_for_close &&
          circ->state == CIRCUIT_STATE_OPEN &&
          (circ->purpose == CIRCUIT_PURPOSE_S_ESTABLISH_INTRO ||
           circ->purpose == CIRCUIT_PURPOSE_S_INTRO)) {
        origin_circuit_t *oc = TO_ORIGIN_CIRCUIT(circ);
        int keep_it = 0;
        tor_assert(oc->rend_data);
        SMARTLIST_FOREACH(surviving_services, rend_service_t *, ptr, {
          if (rend_circuit_pk_digest_eq(oc, (uint8_t *) ptr->pk_digest)) {
            keep_it = 1;
            break;
          }
        });
        if (keep_it)
          continue;
        log_info(LD_REND, "Closing intro point %s for service %s.",
                 safe_str_client(extend_info_describe(
                                            oc->build_state->chosen_exit)),
                 rend_data_get_address(oc->rend_data));
        circuit_mark_for_close(circ, END_CIRC_REASON_FINISHED);
        /* XXXX Is there another reason we should use here? */
      }
    }
    SMARTLIST_FOREACH_END(circ);
    smartlist_free(surviving_services);
    SMARTLIST_FOREACH(old_service_list, rend_service_t *, ptr,
                      rend_service_free(ptr));
    smartlist_free(old_service_list);
  }

  return 0;
}

/** Add the ephemeral service <b>pk</b>/<b>ports</b> if possible, using
 * client authorization <b>auth_type</b> and an optional list of
 * rend_authorized_client_t in <b>auth_clients</b>, with
 * <b>max_streams_per_circuit</b> streams allowed per rendezvous circuit,
 * and circuit closure on max streams being exceeded set by
 * <b>max_streams_close_circuit</b>.
 *
 * Ownership of pk, ports, and auth_clients is passed to this routine.
 * Regardless of success/failure, callers should not touch these values
 * after calling this routine, and may assume that correct cleanup has
 * been done on failure.
 *
 * Return an appropriate rend_service_add_ephemeral_status_t.
 */
rend_service_add_ephemeral_status_t
rend_service_add_ephemeral(crypto_pk_t *pk,
                           smartlist_t *ports,
                           int max_streams_per_circuit,
                           int max_streams_close_circuit,
                           rend_auth_type_t auth_type,
                           smartlist_t *auth_clients,
                           char **service_id_out)
{
  *service_id_out = NULL;
  /* Allocate the service structure, and initialize the key, and key derived
   * parameters.
   */
  rend_service_t *s = tor_malloc_zero(sizeof(rend_service_t));
  s->directory = NULL; /* This indicates the service is ephemeral. */
  s->private_key = pk;
  s->auth_type = auth_type;
  s->clients = auth_clients;
  s->ports = ports;
  s->intro_period_started = time(NULL);
  s->n_intro_points_wanted = NUM_INTRO_POINTS_DEFAULT;
  s->max_streams_per_circuit = max_streams_per_circuit;
  s->max_streams_close_circuit = max_streams_close_circuit;
  if (rend_service_derive_key_digests(s) < 0) {
    rend_service_free(s);
    return RSAE_BADPRIVKEY;
  }

  if (!s->ports || smartlist_len(s->ports) == 0) {
    log_warn(LD_CONFIG, "At least one VIRTPORT/TARGET must be specified.");
    rend_service_free(s);
    return RSAE_BADVIRTPORT;
  }
  if (s->auth_type != REND_NO_AUTH &&
      (!s->clients || smartlist_len(s->clients) == 0)) {
    log_warn(LD_CONFIG, "At least one authorized client must be specified.");
    rend_service_free(s);
    return RSAE_BADAUTH;
  }

  /* Enforcing pk/id uniqueness should be done by rend_service_load_keys(), but
   * it's not, see #14828.
   */
  if (rend_service_get_by_pk_digest(s->pk_digest)) {
    log_warn(LD_CONFIG, "Onion Service private key collides with an "
             "existing service.");
    rend_service_free(s);
    return RSAE_ADDREXISTS;
  }
  if (rend_service_get_by_service_id(s->service_id)) {
    log_warn(LD_CONFIG, "Onion Service id collides with an existing service.");
    rend_service_free(s);
    return RSAE_ADDREXISTS;
  }

  /* Initialize the service. */
  if (rend_add_service(NULL, s)) {
    return RSAE_INTERNAL;
  }
  *service_id_out = tor_strdup(s->service_id);

  log_debug(LD_CONFIG, "Added ephemeral Onion Service: %s", s->service_id);
  return RSAE_OKAY;
}

/** Remove the ephemeral service <b>service_id</b> if possible.  Returns 0 on
 * success, and -1 on failure.
 */
int
rend_service_del_ephemeral(const char *service_id)
{
  rend_service_t *s;
  if (!rend_valid_service_id(service_id)) {
    log_warn(LD_CONFIG, "Requested malformed Onion Service id for removal.");
    return -1;
  }
  if ((s = rend_service_get_by_service_id(service_id)) == NULL) {
    log_warn(LD_CONFIG, "Requested non-existent Onion Service id for "
             "removal.");
    return -1;
  }
  if (!rend_service_is_ephemeral(s)) {
    log_warn(LD_CONFIG, "Requested non-ephemeral Onion Service for removal.");
    return -1;
  }

  /* Kill the intro point circuit for the Onion Service, and remove it from
   * the list.  Closing existing connections is the application's problem.
   *
   * XXX: As with the comment in rend_config_services(), a nice abstraction
   * would be ideal here, but for now just duplicate the code.
   */
  SMARTLIST_FOREACH_BEGIN(circuit_get_global_list(), circuit_t *, circ) {
    if (!circ->marked_for_close &&
        (circ->purpose == CIRCUIT_PURPOSE_S_ESTABLISH_INTRO ||
         circ->purpose == CIRCUIT_PURPOSE_S_INTRO)) {
      origin_circuit_t *oc = TO_ORIGIN_CIRCUIT(circ);
      tor_assert(oc->rend_data);
      if (!rend_circuit_pk_digest_eq(oc, (uint8_t *) s->pk_digest)) {
        continue;
      }
      log_debug(LD_REND, "Closing intro point %s for service %s.",
                safe_str_client(extend_info_describe(
                                          oc->build_state->chosen_exit)),
                rend_data_get_address(oc->rend_data));
      circuit_mark_for_close(circ, END_CIRC_REASON_FINISHED);
    }
  } SMARTLIST_FOREACH_END(circ);
  smartlist_remove(rend_service_list, s);
  rend_service_free(s);

  log_debug(LD_CONFIG, "Removed ephemeral Onion Service: %s", service_id);

  return 0;
}

/** Replace the old value of <b>service</b>-\>desc with one that reflects
 * the other fields in service.
 */
static void
rend_service_update_descriptor(rend_service_t *service)
{
  rend_service_descriptor_t *d;
  origin_circuit_t *circ;
  int i;

  rend_service_descriptor_free(service->desc);
  service->desc = NULL;

  d = service->desc = tor_malloc_zero(sizeof(rend_service_descriptor_t));
  d->pk = crypto_pk_dup_key(service->private_key);
  d->timestamp = time(NULL);
  d->timestamp -= d->timestamp % 3600; /* Round down to nearest hour */
  d->intro_nodes = smartlist_new();
  /* Support intro protocols 2 and 3. */
  d->protocols = (1 << 2) + (1 << 3);

  for (i = 0; i < smartlist_len(service->intro_nodes); ++i) {
    rend_intro_point_t *intro_svc = smartlist_get(service->intro_nodes, i);
    rend_intro_point_t *intro_desc;

    /* This intro point won't be listed in the descriptor... */
    intro_svc->listed_in_last_desc = 0;

    circ = find_intro_circuit(intro_svc, service->pk_digest);
    if (!circ || circ->base_.purpose != CIRCUIT_PURPOSE_S_INTRO) {
      /* This intro point's circuit isn't finished yet.  Don't list it. */
      continue;
    }

    /* ...unless this intro point is listed in the descriptor. */
    intro_svc->listed_in_last_desc = 1;

    /* We have an entirely established intro circuit.  Publish it in
     * our descriptor. */
    intro_desc = tor_malloc_zero(sizeof(rend_intro_point_t));
    intro_desc->extend_info = extend_info_dup(intro_svc->extend_info);
    if (intro_svc->intro_key)
      intro_desc->intro_key = crypto_pk_dup_key(intro_svc->intro_key);
    smartlist_add(d->intro_nodes, intro_desc);

    if (intro_svc->time_published == -1) {
      /* We are publishing this intro point in a descriptor for the
       * first time -- note the current time in the service's copy of
       * the intro point. */
      intro_svc->time_published = time(NULL);
    }
  }
}

/* Allocate and return a string containing the path to file_name in
 * service->directory. Asserts that service has a directory.
 * This function will never return NULL.
 * The caller must free this path. */
static char *
rend_service_path(const rend_service_t *service, const char *file_name)
{
  char *file_path = NULL;

  tor_assert(service->directory);

  /* Can never fail: asserts rather than leaving file_path NULL. */
  tor_asprintf(&file_path, "%s%s%s",
               service->directory, PATH_SEPARATOR, file_name);

  return file_path;
}

/* Allocate and return a string containing the path to the single onion
 * service poison file in service->directory. Asserts that service has a
 * directory.
 * The caller must free this path. */
STATIC char *
rend_service_sos_poison_path(const rend_service_t *service)
{
  return rend_service_path(service, sos_poison_fname);
}

/** Return True if hidden services <b>service</b> has been poisoned by single
 * onion mode. */
static int
service_is_single_onion_poisoned(const rend_service_t *service)
{
  char *poison_fname = NULL;
  file_status_t fstatus;

<<<<<<< HEAD
  if (rend_service_is_ephemeral(service)) {
=======
  /* Passing a NULL service is a bug */
  if (BUG(!service)) {
    return 0;
  }

  if (!service->directory) {
>>>>>>> f8a7972b
    return 0;
  }

  poison_fname = rend_service_sos_poison_path(service);

  fstatus = file_status(poison_fname);
  tor_free(poison_fname);

  /* If this fname is occupied, the hidden service has been poisoned.
   * fstatus can be FN_ERROR if the service directory does not exist, in that
   * case, there is obviously no private key. */
  if (fstatus == FN_FILE || fstatus == FN_EMPTY) {
    return 1;
  }

  return 0;
}

/* Return 1 if the private key file for service exists and has a non-zero size,
 * and 0 otherwise. */
static int
rend_service_private_key_exists(const rend_service_t *service)
{
  char *private_key_path = rend_service_path(service, private_key_fname);
  const file_status_t private_key_status = file_status(private_key_path);
  tor_free(private_key_path);
  /* Only non-empty regular private key files could have been used before.
   * fstatus can be FN_ERROR if the service directory does not exist, in that
   * case, there is obviously no private key. */
  return private_key_status == FN_FILE;
}

/** Check the single onion service poison state of the directory for s:
 * - If the service is poisoned, and we are in Single Onion Mode,
 *   return 0,
 * - If the service is not poisoned, and we are not in Single Onion Mode,
 *   return 0,
 * - Otherwise, the poison state is invalid: the service was created in one
 *   mode, and is being used in the other, return -1.
 * Hidden service directories without keys are always considered consistent.
 * They will be poisoned after their directory is created (if needed). */
STATIC int
rend_service_verify_single_onion_poison(const rend_service_t* s,
                                        const or_options_t* options)
{
  /* Passing a NULL service is a bug */
  if (BUG(!s)) {
    return -1;
  }

  /* Ephemeral services are checked at ADD_ONION time */
  if (!s->directory) {
    return 0;
  }

  /* Services without keys are always ok - their keys will only ever be used
   * in the current mode */
  if (!rend_service_private_key_exists(s)) {
    return 0;
  }

  /* The key has been used before in a different mode */
  if (service_is_single_onion_poisoned(s) !=
      rend_service_non_anonymous_mode_enabled(options)) {
    return -1;
  }

  /* The key exists and is consistent with the current mode */
  return 0;
}

/*** Helper for rend_service_poison_new_single_onion_dir(). Add a file to
 * the hidden service directory for s that marks it as a single onion service.
 * Tor must be in single onion mode before calling this function, and the
 * service directory must already have been created.
 * Returns 0 when a directory is successfully poisoned, or if it is already
 * poisoned. Returns -1 on a failure to read the directory or write the poison
 * file, or if there is an existing private key file in the directory. (The
 * service should have been poisoned when the key was created.) */
static int
poison_new_single_onion_hidden_service_dir_impl(const rend_service_t *service,
                                                const or_options_t* options)
{
  /* Passing a NULL service is a bug */
  if (BUG(!service)) {
    return -1;
  }

  /* We must only poison directories if we're in Single Onion mode */
  tor_assert(rend_service_non_anonymous_mode_enabled(options));

  int fd;
  int retval = -1;
  char *poison_fname = NULL;

  if (rend_service_is_ephemeral(service)) {
    log_info(LD_REND, "Ephemeral HS started in non-anonymous mode.");
    return 0;
  }

  /* Make sure we're only poisoning new hidden service directories */
  if (rend_service_private_key_exists(service)) {
    log_warn(LD_BUG, "Tried to single onion poison a service directory after "
             "the private key was created.");
    return -1;
  }

  /* Make sure the directory was created before calling this function. */
  if (BUG(rend_service_check_private_dir_impl(options, service, 0) < 0))
    return -1;

  poison_fname = rend_service_sos_poison_path(service);

  switch (file_status(poison_fname)) {
  case FN_DIR:
  case FN_ERROR:
    log_warn(LD_FS, "Can't read single onion poison file \"%s\"",
             poison_fname);
    goto done;
  case FN_FILE: /* single onion poison file already exists. NOP. */
  case FN_EMPTY: /* single onion poison file already exists. NOP. */
    log_debug(LD_FS, "Tried to re-poison a single onion poisoned file \"%s\"",
              poison_fname);
    break;
  case FN_NOENT:
    fd = tor_open_cloexec(poison_fname, O_RDWR|O_CREAT|O_TRUNC, 0600);
    if (fd < 0) {
      log_warn(LD_FS, "Could not create single onion poison file %s",
               poison_fname);
      goto done;
    }
    close(fd);
    break;
  default:
    tor_assert(0);
  }

  retval = 0;

 done:
  tor_free(poison_fname);

  return retval;
}

/** We just got launched in Single Onion Mode. That's a non-anoymous mode for
 * hidden services. If s is new, we should mark its hidden service
 * directory appropriately so that it is never launched as a location-private
 * hidden service. (New directories don't have private key files.)
 * Return 0 on success, -1 on fail. */
STATIC int
rend_service_poison_new_single_onion_dir(const rend_service_t *s,
                                         const or_options_t* options)
{
  /* Passing a NULL service is a bug */
  if (BUG(!s)) {
    return -1;
  }

  /* We must only poison directories if we're in Single Onion mode */
  tor_assert(rend_service_non_anonymous_mode_enabled(options));

  if (!rend_service_private_key_exists(s)) {
    if (poison_new_single_onion_hidden_service_dir_impl(s, options)
        < 0) {
      return -1;
    }
  }

  return 0;
}

/** Load and/or generate private keys for all hidden services, possibly
 * including keys for client authorization.
 * If a <b>service_list</b> is provided, treat it as the list of hidden
 * services (used in unittests). Otherwise, require that rend_service_list is
 * not NULL.
 * Return 0 on success, -1 on failure. */
int
rend_service_load_all_keys(const smartlist_t *service_list)
{
  const smartlist_t *s_list = NULL;
  /* If no special service list is provided, then just use the global one. */
  if (!service_list) {
    if (BUG(!rend_service_list)) {
      return -1;
    }
    s_list = rend_service_list;
  } else {
    s_list = service_list;
  }

  SMARTLIST_FOREACH_BEGIN(s_list, rend_service_t *, s) {
    if (s->private_key)
      continue;
    log_info(LD_REND, "Loading hidden-service keys from %s",
             rend_service_escaped_dir(s));

    if (rend_service_load_keys(s) < 0)
      return -1;
  } SMARTLIST_FOREACH_END(s);

  return 0;
}

/** Add to <b>lst</b> every filename used by <b>s</b>. */
static void
rend_service_add_filenames_to_list(smartlist_t *lst, const rend_service_t *s)
{
  tor_assert(lst);
  tor_assert(s);
  tor_assert(s->directory);
  smartlist_add(lst, rend_service_path(s, private_key_fname));
  smartlist_add(lst, rend_service_path(s, hostname_fname));
  smartlist_add(lst, rend_service_path(s, client_keys_fname));
  smartlist_add(lst, rend_service_sos_poison_path(s));
}

/** Add to <b>open_lst</b> every filename used by a configured hidden service,
 * and to <b>stat_lst</b> every directory used by a configured hidden
 * service */
void
rend_services_add_filenames_to_lists(smartlist_t *open_lst,
                                     smartlist_t *stat_lst)
{
  if (!rend_service_list)
    return;
  SMARTLIST_FOREACH_BEGIN(rend_service_list, rend_service_t *, s) {
    if (!rend_service_is_ephemeral(s)) {
      rend_service_add_filenames_to_list(open_lst, s);
      smartlist_add_strdup(stat_lst, s->directory);
    }
  } SMARTLIST_FOREACH_END(s);
}

/** Derive all rend_service_t internal material based on the service's key.
 * Returns 0 on sucess, -1 on failure.
 */
static int
rend_service_derive_key_digests(struct rend_service_t *s)
{
  if (rend_get_service_id(s->private_key, s->service_id)<0) {
    log_warn(LD_BUG, "Internal error: couldn't encode service ID.");
    return -1;
  }
  if (crypto_pk_get_digest(s->private_key, s->pk_digest)<0) {
    log_warn(LD_BUG, "Couldn't compute hash of public key.");
    return -1;
  }

  return 0;
}

/* Implements the directory check from rend_service_check_private_dir,
 * without doing the single onion poison checks. */
static int
rend_service_check_private_dir_impl(const or_options_t *options,
                                    const rend_service_t *s,
                                    int create)
{
  cpd_check_t  check_opts = CPD_NONE;
  if (create) {
    check_opts |= CPD_CREATE;
  } else {
    check_opts |= CPD_CHECK_MODE_ONLY;
    check_opts |= CPD_CHECK;
  }
  if (s->dir_group_readable) {
    check_opts |= CPD_GROUP_READ;
  }
  /* Check/create directory */
  if (check_private_dir(s->directory, check_opts, options->User) < 0) {
    log_warn(LD_REND, "Checking service directory %s failed.", s->directory);
    return -1;
  }

  return 0;
}

/** Make sure that the directory for <b>s</b> is private, using the config in
 * <b>options</b>.
 * If <b>create</b> is true:
 *  - if the directory exists, change permissions if needed,
 *  - if the directory does not exist, create it with the correct permissions.
 * If <b>create</b> is false:
 *  - if the directory exists, check permissions,
 *  - if the directory does not exist, check if we think we can create it.
 * Return 0 on success, -1 on failure. */
static int
rend_service_check_private_dir(const or_options_t *options,
                               const rend_service_t *s,
                               int create)
{
  /* Passing a NULL service is a bug */
  if (BUG(!s)) {
    return -1;
  }

  /* Check/create directory */
  if (rend_service_check_private_dir_impl(options, s, create) < 0) {
    return -1;
  }

  /* Check if the hidden service key exists, and was created in a different
   * single onion service mode, and refuse to launch if it has.
   * This is safe to call even when create is false, as it ignores missing
   * keys and directories: they are always valid.
   */
  if (rend_service_verify_single_onion_poison(s, options) < 0) {
    /* We can't use s->service_id here, as the key may not have been loaded */
    log_warn(LD_GENERAL, "We are configured with "
             "HiddenServiceNonAnonymousMode %d, but the hidden "
             "service key in directory %s was created in %s mode. "
             "This is not allowed.",
             rend_service_non_anonymous_mode_enabled(options) ? 1 : 0,
             rend_service_escaped_dir(s),
             rend_service_non_anonymous_mode_enabled(options) ?
             "an anonymous" : "a non-anonymous"
             );
    return -1;
  }

  /* Poison new single onion directories immediately after they are created,
   * so that we never accidentally launch non-anonymous hidden services
   * thinking they are anonymous. Any keys created later will end up with the
   * correct poisoning state.
   */
  if (create && rend_service_non_anonymous_mode_enabled(options)) {
    static int logged_warning = 0;

    if (rend_service_poison_new_single_onion_dir(s, options) < 0) {
      log_warn(LD_GENERAL,"Failed to mark new hidden services as non-anonymous"
               ".");
      return -1;
    }

    if (!logged_warning) {
      /* The keys for these services are linked to the server IP address */
      log_notice(LD_REND, "The configured onion service directories have been "
                 "used in single onion mode. They can not be used for "
                 "anonymous hidden services.");
      logged_warning = 1;
    }
  }

  return 0;
}

/** Load and/or generate private keys for the hidden service <b>s</b>,
 * possibly including keys for client authorization.  Return 0 on success, -1
 * on failure. */
static int
rend_service_load_keys(rend_service_t *s)
{
  char *fname = NULL;
  char buf[128];

  /* Make sure the directory was created and single onion poisoning was
   * checked before calling this function */
  if (BUG(rend_service_check_private_dir(get_options(), s, 0) < 0))
    goto err;

  /* Load key */
  fname = rend_service_path(s, private_key_fname);
  s->private_key = init_key_from_file(fname, 1, LOG_ERR, 0);

  if (!s->private_key)
    goto err;

  if (rend_service_derive_key_digests(s) < 0)
    goto err;

  tor_free(fname);
  /* Create service file */
  fname = rend_service_path(s, hostname_fname);

  tor_snprintf(buf, sizeof(buf),"%s.onion\n", s->service_id);
  if (write_str_to_file(fname,buf,0)<0) {
    log_warn(LD_CONFIG, "Could not write onion address to hostname file.");
    goto err;
  }
#ifndef _WIN32
  if (s->dir_group_readable) {
    /* Also verify hostname file created with group read. */
    if (chmod(fname, 0640))
      log_warn(LD_FS,"Unable to make hidden hostname file %s group-readable.",
               fname);
  }
#endif

  /* If client authorization is configured, load or generate keys. */
  if (s->auth_type != REND_NO_AUTH) {
    if (rend_service_load_auth_keys(s, fname) < 0) {
      goto err;
    }
  }

  int r = 0;
  goto done;
 err:
  r = -1;
 done:
  memwipe(buf, 0, sizeof(buf));
  tor_free(fname);
  return r;
}

/** Load and/or generate client authorization keys for the hidden service
 * <b>s</b>, which stores its hostname in <b>hfname</b>.  Return 0 on success,
 * -1 on failure. */
static int
rend_service_load_auth_keys(rend_service_t *s, const char *hfname)
{
  int r = 0;
  char *cfname = NULL;
  char *client_keys_str = NULL;
  strmap_t *parsed_clients = strmap_new();
  FILE *cfile, *hfile;
  open_file_t *open_cfile = NULL, *open_hfile = NULL;
  char desc_cook_out[3*REND_DESC_COOKIE_LEN_BASE64+1];
  char service_id[16+1];
  char buf[1500];

  /* Load client keys and descriptor cookies, if available. */
  cfname = rend_service_path(s, client_keys_fname);
  client_keys_str = read_file_to_str(cfname, RFTS_IGNORE_MISSING, NULL);
  if (client_keys_str) {
    if (rend_parse_client_keys(parsed_clients, client_keys_str) < 0) {
      log_warn(LD_CONFIG, "Previously stored client_keys file could not "
               "be parsed.");
      goto err;
    } else {
      log_info(LD_CONFIG, "Parsed %d previously stored client entries.",
               strmap_size(parsed_clients));
    }
  }

  /* Prepare client_keys and hostname files. */
  if (!(cfile = start_writing_to_stdio_file(cfname,
                                            OPEN_FLAGS_REPLACE | O_TEXT,
                                            0600, &open_cfile))) {
    log_warn(LD_CONFIG, "Could not open client_keys file %s",
             escaped(cfname));
    goto err;
  }

  if (!(hfile = start_writing_to_stdio_file(hfname,
                                            OPEN_FLAGS_REPLACE | O_TEXT,
                                            0600, &open_hfile))) {
    log_warn(LD_CONFIG, "Could not open hostname file %s", escaped(hfname));
    goto err;
  }

  /* Either use loaded keys for configured clients or generate new
   * ones if a client is new. */
  SMARTLIST_FOREACH_BEGIN(s->clients, rend_authorized_client_t *, client) {
    rend_authorized_client_t *parsed =
      strmap_get(parsed_clients, client->client_name);
    int written;
    size_t len;
    /* Copy descriptor cookie from parsed entry or create new one. */
    if (parsed) {
      memcpy(client->descriptor_cookie, parsed->descriptor_cookie,
             REND_DESC_COOKIE_LEN);
    } else {
      crypto_rand((char *) client->descriptor_cookie, REND_DESC_COOKIE_LEN);
    }
    /* For compatibility with older tor clients, this does not
     * truncate the padding characters, unlike rend_auth_encode_cookie.  */
    if (base64_encode(desc_cook_out, 3*REND_DESC_COOKIE_LEN_BASE64+1,
                      (char *) client->descriptor_cookie,
                      REND_DESC_COOKIE_LEN, 0) < 0) {
      log_warn(LD_BUG, "Could not base64-encode descriptor cookie.");
      goto err;
    }
    /* Copy client key from parsed entry or create new one if required. */
    if (parsed && parsed->client_key) {
      client->client_key = crypto_pk_dup_key(parsed->client_key);
    } else if (s->auth_type == REND_STEALTH_AUTH) {
      /* Create private key for client. */
      crypto_pk_t *prkey = NULL;
      if (!(prkey = crypto_pk_new())) {
        log_warn(LD_BUG,"Error constructing client key");
        goto err;
      }
      if (crypto_pk_generate_key(prkey)) {
        log_warn(LD_BUG,"Error generating client key");
        crypto_pk_free(prkey);
        goto err;
      }
      if (crypto_pk_check_key(prkey) <= 0) {
        log_warn(LD_BUG,"Generated client key seems invalid");
        crypto_pk_free(prkey);
        goto err;
      }
      client->client_key = prkey;
    }
    /* Add entry to client_keys file. */
    written = tor_snprintf(buf, sizeof(buf),
                           "client-name %s\ndescriptor-cookie %s\n",
                           client->client_name, desc_cook_out);
    if (written < 0) {
      log_warn(LD_BUG, "Could not write client entry.");
      goto err;
    }
    if (client->client_key) {
      char *client_key_out = NULL;
      if (crypto_pk_write_private_key_to_string(client->client_key,
                                                &client_key_out, &len) != 0) {
        log_warn(LD_BUG, "Internal error: "
                 "crypto_pk_write_private_key_to_string() failed.");
        goto err;
      }
      if (rend_get_service_id(client->client_key, service_id)<0) {
        log_warn(LD_BUG, "Internal error: couldn't encode service ID.");
        /*
         * len is string length, not buffer length, but last byte is NUL
         * anyway.
         */
        memwipe(client_key_out, 0, len);
        tor_free(client_key_out);
        goto err;
      }
      written = tor_snprintf(buf + written, sizeof(buf) - written,
                             "client-key\n%s", client_key_out);
      memwipe(client_key_out, 0, len);
      tor_free(client_key_out);
      if (written < 0) {
        log_warn(LD_BUG, "Could not write client entry.");
        goto err;
      }
    } else {
      strlcpy(service_id, s->service_id, sizeof(service_id));
    }

    if (fputs(buf, cfile) < 0) {
      log_warn(LD_FS, "Could not append client entry to file: %s",
               strerror(errno));
      goto err;
    }

    /* Add line to hostname file. This is not the same encoding as in
     * client_keys. */
    char *encoded_cookie = rend_auth_encode_cookie(client->descriptor_cookie,
                                                   s->auth_type);
    if (!encoded_cookie) {
      log_warn(LD_BUG, "Could not base64-encode descriptor cookie.");
      goto err;
    }
    tor_snprintf(buf, sizeof(buf), "%s.onion %s # client: %s\n",
                 service_id, encoded_cookie, client->client_name);
    memwipe(encoded_cookie, 0, strlen(encoded_cookie));
    tor_free(encoded_cookie);

    if (fputs(buf, hfile)<0) {
      log_warn(LD_FS, "Could not append host entry to file: %s",
               strerror(errno));
      goto err;
    }
  } SMARTLIST_FOREACH_END(client);

  finish_writing_to_file(open_cfile);
  finish_writing_to_file(open_hfile);

  goto done;
 err:
  r = -1;
  if (open_cfile)
    abort_writing_to_file(open_cfile);
  if (open_hfile)
    abort_writing_to_file(open_hfile);
 done:
  if (client_keys_str) {
    memwipe(client_keys_str, 0, strlen(client_keys_str));
    tor_free(client_keys_str);
  }
  strmap_free(parsed_clients, rend_authorized_client_strmap_item_free);

  if (cfname) {
    memwipe(cfname, 0, strlen(cfname));
    tor_free(cfname);
  }

  /* Clear stack buffers that held key-derived material. */
  memwipe(buf, 0, sizeof(buf));
  memwipe(desc_cook_out, 0, sizeof(desc_cook_out));
  memwipe(service_id, 0, sizeof(service_id));

  return r;
}

/** Return the service whose public key has a digest of <b>digest</b>, or
 * NULL if no such service exists.
 */
static rend_service_t *
rend_service_get_by_pk_digest(const char* digest)
{
  SMARTLIST_FOREACH(rend_service_list, rend_service_t*, s,
                    if (tor_memeq(s->pk_digest,digest,DIGEST_LEN))
                        return s);
  return NULL;
}

/** Return the service whose service id is <b>id</b>, or NULL if no such
 * service exists.
 */
static struct rend_service_t *
rend_service_get_by_service_id(const char *id)
{
  tor_assert(strlen(id) == REND_SERVICE_ID_LEN_BASE32);
  SMARTLIST_FOREACH(rend_service_list, rend_service_t*, s, {
    if (tor_memeq(s->service_id, id, REND_SERVICE_ID_LEN_BASE32))
      return s;
  });
  return NULL;
}

/** Return 1 if any virtual port in <b>service</b> wants a circuit
 * to have good uptime. Else return 0.
 */
static int
rend_service_requires_uptime(rend_service_t *service)
{
  int i;
  rend_service_port_config_t *p;

  for (i=0; i < smartlist_len(service->ports); ++i) {
    p = smartlist_get(service->ports, i);
    if (smartlist_contains_int_as_string(get_options()->LongLivedPorts,
                                  p->virtual_port))
      return 1;
  }
  return 0;
}

/** Check client authorization of a given <b>descriptor_cookie</b> of
 * length <b>cookie_len</b> for <b>service</b>. Return 1 for success
 * and 0 for failure. */
static int
rend_check_authorization(rend_service_t *service,
                         const char *descriptor_cookie,
                         size_t cookie_len)
{
  rend_authorized_client_t *auth_client = NULL;
  tor_assert(service);
  tor_assert(descriptor_cookie);
  if (!service->clients) {
    log_warn(LD_BUG, "Can't check authorization for a service that has no "
                     "authorized clients configured.");
    return 0;
  }

  if (cookie_len != REND_DESC_COOKIE_LEN) {
    log_info(LD_REND, "Descriptor cookie is %lu bytes, but we expected "
                      "%lu bytes. Dropping cell.",
             (unsigned long)cookie_len, (unsigned long)REND_DESC_COOKIE_LEN);
    return 0;
  }

  /* Look up client authorization by descriptor cookie. */
  SMARTLIST_FOREACH(service->clients, rend_authorized_client_t *, client, {
    if (tor_memeq(client->descriptor_cookie, descriptor_cookie,
                REND_DESC_COOKIE_LEN)) {
      auth_client = client;
      break;
    }
  });
  if (!auth_client) {
    char descriptor_cookie_base64[3*REND_DESC_COOKIE_LEN_BASE64];
    base64_encode(descriptor_cookie_base64, sizeof(descriptor_cookie_base64),
                  descriptor_cookie, REND_DESC_COOKIE_LEN, 0);
    log_info(LD_REND, "No authorization found for descriptor cookie '%s'! "
                      "Dropping cell!",
             descriptor_cookie_base64);
    return 0;
  }

  /* Allow the request. */
  log_info(LD_REND, "Client %s authorized for service %s.",
           auth_client->client_name, service->service_id);
  return 1;
}

/* Can this service make a direct connection to ei?
 * It must be a single onion service, and the firewall rules must allow ei. */
static int
rend_service_use_direct_connection(const or_options_t* options,
                                   const extend_info_t* ei)
{
  /* We'll connect directly all reachable addresses, whether preferred or not.
   * The prefer_ipv6 argument to fascist_firewall_allows_address_addr is
   * ignored, because pref_only is 0. */
  return (rend_service_allow_non_anonymous_connection(options) &&
          fascist_firewall_allows_address_addr(&ei->addr, ei->port,
                                               FIREWALL_OR_CONNECTION, 0, 0));
}

/* Like rend_service_use_direct_connection, but to a node. */
static int
rend_service_use_direct_connection_node(const or_options_t* options,
                                        const node_t* node)
{
  /* We'll connect directly all reachable addresses, whether preferred or not.
   */
  return (rend_service_allow_non_anonymous_connection(options) &&
          fascist_firewall_allows_node(node, FIREWALL_OR_CONNECTION, 0));
}

/******
 * Handle cells
 ******/

/** Respond to an INTRODUCE2 cell by launching a circuit to the chosen
 * rendezvous point.
 */
int
rend_service_receive_introduction(origin_circuit_t *circuit,
                                  const uint8_t *request,
                                  size_t request_len)
{
  /* Global status stuff */
  int status = 0, result;
  const or_options_t *options = get_options();
  char *err_msg = NULL;
  int err_msg_severity = LOG_WARN;
  const char *stage_descr = NULL, *rend_pk_digest;
  int reason = END_CIRC_REASON_TORPROTOCOL;
  /* Service/circuit/key stuff we can learn before parsing */
  char serviceid[REND_SERVICE_ID_LEN_BASE32+1];
  rend_service_t *service = NULL;
  rend_intro_point_t *intro_point = NULL;
  crypto_pk_t *intro_key = NULL;
  /* Parsed cell */
  rend_intro_cell_t *parsed_req = NULL;
  /* Rendezvous point */
  extend_info_t *rp = NULL;
  /* XXX not handled yet */
  char buf[RELAY_PAYLOAD_SIZE];
  char keys[DIGEST_LEN+CPATH_KEY_MATERIAL_LEN]; /* Holds KH, Df, Db, Kf, Kb */
  int i;
  crypto_dh_t *dh = NULL;
  origin_circuit_t *launched = NULL;
  crypt_path_t *cpath = NULL;
  char hexcookie[9];
  int circ_needs_uptime;
  time_t now = time(NULL);
  time_t elapsed;
  int replay;

  /* Do some initial validation and logging before we parse the cell */
  if (circuit->base_.purpose != CIRCUIT_PURPOSE_S_INTRO) {
    log_warn(LD_PROTOCOL,
             "Got an INTRODUCE2 over a non-introduction circuit %u.",
             (unsigned) circuit->base_.n_circ_id);
    goto err;
  }

  assert_circ_anonymity_ok(circuit, options);
  tor_assert(circuit->rend_data);
  /* XXX: This is version 2 specific (only one supported). */
  rend_pk_digest = (char *) rend_data_get_pk_digest(circuit->rend_data, NULL);

  /* We'll use this in a bazillion log messages */
  base32_encode(serviceid, REND_SERVICE_ID_LEN_BASE32+1,
                rend_pk_digest, REND_SERVICE_ID_LEN);

  /* look up service depending on circuit. */
  service = rend_service_get_by_pk_digest(rend_pk_digest);
  if (!service) {
    log_warn(LD_BUG,
             "Internal error: Got an INTRODUCE2 cell on an intro "
             "circ for an unrecognized service %s.",
             escaped(serviceid));
    goto err;
  }

  intro_point = find_intro_point(circuit);
  if (intro_point == NULL) {
    intro_point = find_expiring_intro_point(service, circuit);
    if (intro_point == NULL) {
      log_warn(LD_BUG,
               "Internal error: Got an INTRODUCE2 cell on an "
               "intro circ (for service %s) with no corresponding "
               "rend_intro_point_t.",
               escaped(serviceid));
      goto err;
    }
  }

  log_info(LD_REND, "Received INTRODUCE2 cell for service %s on circ %u.",
           escaped(serviceid), (unsigned)circuit->base_.n_circ_id);

  /* use intro key instead of service key. */
  intro_key = circuit->intro_key;

  tor_free(err_msg);
  stage_descr = NULL;

  stage_descr = "early parsing";
  /* Early parsing pass (get pk, ciphertext); type 2 is INTRODUCE2 */
  parsed_req =
    rend_service_begin_parse_intro(request, request_len, 2, &err_msg);
  if (!parsed_req) {
    goto log_error;
  } else if (err_msg) {
    log_info(LD_REND, "%s on circ %u.", err_msg,
             (unsigned)circuit->base_.n_circ_id);
    tor_free(err_msg);
  }

  /* make sure service replay caches are present */
  if (!service->accepted_intro_dh_parts) {
    service->accepted_intro_dh_parts =
      replaycache_new(REND_REPLAY_TIME_INTERVAL,
                      REND_REPLAY_TIME_INTERVAL);
  }

  if (!intro_point->accepted_intro_rsa_parts) {
    intro_point->accepted_intro_rsa_parts = replaycache_new(0, 0);
  }

  /* check for replay of PK-encrypted portion. */
  replay = replaycache_add_test_and_elapsed(
    intro_point->accepted_intro_rsa_parts,
    parsed_req->ciphertext, parsed_req->ciphertext_len,
    &elapsed);

  if (replay) {
    log_warn(LD_REND,
             "Possible replay detected! We received an "
             "INTRODUCE2 cell with same PK-encrypted part %d "
             "seconds ago.  Dropping cell.",
             (int)elapsed);
    goto err;
  }

  stage_descr = "decryption";
  /* Now try to decrypt it */
  result = rend_service_decrypt_intro(parsed_req, intro_key, &err_msg);
  if (result < 0) {
    goto log_error;
  } else if (err_msg) {
    log_info(LD_REND, "%s on circ %u.", err_msg,
             (unsigned)circuit->base_.n_circ_id);
    tor_free(err_msg);
  }

  stage_descr = "late parsing";
  /* Parse the plaintext */
  result = rend_service_parse_intro_plaintext(parsed_req, &err_msg);
  if (result < 0) {
    goto log_error;
  } else if (err_msg) {
    log_info(LD_REND, "%s on circ %u.", err_msg,
             (unsigned)circuit->base_.n_circ_id);
    tor_free(err_msg);
  }

  stage_descr = "late validation";
  /* Validate the parsed plaintext parts */
  result = rend_service_validate_intro_late(parsed_req, &err_msg);
  if (result < 0) {
    goto log_error;
  } else if (err_msg) {
    log_info(LD_REND, "%s on circ %u.", err_msg,
             (unsigned)circuit->base_.n_circ_id);
    tor_free(err_msg);
  }
  stage_descr = NULL;

  /* Increment INTRODUCE2 counter */
  ++(intro_point->accepted_introduce2_count);

  /* Find the rendezvous point */
  rp = find_rp_for_intro(parsed_req, &err_msg);
  if (!rp) {
    err_msg_severity = LOG_PROTOCOL_WARN;
    goto log_error;
  }

  /* Check if we'd refuse to talk to this router */
  if (options->StrictNodes &&
      routerset_contains_extendinfo(options->ExcludeNodes, rp)) {
    log_warn(LD_REND, "Client asked to rendezvous at a relay that we "
             "exclude, and StrictNodes is set. Refusing service.");
    reason = END_CIRC_REASON_INTERNAL; /* XXX might leak why we refused */
    goto err;
  }

  base16_encode(hexcookie, 9, (const char *)(parsed_req->rc), 4);

  /* Check whether there is a past request with the same Diffie-Hellman,
   * part 1. */
  replay = replaycache_add_test_and_elapsed(
      service->accepted_intro_dh_parts,
      parsed_req->dh, DH_KEY_LEN,
      &elapsed);

  if (replay) {
    /* A Tor client will send a new INTRODUCE1 cell with the same rend
     * cookie and DH public key as its previous one if its intro circ
     * times out while in state CIRCUIT_PURPOSE_C_INTRODUCE_ACK_WAIT .
     * If we received the first INTRODUCE1 cell (the intro-point relay
     * converts it into an INTRODUCE2 cell), we are already trying to
     * connect to that rend point (and may have already succeeded);
     * drop this cell. */
    log_info(LD_REND, "We received an "
             "INTRODUCE2 cell with same first part of "
             "Diffie-Hellman handshake %d seconds ago. Dropping "
             "cell.",
             (int) elapsed);
    goto err;
  }

  /* If the service performs client authorization, check included auth data. */
  if (service->clients) {
    if (parsed_req->version == 3 && parsed_req->u.v3.auth_len > 0) {
      if (rend_check_authorization(service,
                                   (const char*)parsed_req->u.v3.auth_data,
                                   parsed_req->u.v3.auth_len)) {
        log_info(LD_REND, "Authorization data in INTRODUCE2 cell are valid.");
      } else {
        log_info(LD_REND, "The authorization data that are contained in "
                 "the INTRODUCE2 cell are invalid. Dropping cell.");
        reason = END_CIRC_REASON_CONNECTFAILED;
        goto err;
      }
    } else {
      log_info(LD_REND, "INTRODUCE2 cell does not contain authentication "
               "data, but we require client authorization. Dropping cell.");
      reason = END_CIRC_REASON_CONNECTFAILED;
      goto err;
    }
  }

  /* Try DH handshake... */
  dh = crypto_dh_new(DH_TYPE_REND);
  if (!dh || crypto_dh_generate_public(dh)<0) {
    log_warn(LD_BUG,"Internal error: couldn't build DH state "
             "or generate public key.");
    reason = END_CIRC_REASON_INTERNAL;
    goto err;
  }
  if (crypto_dh_compute_secret(LOG_PROTOCOL_WARN, dh,
                               (char *)(parsed_req->dh),
                               DH_KEY_LEN, keys,
                               DIGEST_LEN+CPATH_KEY_MATERIAL_LEN)<0) {
    log_warn(LD_BUG, "Internal error: couldn't complete DH handshake");
    reason = END_CIRC_REASON_INTERNAL;
    goto err;
  }

  circ_needs_uptime = rend_service_requires_uptime(service);

  /* help predict this next time */
  rep_hist_note_used_internal(now, circ_needs_uptime, 1);

  /* Launch a circuit to the client's chosen rendezvous point.
   */
  for (i=0;i<MAX_REND_FAILURES;i++) {
    int flags = CIRCLAUNCH_NEED_CAPACITY | CIRCLAUNCH_IS_INTERNAL;
    if (circ_needs_uptime) flags |= CIRCLAUNCH_NEED_UPTIME;
    /* A Single Onion Service only uses a direct connection if its
     * firewall rules permit direct connections to the address. */
    if (rend_service_use_direct_connection(options, rp)) {
      flags = flags | CIRCLAUNCH_ONEHOP_TUNNEL;
    }
    launched = circuit_launch_by_extend_info(
                        CIRCUIT_PURPOSE_S_CONNECT_REND, rp, flags);

    if (launched)
      break;
  }
  if (!launched) { /* give up */
    log_warn(LD_REND, "Giving up launching first hop of circuit to rendezvous "
             "point %s for service %s.",
             safe_str_client(extend_info_describe(rp)),
             serviceid);
    reason = END_CIRC_REASON_CONNECTFAILED;
    goto err;
  }
  log_info(LD_REND,
           "Accepted intro; launching circuit to %s "
           "(cookie %s) for service %s.",
           safe_str_client(extend_info_describe(rp)),
           hexcookie, serviceid);
  tor_assert(launched->build_state);
  /* Fill in the circuit's state. */

  launched->rend_data =
    rend_data_service_create(service->service_id, rend_pk_digest,
                             parsed_req->rc, service->auth_type);

  launched->build_state->service_pending_final_cpath_ref =
    tor_malloc_zero(sizeof(crypt_path_reference_t));
  launched->build_state->service_pending_final_cpath_ref->refcount = 1;

  launched->build_state->service_pending_final_cpath_ref->cpath = cpath =
    tor_malloc_zero(sizeof(crypt_path_t));
  cpath->magic = CRYPT_PATH_MAGIC;
  launched->build_state->expiry_time = now + MAX_REND_TIMEOUT;

  cpath->rend_dh_handshake_state = dh;
  dh = NULL;
  if (circuit_init_cpath_crypto(cpath,keys+DIGEST_LEN,1)<0)
    goto err;
  memcpy(cpath->rend_circ_nonce, keys, DIGEST_LEN);

  goto done;

 log_error:
  if (!err_msg) {
    if (stage_descr) {
      tor_asprintf(&err_msg,
                   "unknown %s error for INTRODUCE2", stage_descr);
    } else {
      err_msg = tor_strdup("unknown error for INTRODUCE2");
    }
  }

  log_fn(err_msg_severity, LD_REND, "%s on circ %u", err_msg,
           (unsigned)circuit->base_.n_circ_id);
 err:
  status = -1;
  if (dh) crypto_dh_free(dh);
  if (launched) {
    circuit_mark_for_close(TO_CIRCUIT(launched), reason);
  }
  tor_free(err_msg);

 done:
  memwipe(keys, 0, sizeof(keys));
  memwipe(buf, 0, sizeof(buf));
  memwipe(serviceid, 0, sizeof(serviceid));
  memwipe(hexcookie, 0, sizeof(hexcookie));

  /* Free the parsed cell */
  rend_service_free_intro(parsed_req);

  /* Free rp */
  extend_info_free(rp);

  return status;
}

/** Given a parsed and decrypted INTRODUCE2, find the rendezvous point or
 * return NULL and an error string if we can't. Return a newly allocated
 * extend_info_t* for the rendezvous point. */
static extend_info_t *
find_rp_for_intro(const rend_intro_cell_t *intro,
                  char **err_msg_out)
{
  extend_info_t *rp = NULL;
  char *err_msg = NULL;
  const char *rp_nickname = NULL;
  const node_t *node = NULL;

  if (!intro) {
    if (err_msg_out)
      err_msg = tor_strdup("Bad parameters to find_rp_for_intro()");

    goto err;
  }

  if (intro->version == 0 || intro->version == 1) {
    rp_nickname = (const char *)(intro->u.v0_v1.rp);

    node = node_get_by_nickname(rp_nickname, 0);
    if (!node) {
      if (err_msg_out) {
        tor_asprintf(&err_msg,
                     "Couldn't find router %s named in INTRODUCE2 cell",
                     escaped_safe_str_client(rp_nickname));
      }

      goto err;
    }

    /* Are we in single onion mode? */
    const int allow_direct = rend_service_allow_non_anonymous_connection(
                                                                get_options());
    rp = extend_info_from_node(node, allow_direct);
    if (!rp) {
      if (err_msg_out) {
        tor_asprintf(&err_msg,
                     "Couldn't build extend_info_t for router %s named "
                     "in INTRODUCE2 cell",
                     escaped_safe_str_client(rp_nickname));
      }

      goto err;
    }
  } else if (intro->version == 2) {
    rp = extend_info_dup(intro->u.v2.extend_info);
  } else if (intro->version == 3) {
    rp = extend_info_dup(intro->u.v3.extend_info);
  } else {
    if (err_msg_out) {
      tor_asprintf(&err_msg,
                   "Unknown version %d in INTRODUCE2 cell",
                   (int)(intro->version));
    }

    goto err;
  }

  /* rp is always set here: extend_info_dup guarantees a non-NULL result, and
   * the other cases goto err. */
  tor_assert(rp);

  /* Make sure the RP we are being asked to connect to is _not_ a private
   * address unless it's allowed. Let's avoid to build a circuit to our
   * second middle node and fail right after when extending to the RP. */
  if (!extend_info_addr_is_allowed(&rp->addr)) {
    if (err_msg_out) {
      tor_asprintf(&err_msg,
                   "Relay IP in INTRODUCE2 cell is private address.");
    }
    extend_info_free(rp);
    rp = NULL;
    goto err;
  }
  goto done;

 err:
  if (err_msg_out)
    *err_msg_out = err_msg;
  else
    tor_free(err_msg);

 done:
  return rp;
}

/** Free a parsed INTRODUCE1 or INTRODUCE2 cell that was allocated by
 * rend_service_parse_intro().
 */
void
rend_service_free_intro(rend_intro_cell_t *request)
{
  if (!request) {
    return;
  }

  /* Free ciphertext */
  tor_free(request->ciphertext);
  request->ciphertext_len = 0;

  /* Have plaintext? */
  if (request->plaintext) {
    /* Zero it out just to be safe */
    memwipe(request->plaintext, 0, request->plaintext_len);
    tor_free(request->plaintext);
    request->plaintext_len = 0;
  }

  /* Have parsed plaintext? */
  if (request->parsed) {
    switch (request->version) {
      case 0:
      case 1:
        /*
         * Nothing more to do; these formats have no further pointers
         * in them.
         */
        break;
      case 2:
        extend_info_free(request->u.v2.extend_info);
        request->u.v2.extend_info = NULL;
        break;
      case 3:
        if (request->u.v3.auth_data) {
          memwipe(request->u.v3.auth_data, 0, request->u.v3.auth_len);
          tor_free(request->u.v3.auth_data);
        }

        extend_info_free(request->u.v3.extend_info);
        request->u.v3.extend_info = NULL;
        break;
      default:
        log_info(LD_BUG,
                 "rend_service_free_intro() saw unknown protocol "
                 "version %d.",
                 request->version);
    }
  }

  /* Zero it out to make sure sensitive stuff doesn't hang around in memory */
  memwipe(request, 0, sizeof(*request));

  tor_free(request);
}

/** Parse an INTRODUCE1 or INTRODUCE2 cell into a newly allocated
 * rend_intro_cell_t structure.  Free it with rend_service_free_intro()
 * when finished.  The type parameter should be 1 or 2 to indicate whether
 * this is INTRODUCE1 or INTRODUCE2.  This parses only the non-encrypted
 * parts; after this, call rend_service_decrypt_intro() with a key, then
 * rend_service_parse_intro_plaintext() to finish parsing.  The optional
 * err_msg_out parameter is set to a string suitable for log output
 * if parsing fails.  This function does some validation, but only
 * that which depends solely on the contents of the cell and the
 * key; it can be unit-tested.  Further validation is done in
 * rend_service_validate_intro().
 */

rend_intro_cell_t *
rend_service_begin_parse_intro(const uint8_t *request,
                               size_t request_len,
                               uint8_t type,
                               char **err_msg_out)
{
  rend_intro_cell_t *rv = NULL;
  char *err_msg = NULL;

  if (!request || request_len <= 0) goto err;
  if (!(type == 1 || type == 2)) goto err;

  /* First, check that the cell is long enough to be a sensible INTRODUCE */

  /* min key length plus digest length plus nickname length */
  if (request_len <
        (DIGEST_LEN + REND_COOKIE_LEN + (MAX_NICKNAME_LEN + 1) +
         DH_KEY_LEN + 42)) {
    if (err_msg_out) {
      tor_asprintf(&err_msg,
                   "got a truncated INTRODUCE%d cell",
                   (int)type);
    }
    goto err;
  }

  /* Allocate a new parsed cell structure */
  rv = tor_malloc_zero(sizeof(*rv));

  /* Set the type */
  rv->type = type;

  /* Copy in the ID */
  memcpy(rv->pk, request, DIGEST_LEN);

  /* Copy in the ciphertext */
  rv->ciphertext = tor_malloc(request_len - DIGEST_LEN);
  memcpy(rv->ciphertext, request + DIGEST_LEN, request_len - DIGEST_LEN);
  rv->ciphertext_len = request_len - DIGEST_LEN;

  goto done;

 err:
  rend_service_free_intro(rv);
  rv = NULL;

  if (err_msg_out && !err_msg) {
    tor_asprintf(&err_msg,
                 "unknown INTRODUCE%d error",
                 (int)type);
  }

 done:
  if (err_msg_out) *err_msg_out = err_msg;
  else tor_free(err_msg);

  return rv;
}

/** Parse the version-specific parts of a v0 or v1 INTRODUCE1 or INTRODUCE2
 * cell
 */

static ssize_t
rend_service_parse_intro_for_v0_or_v1(
    rend_intro_cell_t *intro,
    const uint8_t *buf,
    size_t plaintext_len,
    char **err_msg_out)
{
  const char *rp_nickname, *endptr;
  size_t nickname_field_len, ver_specific_len;

  if (intro->version == 1) {
    ver_specific_len = MAX_HEX_NICKNAME_LEN + 2;
    rp_nickname = ((const char *)buf) + 1;
    nickname_field_len = MAX_HEX_NICKNAME_LEN + 1;
  } else if (intro->version == 0) {
    ver_specific_len = MAX_NICKNAME_LEN + 1;
    rp_nickname = (const char *)buf;
    nickname_field_len = MAX_NICKNAME_LEN + 1;
  } else {
    if (err_msg_out)
      tor_asprintf(err_msg_out,
                   "rend_service_parse_intro_for_v0_or_v1() called with "
                   "bad version %d on INTRODUCE%d cell (this is a bug)",
                   intro->version,
                   (int)(intro->type));
    goto err;
  }

  if (plaintext_len < ver_specific_len) {
    if (err_msg_out)
      tor_asprintf(err_msg_out,
                   "short plaintext of encrypted part in v1 INTRODUCE%d "
                   "cell (%lu bytes, needed %lu)",
                   (int)(intro->type),
                   (unsigned long)plaintext_len,
                   (unsigned long)ver_specific_len);
    goto err;
  }

  endptr = memchr(rp_nickname, 0, nickname_field_len);
  if (!endptr || endptr == rp_nickname) {
    if (err_msg_out) {
      tor_asprintf(err_msg_out,
                   "couldn't find a nul-padded nickname in "
                   "INTRODUCE%d cell",
                   (int)(intro->type));
    }
    goto err;
  }

  if ((intro->version == 0 &&
       !is_legal_nickname(rp_nickname)) ||
      (intro->version == 1 &&
       !is_legal_nickname_or_hexdigest(rp_nickname))) {
    if (err_msg_out) {
      tor_asprintf(err_msg_out,
                   "bad nickname in INTRODUCE%d cell",
                   (int)(intro->type));
    }
    goto err;
  }

  memcpy(intro->u.v0_v1.rp, rp_nickname, endptr - rp_nickname + 1);

  return ver_specific_len;

 err:
  return -1;
}

/** Parse the version-specific parts of a v2 INTRODUCE1 or INTRODUCE2 cell
 */

static ssize_t
rend_service_parse_intro_for_v2(
    rend_intro_cell_t *intro,
    const uint8_t *buf,
    size_t plaintext_len,
    char **err_msg_out)
{
  unsigned int klen;
  extend_info_t *extend_info = NULL;
  ssize_t ver_specific_len;

  /*
   * We accept version 3 too so that the v3 parser can call this with
   * an adjusted buffer for the latter part of a v3 cell, which is
   * identical to a v2 cell.
   */
  if (!(intro->version == 2 ||
        intro->version == 3)) {
    if (err_msg_out)
      tor_asprintf(err_msg_out,
                   "rend_service_parse_intro_for_v2() called with "
                   "bad version %d on INTRODUCE%d cell (this is a bug)",
                   intro->version,
                   (int)(intro->type));
    goto err;
  }

  /* 7 == version, IP and port, DIGEST_LEN == id, 2 == key length */
  if (plaintext_len < 7 + DIGEST_LEN + 2) {
    if (err_msg_out) {
      tor_asprintf(err_msg_out,
                   "truncated plaintext of encrypted parted of "
                   "version %d INTRODUCE%d cell",
                   intro->version,
                   (int)(intro->type));
    }

    goto err;
  }

  extend_info = tor_malloc_zero(sizeof(extend_info_t));
  tor_addr_from_ipv4n(&extend_info->addr, get_uint32(buf + 1));
  extend_info->port = ntohs(get_uint16(buf + 5));
  memcpy(extend_info->identity_digest, buf + 7, DIGEST_LEN);
  extend_info->nickname[0] = '$';
  base16_encode(extend_info->nickname + 1, sizeof(extend_info->nickname) - 1,
                extend_info->identity_digest, DIGEST_LEN);
  klen = ntohs(get_uint16(buf + 7 + DIGEST_LEN));

  /* 7 == version, IP and port, DIGEST_LEN == id, 2 == key length */
  if (plaintext_len < 7 + DIGEST_LEN + 2 + klen) {
    if (err_msg_out) {
      tor_asprintf(err_msg_out,
                   "truncated plaintext of encrypted parted of "
                   "version %d INTRODUCE%d cell",
                   intro->version,
                   (int)(intro->type));
    }

    goto err;
  }

  extend_info->onion_key =
    crypto_pk_asn1_decode((const char *)(buf + 7 + DIGEST_LEN + 2), klen);
  if (!extend_info->onion_key) {
    if (err_msg_out) {
      tor_asprintf(err_msg_out,
                   "error decoding onion key in version %d "
                   "INTRODUCE%d cell",
                   intro->version,
                   (intro->type));
    }

    goto err;
  }
  if (128 != crypto_pk_keysize(extend_info->onion_key)) {
    if (err_msg_out) {
      tor_asprintf(err_msg_out,
                   "invalid onion key size in version %d INTRODUCE%d cell",
                   intro->version,
                   (intro->type));
    }

    goto err;
  }

  ver_specific_len = 7+DIGEST_LEN+2+klen;

  if (intro->version == 2) intro->u.v2.extend_info = extend_info;
  else intro->u.v3.extend_info = extend_info;

  return ver_specific_len;

 err:
  extend_info_free(extend_info);

  return -1;
}

/** Parse the version-specific parts of a v3 INTRODUCE1 or INTRODUCE2 cell
 */

static ssize_t
rend_service_parse_intro_for_v3(
    rend_intro_cell_t *intro,
    const uint8_t *buf,
    size_t plaintext_len,
    char **err_msg_out)
{
  ssize_t adjust, v2_ver_specific_len, ts_offset;

  /* This should only be called on v3 cells */
  if (intro->version != 3) {
    if (err_msg_out)
      tor_asprintf(err_msg_out,
                   "rend_service_parse_intro_for_v3() called with "
                   "bad version %d on INTRODUCE%d cell (this is a bug)",
                   intro->version,
                   (int)(intro->type));
    goto err;
  }

  /*
   * Check that we have at least enough to get auth_len:
   *
   * 1 octet for version, 1 for auth_type, 2 for auth_len
   */
  if (plaintext_len < 4) {
    if (err_msg_out) {
      tor_asprintf(err_msg_out,
                   "truncated plaintext of encrypted parted of "
                   "version %d INTRODUCE%d cell",
                   intro->version,
                   (int)(intro->type));
    }

    goto err;
  }

  /*
   * The rend_client_send_introduction() function over in rendclient.c is
   * broken (i.e., fails to match the spec) in such a way that we can't
   * change it without breaking the protocol.  Specifically, it doesn't
   * emit auth_len when auth-type is REND_NO_AUTH, so everything is off
   * by two bytes after that.  Calculate ts_offset and do everything from
   * the timestamp on relative to that to handle this dain bramage.
   */

  intro->u.v3.auth_type = buf[1];
  if (intro->u.v3.auth_type != REND_NO_AUTH) {
    intro->u.v3.auth_len = ntohs(get_uint16(buf + 2));
    ts_offset = 4 + intro->u.v3.auth_len;
  } else {
    intro->u.v3.auth_len = 0;
    ts_offset = 2;
  }

  /* Check that auth len makes sense for this auth type */
  if (intro->u.v3.auth_type == REND_BASIC_AUTH ||
      intro->u.v3.auth_type == REND_STEALTH_AUTH) {
      if (intro->u.v3.auth_len != REND_DESC_COOKIE_LEN) {
        if (err_msg_out) {
          tor_asprintf(err_msg_out,
                       "wrong auth data size %d for INTRODUCE%d cell, "
                       "should be %d",
                       (int)(intro->u.v3.auth_len),
                       (int)(intro->type),
                       REND_DESC_COOKIE_LEN);
        }

        goto err;
      }
  }

  /* Check that we actually have everything up through the timestamp */
  if (plaintext_len < (size_t)(ts_offset)+4) {
    if (err_msg_out) {
      tor_asprintf(err_msg_out,
                   "truncated plaintext of encrypted parted of "
                   "version %d INTRODUCE%d cell",
                   intro->version,
                   (int)(intro->type));
    }

    goto err;
  }

  if (intro->u.v3.auth_type != REND_NO_AUTH &&
      intro->u.v3.auth_len > 0) {
    /* Okay, we can go ahead and copy auth_data */
    intro->u.v3.auth_data = tor_malloc(intro->u.v3.auth_len);
    /*
     * We know we had an auth_len field in this case, so 4 is
     * always right.
     */
    memcpy(intro->u.v3.auth_data, buf + 4, intro->u.v3.auth_len);
  }

  /*
   * From here on, the format is as in v2, so we call the v2 parser with
   * adjusted buffer and length.  We are 4 + ts_offset octets in, but the
   * v2 parser expects to skip over a version byte at the start, so we
   * adjust by 3 + ts_offset.
   */
  adjust = 3 + ts_offset;

  v2_ver_specific_len =
    rend_service_parse_intro_for_v2(intro,
                                    buf + adjust, plaintext_len - adjust,
                                    err_msg_out);

  /* Success in v2 parser */
  if (v2_ver_specific_len >= 0) return v2_ver_specific_len + adjust;
  /* Failure in v2 parser; it will have provided an err_msg */
  else return v2_ver_specific_len;

 err:
  return -1;
}

/** Table of parser functions for version-specific parts of an INTRODUCE2
 * cell.
 */

static ssize_t
  (*intro_version_handlers[])(
    rend_intro_cell_t *,
    const uint8_t *,
    size_t,
    char **) =
{ rend_service_parse_intro_for_v0_or_v1,
  rend_service_parse_intro_for_v0_or_v1,
  rend_service_parse_intro_for_v2,
  rend_service_parse_intro_for_v3 };

/** Decrypt the encrypted part of an INTRODUCE1 or INTRODUCE2 cell,
 * return 0 if successful, or < 0 and write an error message to
 * *err_msg_out if provided.
 */

int
rend_service_decrypt_intro(
    rend_intro_cell_t *intro,
    crypto_pk_t *key,
    char **err_msg_out)
{
  char *err_msg = NULL;
  uint8_t key_digest[DIGEST_LEN];
  char service_id[REND_SERVICE_ID_LEN_BASE32+1];
  ssize_t key_len;
  uint8_t buf[RELAY_PAYLOAD_SIZE];
  int result, status = -1;

  if (!intro || !key) {
    if (err_msg_out) {
      err_msg =
        tor_strdup("rend_service_decrypt_intro() called with bad "
                   "parameters");
    }

    status = -2;
    goto err;
  }

  /* Make sure we have ciphertext */
  if (!(intro->ciphertext) || intro->ciphertext_len <= 0) {
    if (err_msg_out) {
      tor_asprintf(&err_msg,
                   "rend_intro_cell_t was missing ciphertext for "
                   "INTRODUCE%d cell",
                   (int)(intro->type));
    }
    status = -3;
    goto err;
  }

  /* Check that this cell actually matches this service key */

  /* first DIGEST_LEN bytes of request is intro or service pk digest */
  crypto_pk_get_digest(key, (char *)key_digest);
  if (tor_memneq(key_digest, intro->pk, DIGEST_LEN)) {
    if (err_msg_out) {
      base32_encode(service_id, REND_SERVICE_ID_LEN_BASE32 + 1,
                    (char*)(intro->pk), REND_SERVICE_ID_LEN);
      tor_asprintf(&err_msg,
                   "got an INTRODUCE%d cell for the wrong service (%s)",
                   (int)(intro->type),
                   escaped(service_id));
    }

    status = -4;
    goto err;
  }

  /* Make sure the encrypted part is long enough to decrypt */

  key_len = crypto_pk_keysize(key);
  if (intro->ciphertext_len < key_len) {
    if (err_msg_out) {
      tor_asprintf(&err_msg,
                   "got an INTRODUCE%d cell with a truncated PK-encrypted "
                   "part",
                   (int)(intro->type));
    }

    status = -5;
    goto err;
  }

  /* Decrypt the encrypted part */

  note_crypto_pk_op(REND_SERVER);
  result =
    crypto_pk_private_hybrid_decrypt(
       key, (char *)buf, sizeof(buf),
       (const char *)(intro->ciphertext), intro->ciphertext_len,
       PK_PKCS1_OAEP_PADDING, 1);
  if (result < 0) {
    if (err_msg_out) {
      tor_asprintf(&err_msg,
                   "couldn't decrypt INTRODUCE%d cell",
                   (int)(intro->type));
    }
    status = -6;
    goto err;
  }
  intro->plaintext_len = result;
  intro->plaintext = tor_malloc(intro->plaintext_len);
  memcpy(intro->plaintext, buf, intro->plaintext_len);

  status = 0;

  goto done;

 err:
  if (err_msg_out && !err_msg) {
    tor_asprintf(&err_msg,
                 "unknown INTRODUCE%d error decrypting encrypted part",
                 intro ? (int)(intro->type) : -1);
  }

 done:
  if (err_msg_out) *err_msg_out = err_msg;
  else tor_free(err_msg);

  /* clean up potentially sensitive material */
  memwipe(buf, 0, sizeof(buf));
  memwipe(key_digest, 0, sizeof(key_digest));
  memwipe(service_id, 0, sizeof(service_id));

  return status;
}

/** Parse the plaintext of the encrypted part of an INTRODUCE1 or
 * INTRODUCE2 cell, return 0 if successful, or < 0 and write an error
 * message to *err_msg_out if provided.
 */

int
rend_service_parse_intro_plaintext(
    rend_intro_cell_t *intro,
    char **err_msg_out)
{
  char *err_msg = NULL;
  ssize_t ver_specific_len, ver_invariant_len;
  uint8_t version;
  int status = -1;

  if (!intro) {
    if (err_msg_out) {
      err_msg =
        tor_strdup("rend_service_parse_intro_plaintext() called with NULL "
                   "rend_intro_cell_t");
    }

    status = -2;
    goto err;
  }

  /* Check that we have plaintext */
  if (!(intro->plaintext) || intro->plaintext_len <= 0) {
    if (err_msg_out) {
      err_msg = tor_strdup("rend_intro_cell_t was missing plaintext");
    }
    status = -3;
    goto err;
  }

  /* In all formats except v0, the first byte is a version number */
  version = intro->plaintext[0];

  /* v0 has no version byte (stupid...), so handle it as a fallback */
  if (version > 3) version = 0;

  /* Copy the version into the parsed cell structure */
  intro->version = version;

  /* Call the version-specific parser from the table */
  ver_specific_len =
    intro_version_handlers[version](intro,
                                    intro->plaintext, intro->plaintext_len,
                                    &err_msg);
  if (ver_specific_len < 0) {
    status = -4;
    goto err;
  }

  /** The rendezvous cookie and Diffie-Hellman stuff are version-invariant
   * and at the end of the plaintext of the encrypted part of the cell.
   */

  ver_invariant_len = intro->plaintext_len - ver_specific_len;
  if (ver_invariant_len < REND_COOKIE_LEN + DH_KEY_LEN) {
    tor_asprintf(&err_msg,
        "decrypted plaintext of INTRODUCE%d cell was truncated (%ld bytes)",
        (int)(intro->type),
        (long)(intro->plaintext_len));
    status = -5;
    goto err;
  } else if (ver_invariant_len > REND_COOKIE_LEN + DH_KEY_LEN) {
    tor_asprintf(&err_msg,
        "decrypted plaintext of INTRODUCE%d cell was too long (%ld bytes)",
        (int)(intro->type),
        (long)(intro->plaintext_len));
    status = -6;
    goto err;
  } else {
    memcpy(intro->rc,
           intro->plaintext + ver_specific_len,
           REND_COOKIE_LEN);
    memcpy(intro->dh,
           intro->plaintext + ver_specific_len + REND_COOKIE_LEN,
           DH_KEY_LEN);
  }

  /* Flag it as being fully parsed */
  intro->parsed = 1;

  status = 0;
  goto done;

 err:
  if (err_msg_out && !err_msg) {
    tor_asprintf(&err_msg,
                 "unknown INTRODUCE%d error parsing encrypted part",
                 intro ? (int)(intro->type) : -1);
  }

 done:
  if (err_msg_out) *err_msg_out = err_msg;
  else tor_free(err_msg);

  return status;
}

/** Do validity checks on a parsed intro cell after decryption; some of
 * these are not done in rend_service_parse_intro_plaintext() itself because
 * they depend on a lot of other state and would make it hard to unit test.
 * Returns >= 0 if successful or < 0 if the intro cell is invalid, and
 * optionally writes out an error message for logging.  If an err_msg
 * pointer is provided, it is the caller's responsibility to free any
 * provided message.
 */

int
rend_service_validate_intro_late(const rend_intro_cell_t *intro,
                                 char **err_msg_out)
{
  int status = 0;

  if (!intro) {
    if (err_msg_out)
      *err_msg_out =
        tor_strdup("NULL intro cell passed to "
                   "rend_service_validate_intro_late()");

    status = -1;
    goto err;
  }

  if (intro->version == 3 && intro->parsed) {
    if (!(intro->u.v3.auth_type == REND_NO_AUTH ||
          intro->u.v3.auth_type == REND_BASIC_AUTH ||
          intro->u.v3.auth_type == REND_STEALTH_AUTH)) {
      /* This is an informative message, not an error, as in the old code */
      if (err_msg_out)
        tor_asprintf(err_msg_out,
                     "unknown authorization type %d",
                     intro->u.v3.auth_type);
    }
  }

 err:
  return status;
}

/** Called when we fail building a rendezvous circuit at some point other
 * than the last hop: launches a new circuit to the same rendezvous point.
 */
void
rend_service_relaunch_rendezvous(origin_circuit_t *oldcirc)
{
  origin_circuit_t *newcirc;
  cpath_build_state_t *newstate, *oldstate;

  tor_assert(oldcirc->base_.purpose == CIRCUIT_PURPOSE_S_CONNECT_REND);

  /* Don't relaunch the same rend circ twice. */
  if (oldcirc->hs_service_side_rend_circ_has_been_relaunched) {
    log_info(LD_REND, "Rendezvous circuit to %s has already been relaunched; "
             "not relaunching it again.",
             oldcirc->build_state ?
             safe_str(extend_info_describe(oldcirc->build_state->chosen_exit))
             : "*unknown*");
    return;
  }
  oldcirc->hs_service_side_rend_circ_has_been_relaunched = 1;

  if (!oldcirc->build_state ||
      oldcirc->build_state->failure_count > MAX_REND_FAILURES ||
      oldcirc->build_state->expiry_time < time(NULL)) {
    log_info(LD_REND,
             "Attempt to build circuit to %s for rendezvous has failed "
             "too many times or expired; giving up.",
             oldcirc->build_state ?
             safe_str(extend_info_describe(oldcirc->build_state->chosen_exit))
             : "*unknown*");
    return;
  }

  oldstate = oldcirc->build_state;
  tor_assert(oldstate);

  if (oldstate->service_pending_final_cpath_ref == NULL) {
    log_info(LD_REND,"Skipping relaunch of circ that failed on its first hop. "
             "Initiator will retry.");
    return;
  }

  log_info(LD_REND,"Reattempting rendezvous circuit to '%s'",
           safe_str(extend_info_describe(oldstate->chosen_exit)));

  /* You'd think Single Onion Services would want to retry the rendezvous
   * using a direct connection. But if it's blocked by a firewall, or the
   * service is IPv6-only, or the rend point avoiding becoming a one-hop
   * proxy, we need a 3-hop connection. */
  newcirc = circuit_launch_by_extend_info(CIRCUIT_PURPOSE_S_CONNECT_REND,
                            oldstate->chosen_exit,
                            CIRCLAUNCH_NEED_CAPACITY|CIRCLAUNCH_IS_INTERNAL);

  if (!newcirc) {
    log_warn(LD_REND,"Couldn't relaunch rendezvous circuit to '%s'.",
             safe_str(extend_info_describe(oldstate->chosen_exit)));
    return;
  }
  newstate = newcirc->build_state;
  tor_assert(newstate);
  newstate->failure_count = oldstate->failure_count+1;
  newstate->expiry_time = oldstate->expiry_time;
  newstate->service_pending_final_cpath_ref =
    oldstate->service_pending_final_cpath_ref;
  ++(newstate->service_pending_final_cpath_ref->refcount);

  newcirc->rend_data = rend_data_dup(oldcirc->rend_data);
}

/** Launch a circuit to serve as an introduction point for the service
 * <b>service</b> at the introduction point <b>nickname</b>
 */
static int
rend_service_launch_establish_intro(rend_service_t *service,
                                    rend_intro_point_t *intro)
{
  origin_circuit_t *launched;
  int flags = CIRCLAUNCH_NEED_UPTIME|CIRCLAUNCH_IS_INTERNAL;
  const or_options_t *options = get_options();
  extend_info_t *launch_ei = intro->extend_info;
  extend_info_t *direct_ei = NULL;

  /* Are we in single onion mode? */
  if (rend_service_allow_non_anonymous_connection(options)) {
    /* Do we have a descriptor for the node?
     * We've either just chosen it from the consensus, or we've just reviewed
     * our intro points to see which ones are still valid, and deleted the ones
     * that aren't in the consensus any more. */
    const node_t *node = node_get_by_id(launch_ei->identity_digest);
    if (BUG(!node)) {
      /* The service has kept an intro point after it went missing from the
       * consensus. If we did anything else here, it would be a consensus
       * distinguisher. Which are less of an issue for single onion services,
       * but still a bug. */
      return -1;
    }
    /* Can we connect to the node directly? If so, replace launch_ei
     * (a multi-hop extend_info) with one suitable for direct connection. */
    if (rend_service_use_direct_connection_node(options, node)) {
      direct_ei = extend_info_from_node(node, 1);
      if (BUG(!direct_ei)) {
        /* rend_service_use_direct_connection_node and extend_info_from_node
         * disagree about which addresses on this node are permitted. This
         * should never happen. Avoiding the connection is a safe response. */
        return -1;
      }
      flags = flags | CIRCLAUNCH_ONEHOP_TUNNEL;
      launch_ei = direct_ei;
    }
  }
  /* launch_ei is either intro->extend_info, or has been replaced with a valid
   * extend_info for single onion service direct connection. */
  tor_assert(launch_ei);
  /* We must have the same intro when making a direct connection. */
  tor_assert(tor_memeq(intro->extend_info->identity_digest,
                       launch_ei->identity_digest,
                       DIGEST_LEN));

  log_info(LD_REND,
           "Launching circuit to introduction point %s%s%s for service %s",
           safe_str_client(extend_info_describe(intro->extend_info)),
           direct_ei ? " via direct address " : "",
           direct_ei ? safe_str_client(extend_info_describe(direct_ei)) : "",
           service->service_id);

  rep_hist_note_used_internal(time(NULL), 1, 0);

  ++service->n_intro_circuits_launched;
  launched = circuit_launch_by_extend_info(CIRCUIT_PURPOSE_S_ESTABLISH_INTRO,
                             launch_ei, flags);

  if (!launched) {
    log_info(LD_REND,
             "Can't launch circuit to establish introduction at %s%s%s.",
             safe_str_client(extend_info_describe(intro->extend_info)),
             direct_ei ? " via direct address " : "",
             direct_ei ? safe_str_client(extend_info_describe(direct_ei)) : ""
             );
    extend_info_free(direct_ei);
    return -1;
  }
  /* We must have the same exit node even if cannibalized or direct connection.
   */
  tor_assert(tor_memeq(intro->extend_info->identity_digest,
                       launched->build_state->chosen_exit->identity_digest,
                       DIGEST_LEN));

  launched->rend_data = rend_data_service_create(service->service_id,
                                                 service->pk_digest, NULL,
                                                 service->auth_type);
  launched->intro_key = crypto_pk_dup_key(intro->intro_key);
  if (launched->base_.state == CIRCUIT_STATE_OPEN)
    rend_service_intro_has_opened(launched);
  extend_info_free(direct_ei);
  return 0;
}

/** Return the number of introduction points that are established for the
 * given service. */
static unsigned int
count_established_intro_points(const rend_service_t *service)
{
  unsigned int num = 0;

  SMARTLIST_FOREACH(service->intro_nodes, rend_intro_point_t *, intro,
    num += intro->circuit_established
  );
  return num;
}

/** Return the number of introduction points that are or are being
 * established for the given service. This function iterates over all
 * circuit and count those that are linked to the service and are waiting
 * for the intro point to respond. */
static unsigned int
count_intro_point_circuits(const rend_service_t *service)
{
  unsigned int num_ipos = 0;
  SMARTLIST_FOREACH_BEGIN(circuit_get_global_list(), circuit_t *, circ) {
    if (!circ->marked_for_close &&
        circ->state == CIRCUIT_STATE_OPEN &&
        (circ->purpose == CIRCUIT_PURPOSE_S_ESTABLISH_INTRO ||
         circ->purpose == CIRCUIT_PURPOSE_S_INTRO)) {
      origin_circuit_t *oc = TO_ORIGIN_CIRCUIT(circ);
      if (oc->rend_data &&
          rend_circuit_pk_digest_eq(oc, (uint8_t *) service->pk_digest)) {
        num_ipos++;
      }
    }
  }
  SMARTLIST_FOREACH_END(circ);
  return num_ipos;
}

/** Called when we're done building a circuit to an introduction point:
 *  sends a RELAY_ESTABLISH_INTRO cell.
 */
void
rend_service_intro_has_opened(origin_circuit_t *circuit)
{
  rend_service_t *service;
  size_t len;
  int r;
  char buf[RELAY_PAYLOAD_SIZE];
  char auth[DIGEST_LEN + 9];
  char serviceid[REND_SERVICE_ID_LEN_BASE32+1];
  int reason = END_CIRC_REASON_TORPROTOCOL;
  const char *rend_pk_digest;

  tor_assert(circuit->base_.purpose == CIRCUIT_PURPOSE_S_ESTABLISH_INTRO);
  assert_circ_anonymity_ok(circuit, get_options());
  tor_assert(circuit->cpath);
  tor_assert(circuit->rend_data);
  /* XXX: This is version 2 specific (only on supported). */
  rend_pk_digest = (char *) rend_data_get_pk_digest(circuit->rend_data, NULL);

  base32_encode(serviceid, REND_SERVICE_ID_LEN_BASE32+1,
                rend_pk_digest, REND_SERVICE_ID_LEN);

  service = rend_service_get_by_pk_digest(rend_pk_digest);
  if (!service) {
    log_warn(LD_REND, "Unrecognized service ID %s on introduction circuit %u.",
             safe_str_client(serviceid), (unsigned)circuit->base_.n_circ_id);
    reason = END_CIRC_REASON_NOSUCHSERVICE;
    goto err;
  }

  /* If we already have enough introduction circuits for this service,
   * redefine this one as a general circuit or close it, depending.
   * Substract the amount of expiring nodes here since the circuits are
   * still opened. */
  if ((count_intro_point_circuits(service) -
       smartlist_len(service->expiring_nodes)) >
      service->n_intro_points_wanted) {
    const or_options_t *options = get_options();
    /* Remove the intro point associated with this circuit, it's being
     * repurposed or closed thus cleanup memory. */
    rend_intro_point_t *intro = find_intro_point(circuit);
    if (intro != NULL) {
      smartlist_remove(service->intro_nodes, intro);
      rend_intro_point_free(intro);
    }

    if (options->ExcludeNodes) {
      /* XXXX in some future version, we can test whether the transition is
         allowed or not given the actual nodes in the circuit.  But for now,
         this case, we might as well close the thing. */
      log_info(LD_CIRC|LD_REND, "We have just finished an introduction "
               "circuit, but we already have enough.  Closing it.");
      reason = END_CIRC_REASON_NONE;
      goto err;
    } else {
      tor_assert(circuit->build_state->is_internal);
      log_info(LD_CIRC|LD_REND, "We have just finished an introduction "
               "circuit, but we already have enough. Redefining purpose to "
               "general; leaving as internal.");

      circuit_change_purpose(TO_CIRCUIT(circuit), CIRCUIT_PURPOSE_C_GENERAL);

      {
        rend_data_free(circuit->rend_data);
        circuit->rend_data = NULL;
      }
      {
        crypto_pk_t *intro_key = circuit->intro_key;
        circuit->intro_key = NULL;
        crypto_pk_free(intro_key);
      }

      circuit_has_opened(circuit);
      goto done;
    }
  }

  log_info(LD_REND,
           "Established circuit %u as introduction point for service %s",
           (unsigned)circuit->base_.n_circ_id, serviceid);
  circuit_log_path(LOG_INFO, LD_REND, circuit);

  /* Use the intro key instead of the service key in ESTABLISH_INTRO. */
  crypto_pk_t *intro_key = circuit->intro_key;
  /* Build the payload for a RELAY_ESTABLISH_INTRO cell. */
  r = crypto_pk_asn1_encode(intro_key, buf+2,
                            RELAY_PAYLOAD_SIZE-2);
  if (r < 0) {
    log_warn(LD_BUG, "Internal error; failed to establish intro point.");
    reason = END_CIRC_REASON_INTERNAL;
    goto err;
  }
  len = r;
  set_uint16(buf, htons((uint16_t)len));
  len += 2;
  memcpy(auth, circuit->cpath->prev->rend_circ_nonce, DIGEST_LEN);
  memcpy(auth+DIGEST_LEN, "INTRODUCE", 9);
  if (crypto_digest(buf+len, auth, DIGEST_LEN+9))
    goto err;
  len += 20;
  note_crypto_pk_op(REND_SERVER);
  r = crypto_pk_private_sign_digest(intro_key, buf+len, sizeof(buf)-len,
                                    buf, len);
  if (r<0) {
    log_warn(LD_BUG, "Internal error: couldn't sign introduction request.");
    reason = END_CIRC_REASON_INTERNAL;
    goto err;
  }
  len += r;

  if (relay_send_command_from_edge(0, TO_CIRCUIT(circuit),
                                   RELAY_COMMAND_ESTABLISH_INTRO,
                                   buf, len, circuit->cpath->prev)<0) {
    log_info(LD_GENERAL,
             "Couldn't send introduction request for service %s on circuit %u",
             serviceid, (unsigned)circuit->base_.n_circ_id);
    goto done;
  }

  /* We've attempted to use this circuit */
  pathbias_count_use_attempt(circuit);

  goto done;

 err:
  circuit_mark_for_close(TO_CIRCUIT(circuit), reason);
 done:
  memwipe(buf, 0, sizeof(buf));
  memwipe(auth, 0, sizeof(auth));
  memwipe(serviceid, 0, sizeof(serviceid));

  return;
}

/** Called when we get an INTRO_ESTABLISHED cell; mark the circuit as a
 * live introduction point, and note that the service descriptor is
 * now out-of-date. */
int
rend_service_intro_established(origin_circuit_t *circuit,
                               const uint8_t *request,
                               size_t request_len)
{
  rend_service_t *service;
  rend_intro_point_t *intro;
  char serviceid[REND_SERVICE_ID_LEN_BASE32+1];
  (void) request;
  (void) request_len;
  tor_assert(circuit->rend_data);
  /* XXX: This is version 2 specific (only supported one for now). */
  const char *rend_pk_digest =
    (char *) rend_data_get_pk_digest(circuit->rend_data, NULL);

  if (circuit->base_.purpose != CIRCUIT_PURPOSE_S_ESTABLISH_INTRO) {
    log_warn(LD_PROTOCOL,
             "received INTRO_ESTABLISHED cell on non-intro circuit.");
    goto err;
  }
  service = rend_service_get_by_pk_digest(rend_pk_digest);
  if (!service) {
    log_warn(LD_REND, "Unknown service on introduction circuit %u.",
             (unsigned)circuit->base_.n_circ_id);
    goto err;
  }
  /* We've just successfully established a intro circuit to one of our
   * introduction point, account for it. */
  intro = find_intro_point(circuit);
  if (intro == NULL) {
    log_warn(LD_REND,
             "Introduction circuit established without a rend_intro_point_t "
             "object for service %s on circuit %u",
             safe_str_client(serviceid), (unsigned)circuit->base_.n_circ_id);
    goto err;
  }
  intro->circuit_established = 1;
  /* We might not have every introduction point ready but at this point we
   * know that the descriptor needs to be uploaded. */
  service->desc_is_dirty = time(NULL);
  circuit_change_purpose(TO_CIRCUIT(circuit), CIRCUIT_PURPOSE_S_INTRO);

  base32_encode(serviceid, REND_SERVICE_ID_LEN_BASE32 + 1,
                rend_pk_digest, REND_SERVICE_ID_LEN);
  log_info(LD_REND,
           "Received INTRO_ESTABLISHED cell on circuit %u for service %s",
           (unsigned)circuit->base_.n_circ_id, serviceid);

  /* Getting a valid INTRODUCE_ESTABLISHED means we've successfully
   * used the circ */
  pathbias_mark_use_success(circuit);

  return 0;
 err:
  circuit_mark_for_close(TO_CIRCUIT(circuit), END_CIRC_REASON_TORPROTOCOL);
  return -1;
}

/** Called once a circuit to a rendezvous point is established: sends a
 *  RELAY_COMMAND_RENDEZVOUS1 cell.
 */
void
rend_service_rendezvous_has_opened(origin_circuit_t *circuit)
{
  rend_service_t *service;
  char buf[RELAY_PAYLOAD_SIZE];
  crypt_path_t *hop;
  char serviceid[REND_SERVICE_ID_LEN_BASE32+1];
  char hexcookie[9];
  int reason;
  const char *rend_cookie, *rend_pk_digest;

  tor_assert(circuit->base_.purpose == CIRCUIT_PURPOSE_S_CONNECT_REND);
  tor_assert(circuit->cpath);
  tor_assert(circuit->build_state);
  assert_circ_anonymity_ok(circuit, get_options());
  tor_assert(circuit->rend_data);

  /* XXX: This is version 2 specific (only one supported). */
  rend_pk_digest = (char *) rend_data_get_pk_digest(circuit->rend_data,
                                                    NULL);
  rend_cookie = circuit->rend_data->rend_cookie;

  /* Declare the circuit dirty to avoid reuse, and for path-bias */
  if (!circuit->base_.timestamp_dirty)
    circuit->base_.timestamp_dirty = time(NULL);

  /* This may be redundant */
  pathbias_count_use_attempt(circuit);

  hop = circuit->build_state->service_pending_final_cpath_ref->cpath;

  base16_encode(hexcookie,9, rend_cookie,4);
  base32_encode(serviceid, REND_SERVICE_ID_LEN_BASE32+1,
                rend_pk_digest, REND_SERVICE_ID_LEN);

  log_info(LD_REND,
           "Done building circuit %u to rendezvous with "
           "cookie %s for service %s",
           (unsigned)circuit->base_.n_circ_id, hexcookie, serviceid);
  circuit_log_path(LOG_INFO, LD_REND, circuit);

  /* Clear the 'in-progress HS circ has timed out' flag for
   * consistency with what happens on the client side; this line has
   * no effect on Tor's behaviour. */
  circuit->hs_circ_has_timed_out = 0;

  /* If hop is NULL, another rend circ has already connected to this
   * rend point.  Close this circ. */
  if (hop == NULL) {
    log_info(LD_REND, "Another rend circ has already reached this rend point; "
             "closing this rend circ.");
    reason = END_CIRC_REASON_NONE;
    goto err;
  }

  /* Remove our final cpath element from the reference, so that no
   * other circuit will try to use it.  Store it in
   * pending_final_cpath for now to ensure that it will be freed if
   * our rendezvous attempt fails. */
  circuit->build_state->pending_final_cpath = hop;
  circuit->build_state->service_pending_final_cpath_ref->cpath = NULL;

  service = rend_service_get_by_pk_digest(rend_pk_digest);
  if (!service) {
    log_warn(LD_GENERAL, "Internal error: unrecognized service ID on "
             "rendezvous circuit.");
    reason = END_CIRC_REASON_INTERNAL;
    goto err;
  }

  /* All we need to do is send a RELAY_RENDEZVOUS1 cell... */
  memcpy(buf, rend_cookie, REND_COOKIE_LEN);
  if (crypto_dh_get_public(hop->rend_dh_handshake_state,
                           buf+REND_COOKIE_LEN, DH_KEY_LEN)<0) {
    log_warn(LD_GENERAL,"Couldn't get DH public key.");
    reason = END_CIRC_REASON_INTERNAL;
    goto err;
  }
  memcpy(buf+REND_COOKIE_LEN+DH_KEY_LEN, hop->rend_circ_nonce,
         DIGEST_LEN);

  /* Send the cell */
  if (relay_send_command_from_edge(0, TO_CIRCUIT(circuit),
                                   RELAY_COMMAND_RENDEZVOUS1,
                                   buf, REND_COOKIE_LEN+DH_KEY_LEN+DIGEST_LEN,
                                   circuit->cpath->prev)<0) {
    log_warn(LD_GENERAL, "Couldn't send RENDEZVOUS1 cell.");
    goto done;
  }

  crypto_dh_free(hop->rend_dh_handshake_state);
  hop->rend_dh_handshake_state = NULL;

  /* Append the cpath entry. */
  hop->state = CPATH_STATE_OPEN;
  /* set the windows to default. these are the windows
   * that the service thinks the client has.
   */
  hop->package_window = circuit_initial_package_window();
  hop->deliver_window = CIRCWINDOW_START;

  onion_append_to_cpath(&circuit->cpath, hop);
  circuit->build_state->pending_final_cpath = NULL; /* prevent double-free */

  /* Change the circuit purpose. */
  circuit_change_purpose(TO_CIRCUIT(circuit), CIRCUIT_PURPOSE_S_REND_JOINED);

  goto done;

 err:
  circuit_mark_for_close(TO_CIRCUIT(circuit), reason);
 done:
  memwipe(buf, 0, sizeof(buf));
  memwipe(serviceid, 0, sizeof(serviceid));
  memwipe(hexcookie, 0, sizeof(hexcookie));

  return;
}

/*
 * Manage introduction points
 */

/** Return the (possibly non-open) introduction circuit ending at
 * <b>intro</b> for the service whose public key is <b>pk_digest</b>.
 * (<b>desc_version</b> is ignored). Return NULL if no such service is
 * found.
 */
static origin_circuit_t *
find_intro_circuit(rend_intro_point_t *intro, const char *pk_digest)
{
  origin_circuit_t *circ = NULL;

  tor_assert(intro);
  while ((circ = circuit_get_next_by_pk_and_purpose(circ,
                         (uint8_t *) pk_digest, CIRCUIT_PURPOSE_S_INTRO))) {
    if (tor_memeq(circ->build_state->chosen_exit->identity_digest,
                intro->extend_info->identity_digest, DIGEST_LEN) &&
        circ->rend_data) {
      return circ;
    }
  }

  circ = NULL;
  while ((circ = circuit_get_next_by_pk_and_purpose(circ,
                         (uint8_t *) pk_digest,
                         CIRCUIT_PURPOSE_S_ESTABLISH_INTRO))) {
    if (tor_memeq(circ->build_state->chosen_exit->identity_digest,
                intro->extend_info->identity_digest, DIGEST_LEN) &&
        circ->rend_data) {
      return circ;
    }
  }
  return NULL;
}

/** Return the corresponding introdution point using the circuit <b>circ</b>
 * found in the <b>service</b>. NULL is returned if not found. */
static rend_intro_point_t *
find_expiring_intro_point(rend_service_t *service, origin_circuit_t *circ)
{
  tor_assert(service);
  tor_assert(TO_CIRCUIT(circ)->purpose == CIRCUIT_PURPOSE_S_ESTABLISH_INTRO ||
             TO_CIRCUIT(circ)->purpose == CIRCUIT_PURPOSE_S_INTRO);

  SMARTLIST_FOREACH(service->expiring_nodes, rend_intro_point_t *,
                    intro_point,
    if (crypto_pk_eq_keys(intro_point->intro_key, circ->intro_key)) {
      return intro_point;
  });

  return NULL;
}

/** Return a pointer to the rend_intro_point_t corresponding to the
 * service-side introduction circuit <b>circ</b>. */
static rend_intro_point_t *
find_intro_point(origin_circuit_t *circ)
{
  const char *serviceid;
  rend_service_t *service = NULL;

  tor_assert(TO_CIRCUIT(circ)->purpose == CIRCUIT_PURPOSE_S_ESTABLISH_INTRO ||
             TO_CIRCUIT(circ)->purpose == CIRCUIT_PURPOSE_S_INTRO);
  tor_assert(circ->rend_data);
  serviceid = rend_data_get_address(circ->rend_data);

  SMARTLIST_FOREACH(rend_service_list, rend_service_t *, s,
    if (tor_memeq(s->service_id, serviceid, REND_SERVICE_ID_LEN_BASE32)) {
      service = s;
      break;
    });

  if (service == NULL) return NULL;

  SMARTLIST_FOREACH(service->intro_nodes, rend_intro_point_t *, intro_point,
    if (crypto_pk_eq_keys(intro_point->intro_key, circ->intro_key)) {
      return intro_point;
    });

  return NULL;
}

/** Upload the rend_encoded_v2_service_descriptor_t's in <b>descs</b>
 * associated with the rend_service_descriptor_t <b>renddesc</b> to
 * the responsible hidden service directories OR the hidden service
 * directories specified by <b>hs_dirs</b>; <b>service_id</b> and
 * <b>seconds_valid</b> are only passed for logging purposes.
 */
void
directory_post_to_hs_dir(rend_service_descriptor_t *renddesc,
                         smartlist_t *descs, smartlist_t *hs_dirs,
                         const char *service_id, int seconds_valid)
{
  int i, j, failed_upload = 0;
  smartlist_t *responsible_dirs = smartlist_new();
  smartlist_t *successful_uploads = smartlist_new();
  routerstatus_t *hs_dir;
  for (i = 0; i < smartlist_len(descs); i++) {
    rend_encoded_v2_service_descriptor_t *desc = smartlist_get(descs, i);
    /** If any HSDirs are specified, they should be used instead of
     *  the responsible directories */
    if (hs_dirs && smartlist_len(hs_dirs) > 0) {
      smartlist_add_all(responsible_dirs, hs_dirs);
    } else {
      /* Determine responsible dirs. */
      if (hid_serv_get_responsible_directories(responsible_dirs,
                                               desc->desc_id) < 0) {
        log_warn(LD_REND, "Could not determine the responsible hidden service "
                          "directories to post descriptors to.");
        control_event_hs_descriptor_upload(service_id,
                                           "UNKNOWN",
                                           "UNKNOWN");
        goto done;
      }
    }
    for (j = 0; j < smartlist_len(responsible_dirs); j++) {
      char desc_id_base32[REND_DESC_ID_V2_LEN_BASE32 + 1];
      char *hs_dir_ip;
      const node_t *node;
      rend_data_t *rend_data;
      hs_dir = smartlist_get(responsible_dirs, j);
      if (smartlist_contains_digest(renddesc->successful_uploads,
                                hs_dir->identity_digest))
        /* Don't upload descriptor if we succeeded in doing so last time. */
        continue;
      node = node_get_by_id(hs_dir->identity_digest);
      if (!node || !node_has_descriptor(node)) {
        log_info(LD_REND, "Not launching upload for for v2 descriptor to "
                          "hidden service directory %s; we don't have its "
                          "router descriptor. Queuing for later upload.",
                 safe_str_client(routerstatus_describe(hs_dir)));
        failed_upload = -1;
        continue;
      }
      /* Send publish request. */

      /* We need the service ID to identify which service did the upload
       * request. Lookup is made in rend_service_desc_has_uploaded(). */
      rend_data = rend_data_client_create(service_id, desc->desc_id, NULL,
                                          REND_NO_AUTH);
      directory_initiate_command_routerstatus_rend(hs_dir,
                                              DIR_PURPOSE_UPLOAD_RENDDESC_V2,
                                                   ROUTER_PURPOSE_GENERAL,
                                                   DIRIND_ANONYMOUS, NULL,
                                                   desc->desc_str,
                                                   strlen(desc->desc_str),
                                                   0, rend_data);
      rend_data_free(rend_data);
      base32_encode(desc_id_base32, sizeof(desc_id_base32),
                    desc->desc_id, DIGEST_LEN);
      hs_dir_ip = tor_dup_ip(hs_dir->addr);
      log_info(LD_REND, "Launching upload for v2 descriptor for "
                        "service '%s' with descriptor ID '%s' with validity "
                        "of %d seconds to hidden service directory '%s' on "
                        "%s:%d.",
               safe_str_client(service_id),
               safe_str_client(desc_id_base32),
               seconds_valid,
               hs_dir->nickname,
               hs_dir_ip,
               hs_dir->or_port);
      control_event_hs_descriptor_upload(service_id,
                                         hs_dir->identity_digest,
                                         desc_id_base32);
      tor_free(hs_dir_ip);
      /* Remember successful upload to this router for next time. */
      if (!smartlist_contains_digest(successful_uploads,
                                     hs_dir->identity_digest))
        smartlist_add(successful_uploads, hs_dir->identity_digest);
    }
    smartlist_clear(responsible_dirs);
  }
  if (!failed_upload) {
    if (renddesc->successful_uploads) {
      SMARTLIST_FOREACH(renddesc->successful_uploads, char *, c, tor_free(c););
      smartlist_free(renddesc->successful_uploads);
      renddesc->successful_uploads = NULL;
    }
    renddesc->all_uploads_performed = 1;
  } else {
    /* Remember which routers worked this time, so that we don't upload the
     * descriptor to them again. */
    if (!renddesc->successful_uploads)
      renddesc->successful_uploads = smartlist_new();
    SMARTLIST_FOREACH(successful_uploads, const char *, c, {
      if (!smartlist_contains_digest(renddesc->successful_uploads, c)) {
        char *hsdir_id = tor_memdup(c, DIGEST_LEN);
        smartlist_add(renddesc->successful_uploads, hsdir_id);
      }
    });
  }
 done:
  smartlist_free(responsible_dirs);
  smartlist_free(successful_uploads);
}

/** Encode and sign an up-to-date service descriptor for <b>service</b>,
 * and upload it/them to the responsible hidden service directories.
 */
static void
upload_service_descriptor(rend_service_t *service)
{
  time_t now = time(NULL);
  int rendpostperiod;
  char serviceid[REND_SERVICE_ID_LEN_BASE32+1];
  int uploaded = 0;

  rendpostperiod = get_options()->RendPostPeriod;

  networkstatus_t *c = networkstatus_get_latest_consensus();
  if (c && smartlist_len(c->routerstatus_list) > 0) {
    int seconds_valid, i, j, num_descs;
    smartlist_t *descs = smartlist_new();
    smartlist_t *client_cookies = smartlist_new();
    /* Either upload a single descriptor (including replicas) or one
     * descriptor for each authorized client in case of authorization
     * type 'stealth'. */
    num_descs = service->auth_type == REND_STEALTH_AUTH ?
                    smartlist_len(service->clients) : 1;
    for (j = 0; j < num_descs; j++) {
      crypto_pk_t *client_key = NULL;
      rend_authorized_client_t *client = NULL;
      smartlist_clear(client_cookies);
      switch (service->auth_type) {
        case REND_NO_AUTH:
          /* Do nothing here. */
          break;
        case REND_BASIC_AUTH:
          SMARTLIST_FOREACH(service->clients, rend_authorized_client_t *,
              cl, smartlist_add(client_cookies, cl->descriptor_cookie));
          break;
        case REND_STEALTH_AUTH:
          client = smartlist_get(service->clients, j);
          client_key = client->client_key;
          smartlist_add(client_cookies, client->descriptor_cookie);
          break;
      }
      /* Encode the current descriptor. */
      seconds_valid = rend_encode_v2_descriptors(descs, service->desc,
                                                 now, 0,
                                                 service->auth_type,
                                                 client_key,
                                                 client_cookies);
      if (seconds_valid < 0) {
        log_warn(LD_BUG, "Internal error: couldn't encode service "
                 "descriptor; not uploading.");
        smartlist_free(descs);
        smartlist_free(client_cookies);
        return;
      }
      rend_get_service_id(service->desc->pk, serviceid);
      if (get_options()->PublishHidServDescriptors) {
        /* Post the current descriptors to the hidden service directories. */
        log_info(LD_REND, "Launching upload for hidden service %s",
                     serviceid);
        directory_post_to_hs_dir(service->desc, descs, NULL, serviceid,
                                 seconds_valid);
      }
      /* Free memory for descriptors. */
      for (i = 0; i < smartlist_len(descs); i++)
        rend_encoded_v2_service_descriptor_free(smartlist_get(descs, i));
      smartlist_clear(descs);
      /* Update next upload time. */
      if (seconds_valid - REND_TIME_PERIOD_OVERLAPPING_V2_DESCS
          > rendpostperiod)
        service->next_upload_time = now + rendpostperiod;
      else if (seconds_valid < REND_TIME_PERIOD_OVERLAPPING_V2_DESCS)
        service->next_upload_time = now + seconds_valid + 1;
      else
        service->next_upload_time = now + seconds_valid -
            REND_TIME_PERIOD_OVERLAPPING_V2_DESCS + 1;
      /* Post also the next descriptors, if necessary. */
      if (seconds_valid < REND_TIME_PERIOD_OVERLAPPING_V2_DESCS) {
        seconds_valid = rend_encode_v2_descriptors(descs, service->desc,
                                                   now, 1,
                                                   service->auth_type,
                                                   client_key,
                                                   client_cookies);
        if (seconds_valid < 0) {
          log_warn(LD_BUG, "Internal error: couldn't encode service "
                   "descriptor; not uploading.");
          smartlist_free(descs);
          smartlist_free(client_cookies);
          return;
        }
        if (get_options()->PublishHidServDescriptors) {
          directory_post_to_hs_dir(service->desc, descs, NULL, serviceid,
                                   seconds_valid);
        }
        /* Free memory for descriptors. */
        for (i = 0; i < smartlist_len(descs); i++)
          rend_encoded_v2_service_descriptor_free(smartlist_get(descs, i));
        smartlist_clear(descs);
      }
    }
    smartlist_free(descs);
    smartlist_free(client_cookies);
    uploaded = 1;
    if (get_options()->PublishHidServDescriptors) {
      log_info(LD_REND, "Successfully uploaded v2 rend descriptors!");
    } else {
      log_info(LD_REND, "Successfully stored created v2 rend descriptors!");
    }
  }

  /* If not uploaded, try again in one minute. */
  if (!uploaded)
    service->next_upload_time = now + 60;

  /* Unmark dirty flag of this service. */
  service->desc_is_dirty = 0;
}

/** Return the number of INTRODUCE2 cells this hidden service has received
 * from this intro point. */
static int
intro_point_accepted_intro_count(rend_intro_point_t *intro)
{
  return intro->accepted_introduce2_count;
}

/** Return non-zero iff <b>intro</b> should 'expire' now (i.e. we
 * should stop publishing it in new descriptors and eventually close
 * it). */
static int
intro_point_should_expire_now(rend_intro_point_t *intro,
                              time_t now)
{
  tor_assert(intro != NULL);

  if (intro->time_published == -1) {
    /* Don't expire an intro point if we haven't even published it yet. */
    return 0;
  }

  if (intro_point_accepted_intro_count(intro) >=
      intro->max_introductions) {
    /* This intro point has been used too many times.  Expire it now. */
    return 1;
  }

  if (intro->time_to_expire == -1) {
    /* This intro point has been published, but we haven't picked an
     * expiration time for it.  Pick one now. */
    int intro_point_lifetime_seconds =
      crypto_rand_int_range(INTRO_POINT_LIFETIME_MIN_SECONDS,
                            INTRO_POINT_LIFETIME_MAX_SECONDS);

    /* Start the expiration timer now, rather than when the intro
     * point was first published.  There shouldn't be much of a time
     * difference. */
    intro->time_to_expire = now + intro_point_lifetime_seconds;

    return 0;
  }

  /* This intro point has a time to expire set already.  Use it. */
  return (now >= intro->time_to_expire);
}

/** Iterate over intro points in the given service and remove the invalid
 * ones. For an intro point object to be considered invalid, the circuit
 * _and_ node need to have disappeared.
 *
 * If the intro point should expire, it's placed into the expiring_nodes
 * list of the service and removed from the active intro nodes list.
 *
 * If <b>exclude_nodes</b> is not NULL, add the valid nodes to it.
 *
 * If <b>retry_nodes</b> is not NULL, add the valid node to it if the
 * circuit disappeared but the node is still in the consensus. */
static void
remove_invalid_intro_points(rend_service_t *service,
                            smartlist_t *exclude_nodes,
                            smartlist_t *retry_nodes, time_t now)
{
  tor_assert(service);

  SMARTLIST_FOREACH_BEGIN(service->intro_nodes, rend_intro_point_t *,
                          intro) {
    /* Find the introduction point node object. */
    const node_t *node =
      node_get_by_id(intro->extend_info->identity_digest);
    /* Find the intro circuit, this might be NULL. */
    origin_circuit_t *intro_circ =
      find_intro_circuit(intro, service->pk_digest);

    /* Add the valid node to the exclusion list so we don't try to establish
     * an introduction point to it again. */
    if (node && exclude_nodes) {
      smartlist_add(exclude_nodes, (void*) node);
    }

    /* First, make sure we still have a valid circuit for this intro point.
     * If we dont, we'll give up on it and make a new one. */
    if (intro_circ == NULL) {
      log_info(LD_REND, "Attempting to retry on %s as intro point for %s"
               " (circuit disappeared).",
               safe_str_client(extend_info_describe(intro->extend_info)),
               safe_str_client(service->service_id));
      /* We've lost the circuit for this intro point, flag it so it can be
       * accounted for when considiring uploading a descriptor. */
      intro->circuit_established = 0;

      /* Node is gone or we've reached our maximum circuit creationg retry
       * count, clean up everything, we'll find a new one. */
      if (node == NULL ||
          intro->circuit_retries >= MAX_INTRO_POINT_CIRCUIT_RETRIES) {
        rend_intro_point_free(intro);
        SMARTLIST_DEL_CURRENT(service->intro_nodes, intro);
        /* We've just killed the intro point, nothing left to do. */
        continue;
      }

      /* The intro point is still alive so let's try to use it again because
       * we have a published descriptor containing it. Keep the intro point
       * in the intro_nodes list because it's still valid, we are rebuilding
       * a circuit to it. */
      if (retry_nodes) {
        smartlist_add(retry_nodes, intro);
      }
    }
    /* else, the circuit is valid so in both cases, node being alive or not,
     * we leave the circuit and intro point object as is. Closing the
     * circuit here would leak new consensus timing and freeing the intro
     * point object would make the intro circuit unusable. */

    /* Now, check if intro point should expire. If it does, queue it so
     * it can be cleaned up once it has been replaced properly. */
    if (intro_point_should_expire_now(intro, now)) {
      log_info(LD_REND, "Expiring %s as intro point for %s.",
               safe_str_client(extend_info_describe(intro->extend_info)),
               safe_str_client(service->service_id));
      smartlist_add(service->expiring_nodes, intro);
      SMARTLIST_DEL_CURRENT(service->intro_nodes, intro);
      /* Intro point is expired, we need a new one thus don't consider it
       * anymore has a valid established intro point. */
      intro->circuit_established = 0;
    }
  } SMARTLIST_FOREACH_END(intro);
}

/** A new descriptor has been successfully uploaded for the given
 * <b>rend_data</b>. Remove and free the expiring nodes from the associated
 * service. */
void
rend_service_desc_has_uploaded(const rend_data_t *rend_data)
{
  rend_service_t *service;
  const char *onion_address;

  tor_assert(rend_data);

  onion_address = rend_data_get_address(rend_data);

  service = rend_service_get_by_service_id(onion_address);
  if (service == NULL) {
    return;
  }

  SMARTLIST_FOREACH_BEGIN(service->expiring_nodes, rend_intro_point_t *,
                          intro) {
    origin_circuit_t *intro_circ =
      find_intro_circuit(intro, service->pk_digest);
    if (intro_circ != NULL) {
      circuit_mark_for_close(TO_CIRCUIT(intro_circ),
                             END_CIRC_REASON_FINISHED);
    }
    SMARTLIST_DEL_CURRENT(service->expiring_nodes, intro);
    rend_intro_point_free(intro);
  } SMARTLIST_FOREACH_END(intro);
}

/** For every service, check how many intro points it currently has, and:
 *  - Invalidate introdution points based on specific criteria, see
 *  remove_invalid_intro_points comments.
 *  - Pick new intro points as necessary.
 *  - Launch circuits to any new intro points.
 *
 * This is called once a second by the main loop.
 */
void
rend_consider_services_intro_points(void)
{
  int i;
  time_t now;
  const or_options_t *options = get_options();
  /* Are we in single onion mode? */
  const int allow_direct = rend_service_allow_non_anonymous_connection(
                                                                get_options());
  /* List of nodes we need to _exclude_ when choosing a new node to
   * establish an intro point to. */
  smartlist_t *exclude_nodes;
  /* List of nodes we need to retry to build a circuit on them because the
   * node is valid but circuit died. */
  smartlist_t *retry_nodes;

  if (!have_completed_a_circuit())
    return;

  exclude_nodes = smartlist_new();
  retry_nodes = smartlist_new();
  now = time(NULL);

  SMARTLIST_FOREACH_BEGIN(rend_service_list, rend_service_t *, service) {
    int r;
    /* Number of intro points we want to open and add to the intro nodes
     * list of the service. */
    unsigned int n_intro_points_to_open;
    /* Have an unsigned len so we can use it to compare values else gcc is
     * not happy with unmatching signed comparaison. */
    unsigned int intro_nodes_len;
    /* Different service are allowed to have the same introduction point as
     * long as they are on different circuit thus why we clear this list. */
    smartlist_clear(exclude_nodes);
    smartlist_clear(retry_nodes);

    /* This retry period is important here so we don't stress circuit
     * creation. */
    if (now > service->intro_period_started + INTRO_CIRC_RETRY_PERIOD) {
      /* One period has elapsed; we can try building circuits again. */
      service->intro_period_started = now;
      service->n_intro_circuits_launched = 0;
    } else if (service->n_intro_circuits_launched >=
               MAX_INTRO_CIRCS_PER_PERIOD) {
      /* We have failed too many times in this period; wait for the next
       * one before we try again. */
      continue;
    }

    /* Cleanup the invalid intro points and save the node objects, if apply,
     * in the exclude_nodes and retry_nodes list. */
    remove_invalid_intro_points(service, exclude_nodes, retry_nodes, now);

    /* Let's try to rebuild circuit on the nodes we want to retry on. */
    SMARTLIST_FOREACH_BEGIN(retry_nodes, rend_intro_point_t *, intro) {
      r = rend_service_launch_establish_intro(service, intro);
      if (r < 0) {
        log_warn(LD_REND, "Error launching circuit to node %s for service %s.",
                 safe_str_client(extend_info_describe(intro->extend_info)),
                 safe_str_client(service->service_id));
        /* Unable to launch a circuit to that intro point, remove it from
         * the valid list so we can create a new one. */
        smartlist_remove(service->intro_nodes, intro);
        rend_intro_point_free(intro);
        continue;
      }
      intro->circuit_retries++;
    } SMARTLIST_FOREACH_END(intro);

    /* Avoid mismatched signed comparaison below. */
    intro_nodes_len = (unsigned int) smartlist_len(service->intro_nodes);

    /* Quiescent state, no node expiring and we have more or the amount of
     * wanted node for this service. Proceed to the next service. Could be
     * more because we launch two preemptive circuits if our intro nodes
     * list is empty. */
    if (smartlist_len(service->expiring_nodes) == 0 &&
        intro_nodes_len >= service->n_intro_points_wanted) {
      continue;
    }

    /* Number of intro points we want to open which is the wanted amount
     * minus the current amount of valid nodes. */
    n_intro_points_to_open = service->n_intro_points_wanted - intro_nodes_len;
    if (intro_nodes_len == 0) {
      /* We want to end up with n_intro_points_wanted intro points, but if
       * we have no intro points at all (chances are they all cycled or we
       * are starting up), we launch NUM_INTRO_POINTS_EXTRA extra circuits
       * and use the first n_intro_points_wanted that complete. See proposal
       * #155, section 4 for the rationale of this which is purely for
       * performance.
       *
       * The ones after the first n_intro_points_to_open will be converted
       * to 'general' internal circuits in rend_service_intro_has_opened(),
       * and then we'll drop them from the list of intro points. */
      n_intro_points_to_open += NUM_INTRO_POINTS_EXTRA;
    }

    for (i = 0; i < (int) n_intro_points_to_open; i++) {
      const node_t *node;
      rend_intro_point_t *intro;
      router_crn_flags_t flags = CRN_NEED_UPTIME|CRN_NEED_DESC;
      if (get_options()->AllowInvalid_ & ALLOW_INVALID_INTRODUCTION)
        flags |= CRN_ALLOW_INVALID;
      router_crn_flags_t direct_flags = flags;
      direct_flags |= CRN_PREF_ADDR;
      direct_flags |= CRN_DIRECT_CONN;

      node = router_choose_random_node(exclude_nodes,
                                       options->ExcludeNodes,
                                       allow_direct ? direct_flags : flags);
      /* If we are in single onion mode, retry node selection for a 3-hop
       * path */
      if (allow_direct && !node) {
        log_info(LD_REND,
                 "Unable to find an intro point that we can connect to "
                 "directly for %s, falling back to a 3-hop path.",
                 safe_str_client(service->service_id));
        node = router_choose_random_node(exclude_nodes,
                                         options->ExcludeNodes, flags);
      }

      if (!node) {
        log_warn(LD_REND,
                 "We only have %d introduction points established for %s; "
                 "wanted %u.",
                 smartlist_len(service->intro_nodes),
                 safe_str_client(service->service_id),
                 n_intro_points_to_open);
        break;
      }
      /* Add the choosen node to the exclusion list in order to avoid picking
       * it again in the next iteration. */
      smartlist_add(exclude_nodes, (void*)node);
      intro = tor_malloc_zero(sizeof(rend_intro_point_t));
      /* extend_info is for clients, so we want the multi-hop primary ORPort,
       * even if we are a single onion service and intend to connect to it
       * directly ourselves. */
      intro->extend_info = extend_info_from_node(node, 0);
      intro->intro_key = crypto_pk_new();
      const int fail = crypto_pk_generate_key(intro->intro_key);
      tor_assert(!fail);
      intro->time_published = -1;
      intro->time_to_expire = -1;
      intro->max_introductions =
        crypto_rand_int_range(INTRO_POINT_MIN_LIFETIME_INTRODUCTIONS,
                              INTRO_POINT_MAX_LIFETIME_INTRODUCTIONS);
      smartlist_add(service->intro_nodes, intro);
      log_info(LD_REND, "Picked router %s as an intro point for %s.",
               safe_str_client(node_describe(node)),
               safe_str_client(service->service_id));
      /* Establish new introduction circuit to our chosen intro point. */
      r = rend_service_launch_establish_intro(service, intro);
      if (r < 0) {
        log_warn(LD_REND, "Error launching circuit to node %s for service %s.",
                 safe_str_client(extend_info_describe(intro->extend_info)),
                 safe_str_client(service->service_id));
        /* This funcion will be called again by the main loop so this intro
         * point without a intro circuit will be retried on or removed after
         * a maximum number of attempts. */
      }
    }
  } SMARTLIST_FOREACH_END(service);
  smartlist_free(exclude_nodes);
  smartlist_free(retry_nodes);
}

#define MIN_REND_INITIAL_POST_DELAY (30)
#define MIN_REND_INITIAL_POST_DELAY_TESTING (5)

/** Regenerate and upload rendezvous service descriptors for all
 * services, if necessary. If the descriptor has been dirty enough
 * for long enough, definitely upload; else only upload when the
 * periodic timeout has expired.
 *
 * For the first upload, pick a random time between now and two periods
 * from now, and pick it independently for each service.
 */
void
rend_consider_services_upload(time_t now)
{
  int i;
  rend_service_t *service;
  const or_options_t *options = get_options();
  int rendpostperiod = options->RendPostPeriod;
  int rendinitialpostdelay = (options->TestingTorNetwork ?
                              MIN_REND_INITIAL_POST_DELAY_TESTING :
                              MIN_REND_INITIAL_POST_DELAY);

  for (i=0; i < smartlist_len(rend_service_list); ++i) {
    service = smartlist_get(rend_service_list, i);
    if (!service->next_upload_time) { /* never been uploaded yet */
      /* The fixed lower bound of rendinitialpostdelay seconds ensures that
       * the descriptor is stable before being published. See comment below. */
      service->next_upload_time =
        now + rendinitialpostdelay + crypto_rand_int(2*rendpostperiod);
      /* Single Onion Services prioritise availability over hiding their
       * startup time, as their IP address is publicly discoverable anyway.
       */
      if (rend_service_reveal_startup_time(options)) {
        service->next_upload_time = now + rendinitialpostdelay;
      }
    }
    /* Does every introduction points have been established? */
    unsigned int intro_points_ready =
      count_established_intro_points(service) >=
        service->n_intro_points_wanted;
    if (intro_points_ready &&
        (service->next_upload_time < now ||
        (service->desc_is_dirty &&
         service->desc_is_dirty < now-rendinitialpostdelay))) {
      /* if it's time, or if the directory servers have a wrong service
       * descriptor and ours has been stable for rendinitialpostdelay seconds,
       * upload a new one of each format. */
      rend_service_update_descriptor(service);
      upload_service_descriptor(service);
    }
  }
}

/** True if the list of available router descriptors might have changed so
 * that we should have a look whether we can republish previously failed
 * rendezvous service descriptors. */
static int consider_republishing_rend_descriptors = 1;

/** Called when our internal view of the directory has changed, so that we
 * might have router descriptors of hidden service directories available that
 * we did not have before. */
void
rend_hsdir_routers_changed(void)
{
  consider_republishing_rend_descriptors = 1;
}

/** Consider republication of v2 rendezvous service descriptors that failed
 * previously, but without regenerating descriptor contents.
 */
void
rend_consider_descriptor_republication(void)
{
  int i;
  rend_service_t *service;

  if (!consider_republishing_rend_descriptors)
    return;
  consider_republishing_rend_descriptors = 0;

  if (!get_options()->PublishHidServDescriptors)
    return;

  for (i=0; i < smartlist_len(rend_service_list); ++i) {
    service = smartlist_get(rend_service_list, i);
    if (service->desc && !service->desc->all_uploads_performed) {
      /* If we failed in uploading a descriptor last time, try again *without*
       * updating the descriptor's contents. */
      upload_service_descriptor(service);
    }
  }
}

/** Log the status of introduction points for all rendezvous services
 * at log severity <b>severity</b>.
 */
void
rend_service_dump_stats(int severity)
{
  int i,j;
  rend_service_t *service;
  rend_intro_point_t *intro;
  const char *safe_name;
  origin_circuit_t *circ;

  for (i=0; i < smartlist_len(rend_service_list); ++i) {
    service = smartlist_get(rend_service_list, i);
    tor_log(severity, LD_GENERAL, "Service configured in %s:",
            rend_service_escaped_dir(service));
    for (j=0; j < smartlist_len(service->intro_nodes); ++j) {
      intro = smartlist_get(service->intro_nodes, j);
      safe_name = safe_str_client(intro->extend_info->nickname);

      circ = find_intro_circuit(intro, service->pk_digest);
      if (!circ) {
        tor_log(severity, LD_GENERAL, "  Intro point %d at %s: no circuit",
            j, safe_name);
        continue;
      }
      tor_log(severity, LD_GENERAL, "  Intro point %d at %s: circuit is %s",
          j, safe_name, circuit_state_to_string(circ->base_.state));
    }
  }
}

#ifdef HAVE_SYS_UN_H

/** Given <b>ports</b>, a smarlist containing rend_service_port_config_t,
 * add the given <b>p</b>, a AF_UNIX port to the list. Return 0 on success
 * else return -ENOSYS if AF_UNIX is not supported (see function in the
 * #else statement below). */
static int
add_unix_port(smartlist_t *ports, rend_service_port_config_t *p)
{
  tor_assert(ports);
  tor_assert(p);
  tor_assert(p->is_unix_addr);

  smartlist_add(ports, p);
  return 0;
}

/** Given <b>conn</b> set it to use the given port <b>p</b> values. Return 0
 * on success else return -ENOSYS if AF_UNIX is not supported (see function
 * in the #else statement below). */
static int
set_unix_port(edge_connection_t *conn, rend_service_port_config_t *p)
{
  tor_assert(conn);
  tor_assert(p);
  tor_assert(p->is_unix_addr);

  conn->base_.socket_family = AF_UNIX;
  tor_addr_make_unspec(&conn->base_.addr);
  conn->base_.port = 1;
  conn->base_.address = tor_strdup(p->unix_addr);
  return 0;
}

#else /* defined(HAVE_SYS_UN_H) */

static int
set_unix_port(edge_connection_t *conn, rend_service_port_config_t *p)
{
  (void) conn;
  (void) p;
  return -ENOSYS;
}

static int
add_unix_port(smartlist_t *ports, rend_service_port_config_t *p)
{
  (void) ports;
  (void) p;
  return -ENOSYS;
}

#endif /* HAVE_SYS_UN_H */

/** Given <b>conn</b>, a rendezvous exit stream, look up the hidden service for
 * 'circ', and look up the port and address based on conn-\>port.
 * Assign the actual conn-\>addr and conn-\>port. Return -2 on failure
 * for which the circuit should be closed, -1 on other failure,
 * or 0 for success.
 */
int
rend_service_set_connection_addr_port(edge_connection_t *conn,
                                      origin_circuit_t *circ)
{
  rend_service_t *service;
  char serviceid[REND_SERVICE_ID_LEN_BASE32+1];
  smartlist_t *matching_ports;
  rend_service_port_config_t *chosen_port;
  unsigned int warn_once = 0;
  const char *rend_pk_digest;

  tor_assert(circ->base_.purpose == CIRCUIT_PURPOSE_S_REND_JOINED);
  tor_assert(circ->rend_data);
  log_debug(LD_REND,"beginning to hunt for addr/port");
  /* XXX: This is version 2 specific (only one supported). */
  rend_pk_digest = (char *) rend_data_get_pk_digest(circ->rend_data, NULL);
  base32_encode(serviceid, REND_SERVICE_ID_LEN_BASE32+1,
                rend_pk_digest, REND_SERVICE_ID_LEN);
  service = rend_service_get_by_pk_digest(rend_pk_digest);
  if (!service) {
    log_warn(LD_REND, "Couldn't find any service associated with pk %s on "
             "rendezvous circuit %u; closing.",
             serviceid, (unsigned)circ->base_.n_circ_id);
    return -2;
  }
  if (service->max_streams_per_circuit > 0) {
    /* Enforce the streams-per-circuit limit, and refuse to provide a
     * mapping if this circuit will exceed the limit. */
#define MAX_STREAM_WARN_INTERVAL 600
    static struct ratelim_t stream_ratelim =
        RATELIM_INIT(MAX_STREAM_WARN_INTERVAL);
    if (circ->rend_data->nr_streams >= service->max_streams_per_circuit) {
      log_fn_ratelim(&stream_ratelim, LOG_WARN, LD_REND,
                     "Maximum streams per circuit limit reached on rendezvous "
                     "circuit %u; %s.  Circuit has %d out of %d streams.",
                     (unsigned)circ->base_.n_circ_id,
                     service->max_streams_close_circuit ?
                       "closing circuit" :
                       "ignoring open stream request",
                     circ->rend_data->nr_streams,
                     service->max_streams_per_circuit);
      return service->max_streams_close_circuit ? -2 : -1;
    }
  }
  matching_ports = smartlist_new();
  SMARTLIST_FOREACH(service->ports, rend_service_port_config_t *, p,
  {
    if (conn->base_.port != p->virtual_port) {
      continue;
    }
    if (!(p->is_unix_addr)) {
      smartlist_add(matching_ports, p);
    } else {
      if (add_unix_port(matching_ports, p)) {
        if (!warn_once) {
         /* Unix port not supported so warn only once. */
          log_warn(LD_REND,
              "Saw AF_UNIX virtual port mapping for port %d on service "
              "%s, which is unsupported on this platform. Ignoring it.",
              conn->base_.port, serviceid);
        }
        warn_once++;
      }
    }
  });
  chosen_port = smartlist_choose(matching_ports);
  smartlist_free(matching_ports);
  if (chosen_port) {
    if (!(chosen_port->is_unix_addr)) {
      /* Get a non-AF_UNIX connection ready for connection_exit_connect() */
      tor_addr_copy(&conn->base_.addr, &chosen_port->real_addr);
      conn->base_.port = chosen_port->real_port;
    } else {
      if (set_unix_port(conn, chosen_port)) {
        /* Simply impossible to end up here else we were able to add a Unix
         * port without AF_UNIX support... ? */
        tor_assert(0);
      }
    }
    return 0;
  }

  log_info(LD_REND,
           "No virtual port mapping exists for port %d on service %s",
           conn->base_.port, serviceid);

  if (service->allow_unknown_ports)
    return -1;
  else
    return -2;
}

/* Are HiddenServiceSingleHopMode and HiddenServiceNonAnonymousMode consistent?
 */
static int
rend_service_non_anonymous_mode_consistent(const or_options_t *options)
{
  /* !! is used to make these options boolean */
  return (!! options->HiddenServiceSingleHopMode ==
          !! options->HiddenServiceNonAnonymousMode);
}

/* Do the options allow onion services to make direct (non-anonymous)
 * connections to introduction or rendezvous points?
 * Must only be called after options_validate_single_onion() has successfully
 * checked onion service option consistency.
 * Returns true if tor is in HiddenServiceSingleHopMode. */
int
rend_service_allow_non_anonymous_connection(const or_options_t *options)
{
  tor_assert(rend_service_non_anonymous_mode_consistent(options));
  return options->HiddenServiceSingleHopMode ? 1 : 0;
}

/* Do the options allow us to reveal the exact startup time of the onion
 * service?
 * Single Onion Services prioritise availability over hiding their
 * startup time, as their IP address is publicly discoverable anyway.
 * Must only be called after options_validate_single_onion() has successfully
 * checked onion service option consistency.
 * Returns true if tor is in non-anonymous hidden service mode. */
int
rend_service_reveal_startup_time(const or_options_t *options)
{
  tor_assert(rend_service_non_anonymous_mode_consistent(options));
  return rend_service_non_anonymous_mode_enabled(options);
}

/* Is non-anonymous mode enabled using the HiddenServiceNonAnonymousMode
 * config option?
 * Must only be called after options_validate_single_onion() has successfully
 * checked onion service option consistency.
 */
int
rend_service_non_anonymous_mode_enabled(const or_options_t *options)
{
  tor_assert(rend_service_non_anonymous_mode_consistent(options));
  return options->HiddenServiceNonAnonymousMode ? 1 : 0;
}
<|MERGE_RESOLUTION|>--- conflicted
+++ resolved
@@ -305,15 +305,9 @@
      * lock file.  But this is enough to detect a simple mistake that
      * at least one person has actually made.
      */
-<<<<<<< HEAD
     if (!rend_service_is_ephemeral(service)) {
       /* Skip dupe for ephemeral services. */
-      SMARTLIST_FOREACH(rend_service_list, rend_service_t*, ptr,
-=======
-    if (service->directory != NULL) {
-      /* Skip dupe for ephemeral services. */
       SMARTLIST_FOREACH(s_list, rend_service_t*, ptr,
->>>>>>> f8a7972b
                         dupe = dupe ||
                                !strcmp(ptr->directory, service->directory));
       if (dupe) {
@@ -324,15 +318,9 @@
         return -1;
       }
     }
-<<<<<<< HEAD
-    smartlist_add(rend_service_list, service);
+    smartlist_add(s_list, service);
     log_debug(LD_REND,"Configuring service with directory %s",
               rend_service_escaped_dir(service));
-=======
-    smartlist_add(s_list, service);
-    log_debug(LD_REND,"Configuring service with directory \"%s\"",
-              service->directory);
->>>>>>> f8a7972b
     for (i = 0; i < smartlist_len(service->ports); ++i) {
       p = smartlist_get(service->ports, i);
       if (!(p->is_unix_addr)) {
@@ -1086,16 +1074,12 @@
   char *poison_fname = NULL;
   file_status_t fstatus;
 
-<<<<<<< HEAD
-  if (rend_service_is_ephemeral(service)) {
-=======
   /* Passing a NULL service is a bug */
   if (BUG(!service)) {
     return 0;
   }
 
-  if (!service->directory) {
->>>>>>> f8a7972b
+  if (rend_service_is_ephemeral(service)) {
     return 0;
   }
 
