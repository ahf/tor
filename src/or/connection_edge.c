/* Copyright (c) 2001 Matej Pfajfar.
 * Copyright (c) 2001-2004, Roger Dingledine.
 * Copyright (c) 2004-2006, Roger Dingledine, Nick Mathewson.
 * Copyright (c) 2007-2010, The Tor Project, Inc. */
/* See LICENSE for licensing information */

/**
 * \file connection_edge.c
 * \brief Handle edge streams.
 **/

#include "or.h"
#include "buffers.h"
#include "circuitlist.h"
#include "circuituse.h"
#include "config.h"
#include "connection.h"
#include "connection_edge.h"
#include "connection_or.h"
#include "control.h"
#include "dns.h"
#include "dnsserv.h"
#include "dirserv.h"
#include "hibernate.h"
#include "main.h"
#include "nodelist.h"
#include "policies.h"
#include "reasons.h"
#include "relay.h"
#include "rendclient.h"
#include "rendcommon.h"
#include "rendservice.h"
#include "rephist.h"
#include "router.h"
#include "routerlist.h"

#ifdef HAVE_LINUX_TYPES_H
#include <linux/types.h>
#endif
#ifdef HAVE_LINUX_NETFILTER_IPV4_H
#include <linux/netfilter_ipv4.h>
#define TRANS_NETFILTER
#endif

#if defined(HAVE_NET_IF_H) && defined(HAVE_NET_PFVAR_H)
#include <net/if.h>
#include <net/pfvar.h>
#define TRANS_PF
#endif

#define SOCKS4_GRANTED          90
#define SOCKS4_REJECT           91

static int connection_ap_handshake_process_socks(edge_connection_t *conn);
static int connection_ap_process_natd(edge_connection_t *conn);
static int connection_exit_connect_dir(edge_connection_t *exitconn);
static int address_is_in_virtual_range(const char *addr);
static int consider_plaintext_ports(edge_connection_t *conn, uint16_t port);
static void clear_trackexithost_mappings(const char *exitname);

/** An AP stream has failed/finished. If it hasn't already sent back
 * a socks reply, send one now (based on endreason). Also set
 * has_sent_end to 1, and mark the conn.
 */
void
_connection_mark_unattached_ap(edge_connection_t *conn, int endreason,
                               int line, const char *file)
{
  tor_assert(conn->_base.type == CONN_TYPE_AP);
  conn->edge_has_sent_end = 1; /* no circ yet */

  if (conn->_base.marked_for_close) {
    /* This call will warn as appropriate. */
    _connection_mark_for_close(TO_CONN(conn), line, file);
    return;
  }

  if (!conn->socks_request->has_finished) {
    if (endreason & END_STREAM_REASON_FLAG_ALREADY_SOCKS_REPLIED)
      log_warn(LD_BUG,
               "stream (marked at %s:%d) sending two socks replies?",
               file, line);

    if (SOCKS_COMMAND_IS_CONNECT(conn->socks_request->command))
      connection_ap_handshake_socks_reply(conn, NULL, 0, endreason);
    else if (SOCKS_COMMAND_IS_RESOLVE(conn->socks_request->command))
      connection_ap_handshake_socks_resolved(conn,
                                             RESOLVED_TYPE_ERROR_TRANSIENT,
                                             0, NULL, -1, -1);
    else /* unknown or no handshake at all. send no response. */
      conn->socks_request->has_finished = 1;
  }

  _connection_mark_and_flush(TO_CONN(conn), line, file);

  conn->end_reason = endreason;
}

/** There was an EOF. Send an end and mark the connection for close.
 */
int
connection_edge_reached_eof(edge_connection_t *conn)
{
  if (connection_get_inbuf_len(TO_CONN(conn)) &&
      connection_state_is_open(TO_CONN(conn))) {
    /* it still has stuff to process. don't let it die yet. */
    return 0;
  }
  log_info(LD_EDGE,"conn (fd %d) reached eof. Closing.", conn->_base.s);
  if (!conn->_base.marked_for_close) {
    /* only mark it if not already marked. it's possible to
     * get the 'end' right around when the client hangs up on us. */
    connection_edge_end(conn, END_STREAM_REASON_DONE);
    if (conn->socks_request) /* eof, so don't send a socks reply back */
      conn->socks_request->has_finished = 1;
    connection_mark_for_close(TO_CONN(conn));
  }
  return 0;
}

/** Handle new bytes on conn->inbuf based on state:
 *   - If it's waiting for socks info, try to read another step of the
 *     socks handshake out of conn->inbuf.
 *   - If it's waiting for the original destination, fetch it.
 *   - If it's open, then package more relay cells from the stream.
 *   - Else, leave the bytes on inbuf alone for now.
 *
 * Mark and return -1 if there was an unexpected error with the conn,
 * else return 0.
 */
int
connection_edge_process_inbuf(edge_connection_t *conn, int package_partial)
{
  tor_assert(conn);

  switch (conn->_base.state) {
    case AP_CONN_STATE_SOCKS_WAIT:
      if (connection_ap_handshake_process_socks(conn) < 0) {
        /* already marked */
        return -1;
      }
      return 0;
    case AP_CONN_STATE_NATD_WAIT:
      if (connection_ap_process_natd(conn) < 0) {
        /* already marked */
        return -1;
      }
      return 0;
    case AP_CONN_STATE_OPEN:
    case EXIT_CONN_STATE_OPEN:
      if (connection_edge_package_raw_inbuf(conn, package_partial, NULL) < 0) {
        /* (We already sent an end cell if possible) */
        connection_mark_for_close(TO_CONN(conn));
        return -1;
      }
      return 0;
    case EXIT_CONN_STATE_CONNECTING:
    case AP_CONN_STATE_RENDDESC_WAIT:
    case AP_CONN_STATE_CIRCUIT_WAIT:
    case AP_CONN_STATE_CONNECT_WAIT:
    case AP_CONN_STATE_RESOLVE_WAIT:
    case AP_CONN_STATE_CONTROLLER_WAIT:
      log_info(LD_EDGE,
               "data from edge while in '%s' state. Leaving it on buffer.",
               conn_state_to_string(conn->_base.type, conn->_base.state));
      return 0;
  }
  log_warn(LD_BUG,"Got unexpected state %d. Closing.",conn->_base.state);
  tor_fragile_assert();
  connection_edge_end(conn, END_STREAM_REASON_INTERNAL);
  connection_mark_for_close(TO_CONN(conn));
  return -1;
}

/** This edge needs to be closed, because its circuit has closed.
 * Mark it for close and return 0.
 */
int
connection_edge_destroy(circid_t circ_id, edge_connection_t *conn)
{
  if (!conn->_base.marked_for_close) {
    log_info(LD_EDGE,
             "CircID %d: At an edge. Marking connection for close.", circ_id);
    if (conn->_base.type == CONN_TYPE_AP) {
      connection_mark_unattached_ap(conn, END_STREAM_REASON_DESTROY);
      control_event_stream_bandwidth(conn);
      control_event_stream_status(conn, STREAM_EVENT_CLOSED,
                                  END_STREAM_REASON_DESTROY);
      conn->end_reason |= END_STREAM_REASON_FLAG_ALREADY_SENT_CLOSED;
    } else {
      /* closing the circuit, nothing to send an END to */
      conn->edge_has_sent_end = 1;
      conn->end_reason = END_STREAM_REASON_DESTROY;
      conn->end_reason |= END_STREAM_REASON_FLAG_ALREADY_SENT_CLOSED;
      connection_mark_and_flush(TO_CONN(conn));
    }
  }
  conn->cpath_layer = NULL;
  conn->on_circuit = NULL;
  return 0;
}

/** Send a raw end cell to the stream with ID <b>stream_id</b> out over the
 * <b>circ</b> towards the hop identified with <b>cpath_layer</b>. If this
 * is not a client connection, set the relay end cell's reason for closing
 * as <b>reason</b> */
static int
relay_send_end_cell_from_edge(streamid_t stream_id, circuit_t *circ,
                              uint8_t reason, crypt_path_t *cpath_layer)
{
  char payload[1];

  if (CIRCUIT_PURPOSE_IS_CLIENT(circ->purpose)) {
    /* Never send the server an informative reason code; it doesn't need to
     * know why the client stream is failing. */
    reason = END_STREAM_REASON_MISC;
  }

  payload[0] = (char) reason;

  return relay_send_command_from_edge(stream_id, circ, RELAY_COMMAND_END,
                                      payload, 1, cpath_layer);
}

/** Send a relay end cell from stream <b>conn</b> down conn's circuit, and
 * remember that we've done so.  If this is not a client connection, set the
 * relay end cell's reason for closing as <b>reason</b>.
 *
 * Return -1 if this function has already been called on this conn,
 * else return 0.
 */
int
connection_edge_end(edge_connection_t *conn, uint8_t reason)
{
  char payload[RELAY_PAYLOAD_SIZE];
  size_t payload_len=1;
  circuit_t *circ;
  uint8_t control_reason = reason;

  if (conn->edge_has_sent_end) {
    log_warn(LD_BUG,"(Harmless.) Calling connection_edge_end (reason %d) "
             "on an already ended stream?", reason);
    tor_fragile_assert();
    return -1;
  }

  if (conn->_base.marked_for_close) {
    log_warn(LD_BUG,
             "called on conn that's already marked for close at %s:%d.",
             conn->_base.marked_for_close_file, conn->_base.marked_for_close);
    return 0;
  }

  circ = circuit_get_by_edge_conn(conn);
  if (circ && CIRCUIT_PURPOSE_IS_CLIENT(circ->purpose)) {
    /* If this is a client circuit, don't send the server an informative
     * reason code; it doesn't need to know why the client stream is
     * failing. */
    reason = END_STREAM_REASON_MISC;
  }

  payload[0] = (char)reason;
  if (reason == END_STREAM_REASON_EXITPOLICY &&
      !connection_edge_is_rendezvous_stream(conn)) {
    int addrlen;
    if (tor_addr_family(&conn->_base.addr) == AF_INET) {
      set_uint32(payload+1, tor_addr_to_ipv4n(&conn->_base.addr));
      addrlen = 4;
    } else {
      memcpy(payload+1, tor_addr_to_in6_addr8(&conn->_base.addr), 16);
      addrlen = 16;
    }
    set_uint32(payload+1+addrlen, htonl(dns_clip_ttl(conn->address_ttl)));
    payload_len += 4+addrlen;
  }

  if (circ && !circ->marked_for_close) {
    log_debug(LD_EDGE,"Sending end on conn (fd %d).",conn->_base.s);
    connection_edge_send_command(conn, RELAY_COMMAND_END,
                                 payload, payload_len);
  } else {
    log_debug(LD_EDGE,"No circ to send end on conn (fd %d).",
              conn->_base.s);
  }

  conn->edge_has_sent_end = 1;
  conn->end_reason = control_reason;
  return 0;
}

/** An error has just occurred on an operation on an edge connection
 * <b>conn</b>.  Extract the errno; convert it to an end reason, and send an
 * appropriate relay end cell to the other end of the connection's circuit.
 **/
int
connection_edge_end_errno(edge_connection_t *conn)
{
  uint8_t reason;
  tor_assert(conn);
  reason = errno_to_stream_end_reason(tor_socket_errno(conn->_base.s));
  return connection_edge_end(conn, reason);
}

/** Connection <b>conn</b> has finished writing and has no bytes left on
 * its outbuf.
 *
 * If it's in state 'open', stop writing, consider responding with a
 * sendme, and return.
 * Otherwise, stop writing and return.
 *
 * If <b>conn</b> is broken, mark it for close and return -1, else
 * return 0.
 */
int
connection_edge_finished_flushing(edge_connection_t *conn)
{
  tor_assert(conn);

  switch (conn->_base.state) {
    case AP_CONN_STATE_OPEN:
    case EXIT_CONN_STATE_OPEN:
      connection_edge_consider_sending_sendme(conn);
      return 0;
    case AP_CONN_STATE_SOCKS_WAIT:
    case AP_CONN_STATE_NATD_WAIT:
    case AP_CONN_STATE_RENDDESC_WAIT:
    case AP_CONN_STATE_CIRCUIT_WAIT:
    case AP_CONN_STATE_CONNECT_WAIT:
    case AP_CONN_STATE_CONTROLLER_WAIT:
    case AP_CONN_STATE_RESOLVE_WAIT:
      return 0;
    default:
      log_warn(LD_BUG, "Called in unexpected state %d.",conn->_base.state);
      tor_fragile_assert();
      return -1;
  }
  return 0;
}

/** Connected handler for exit connections: start writing pending
 * data, deliver 'CONNECTED' relay cells as appropriate, and check
 * any pending data that may have been received. */
int
connection_edge_finished_connecting(edge_connection_t *edge_conn)
{
  connection_t *conn;

  tor_assert(edge_conn);
  tor_assert(edge_conn->_base.type == CONN_TYPE_EXIT);
  conn = TO_CONN(edge_conn);
  tor_assert(conn->state == EXIT_CONN_STATE_CONNECTING);

  log_info(LD_EXIT,"Exit connection to %s:%u (%s) established.",
           escaped_safe_str(conn->address), conn->port,
           safe_str(fmt_addr(&conn->addr)));

  rep_hist_note_exit_stream_opened(conn->port);

  conn->state = EXIT_CONN_STATE_OPEN;
  IF_HAS_NO_BUFFEREVENT(conn)
    connection_watch_events(conn, READ_EVENT); /* stop writing, keep reading */
  if (connection_get_outbuf_len(conn)) /* in case there are any queued relay
                                        * cells */
    connection_start_writing(conn);
  /* deliver a 'connected' relay cell back through the circuit. */
  if (connection_edge_is_rendezvous_stream(edge_conn)) {
    if (connection_edge_send_command(edge_conn,
                                     RELAY_COMMAND_CONNECTED, NULL, 0) < 0)
      return 0; /* circuit is closed, don't continue */
  } else {
    char connected_payload[20];
    int connected_payload_len;
    if (tor_addr_family(&conn->addr) == AF_INET) {
      set_uint32(connected_payload, tor_addr_to_ipv4n(&conn->addr));
      set_uint32(connected_payload+4,
                 htonl(dns_clip_ttl(edge_conn->address_ttl)));
      connected_payload_len = 8;
    } else {
      memcpy(connected_payload, tor_addr_to_in6_addr8(&conn->addr), 16);
      set_uint32(connected_payload+16,
                 htonl(dns_clip_ttl(edge_conn->address_ttl)));
      connected_payload_len = 20;
    }
    if (connection_edge_send_command(edge_conn,
                                 RELAY_COMMAND_CONNECTED,
                                 connected_payload, connected_payload_len) < 0)
      return 0; /* circuit is closed, don't continue */
  }
  tor_assert(edge_conn->package_window > 0);
  /* in case the server has written anything */
  return connection_edge_process_inbuf(edge_conn, 1);
}

/** Define a schedule for how long to wait between retrying
 * application connections. Rather than waiting a fixed amount of
 * time between each retry, we wait 10 seconds each for the first
 * two tries, and 15 seconds for each retry after
 * that. Hopefully this will improve the expected user experience. */
static int
compute_retry_timeout(edge_connection_t *conn)
{
  int timeout = get_options()->CircuitStreamTimeout;
  if (timeout) /* if our config options override the default, use them */
    return timeout;
  if (conn->num_socks_retries < 2) /* try 0 and try 1 */
    return 10;
  return 15;
}

/** Find all general-purpose AP streams waiting for a response that sent their
 * begin/resolve cell too long ago. Detach from their current circuit, and
 * mark their current circuit as unsuitable for new streams. Then call
 * connection_ap_handshake_attach_circuit() to attach to a new circuit (if
 * available) or launch a new one.
 *
 * For rendezvous streams, simply give up after SocksTimeout seconds (with no
 * retry attempt).
 */
void
connection_ap_expire_beginning(void)
{
  edge_connection_t *conn;
  circuit_t *circ;
  time_t now = time(NULL);
  or_options_t *options = get_options();
  int severity;
  int cutoff;
  int seconds_idle, seconds_since_born;
  smartlist_t *conns = get_connection_array();

  SMARTLIST_FOREACH_BEGIN(conns, connection_t *, c) {
    if (c->type != CONN_TYPE_AP || c->marked_for_close)
      continue;
    conn = TO_EDGE_CONN(c);
    /* if it's an internal linked connection, don't yell its status. */
    severity = (tor_addr_is_null(&conn->_base.addr) && !conn->_base.port)
      ? LOG_INFO : LOG_NOTICE;
    seconds_idle = (int)( now - conn->_base.timestamp_lastread );
    seconds_since_born = (int)( now - conn->_base.timestamp_created );

    if (conn->_base.state == AP_CONN_STATE_OPEN)
      continue;

    /* We already consider SocksTimeout in
     * connection_ap_handshake_attach_circuit(), but we need to consider
     * it here too because controllers that put streams in controller_wait
     * state never ask Tor to attach the circuit. */
    if (AP_CONN_STATE_IS_UNATTACHED(conn->_base.state)) {
      if (seconds_since_born >= options->SocksTimeout) {
        log_fn(severity, LD_APP,
            "Tried for %d seconds to get a connection to %s:%d. "
            "Giving up. (%s)",
            seconds_since_born,
            safe_str_client(conn->socks_request->address),
            conn->socks_request->port,
            conn_state_to_string(CONN_TYPE_AP, conn->_base.state));
        connection_mark_unattached_ap(conn, END_STREAM_REASON_TIMEOUT);
      }
      continue;
    }

    /* We're in state connect_wait or resolve_wait now -- waiting for a
     * reply to our relay cell. See if we want to retry/give up. */

    cutoff = compute_retry_timeout(conn);
    if (seconds_idle < cutoff)
      continue;
    circ = circuit_get_by_edge_conn(conn);
    if (!circ) { /* it's vanished? */
      log_info(LD_APP,"Conn is waiting (address %s), but lost its circ.",
               safe_str_client(conn->socks_request->address));
      connection_mark_unattached_ap(conn, END_STREAM_REASON_TIMEOUT);
      continue;
    }
    if (circ->purpose == CIRCUIT_PURPOSE_C_REND_JOINED) {
      if (seconds_idle >= options->SocksTimeout) {
        log_fn(severity, LD_REND,
               "Rend stream is %d seconds late. Giving up on address"
               " '%s.onion'.",
               seconds_idle,
               safe_str_client(conn->socks_request->address));
        connection_edge_end(conn, END_STREAM_REASON_TIMEOUT);
        connection_mark_unattached_ap(conn, END_STREAM_REASON_TIMEOUT);
      }
      continue;
    }
    tor_assert(circ->purpose == CIRCUIT_PURPOSE_C_GENERAL);
    log_fn(cutoff < 15 ? LOG_INFO : severity, LD_APP,
           "We tried for %d seconds to connect to '%s' using exit '%s'."
           " Retrying on a new circuit.",
           seconds_idle,
           safe_str_client(conn->socks_request->address),
           conn->cpath_layer ?
             conn->cpath_layer->extend_info->nickname : "*unnamed*");
    /* send an end down the circuit */
    connection_edge_end(conn, END_STREAM_REASON_TIMEOUT);
    /* un-mark it as ending, since we're going to reuse it */
    conn->edge_has_sent_end = 0;
    conn->end_reason = 0;
    /* kludge to make us not try this circuit again, yet to allow
     * current streams on it to survive if they can: make it
     * unattractive to use for new streams */
    tor_assert(circ->timestamp_dirty);
    circ->timestamp_dirty -= options->MaxCircuitDirtiness;
    /* give our stream another 'cutoff' seconds to try */
    conn->_base.timestamp_lastread += cutoff;
    if (conn->num_socks_retries < 250) /* avoid overflow */
      conn->num_socks_retries++;
    /* move it back into 'pending' state, and try to attach. */
    if (connection_ap_detach_retriable(conn, TO_ORIGIN_CIRCUIT(circ),
                                       END_STREAM_REASON_TIMEOUT)<0) {
      if (!conn->_base.marked_for_close)
        connection_mark_unattached_ap(conn, END_STREAM_REASON_CANT_ATTACH);
    }
  } SMARTLIST_FOREACH_END(conn);
}

/** Tell any AP streams that are waiting for a new circuit to try again,
 * either attaching to an available circ or launching a new one.
 */
void
connection_ap_attach_pending(void)
{
  edge_connection_t *edge_conn;
  smartlist_t *conns = get_connection_array();
  SMARTLIST_FOREACH(conns, connection_t *, conn,
  {
    if (conn->marked_for_close ||
        conn->type != CONN_TYPE_AP ||
        conn->state != AP_CONN_STATE_CIRCUIT_WAIT)
      continue;
    edge_conn = TO_EDGE_CONN(conn);
    if (connection_ap_handshake_attach_circuit(edge_conn) < 0) {
      if (!edge_conn->_base.marked_for_close)
        connection_mark_unattached_ap(edge_conn,
                                      END_STREAM_REASON_CANT_ATTACH);
    }
  });
}

/** Tell any AP streams that are waiting for a one-hop tunnel to
 * <b>failed_digest</b> that they are going to fail. */
/* XXX022 We should get rid of this function, and instead attach
 * one-hop streams to circ->p_streams so they get marked in
 * circuit_mark_for_close like normal p_streams. */
void
connection_ap_fail_onehop(const char *failed_digest,
                          cpath_build_state_t *build_state)
{
  edge_connection_t *edge_conn;
  char digest[DIGEST_LEN];
  smartlist_t *conns = get_connection_array();
  SMARTLIST_FOREACH_BEGIN(conns, connection_t *, conn) {
    if (conn->marked_for_close ||
        conn->type != CONN_TYPE_AP ||
        conn->state != AP_CONN_STATE_CIRCUIT_WAIT)
      continue;
    edge_conn = TO_EDGE_CONN(conn);
    if (!edge_conn->want_onehop)
      continue;
    if (hexdigest_to_digest(edge_conn->chosen_exit_name, digest) < 0 ||
        memcmp(digest, failed_digest, DIGEST_LEN))
      continue;
    if (tor_digest_is_zero(digest)) {
      /* we don't know the digest; have to compare addr:port */
      tor_addr_t addr;
      if (!build_state || !build_state->chosen_exit ||
          !edge_conn->socks_request || !edge_conn->socks_request->address)
        continue;
      if (tor_addr_from_str(&addr, edge_conn->socks_request->address)<0 ||
          !tor_addr_eq(&build_state->chosen_exit->addr, &addr) ||
          build_state->chosen_exit->port != edge_conn->socks_request->port)
        continue;
    }
    log_info(LD_APP, "Closing one-hop stream to '%s/%s' because the OR conn "
                     "just failed.", edge_conn->chosen_exit_name,
                     edge_conn->socks_request->address);
    connection_mark_unattached_ap(edge_conn, END_STREAM_REASON_TIMEOUT);
  } SMARTLIST_FOREACH_END(conn);
}

/** A circuit failed to finish on its last hop <b>info</b>. If there
 * are any streams waiting with this exit node in mind, but they
 * don't absolutely require it, make them give up on it.
 */
void
circuit_discard_optional_exit_enclaves(extend_info_t *info)
{
  edge_connection_t *edge_conn;
  const node_t *r1, *r2;

  smartlist_t *conns = get_connection_array();
  SMARTLIST_FOREACH_BEGIN(conns, connection_t *, conn) {
    if (conn->marked_for_close ||
        conn->type != CONN_TYPE_AP ||
        conn->state != AP_CONN_STATE_CIRCUIT_WAIT)
      continue;
    edge_conn = TO_EDGE_CONN(conn);
    if (!edge_conn->chosen_exit_optional &&
        !edge_conn->chosen_exit_retries)
      continue;
<<<<<<< HEAD
    r1 = node_get_by_nickname(edge_conn->chosen_exit_name, 0);
    r2 = node_get_by_nickname(info->nickname, 0);
=======
    r1 = router_get_by_nickname(edge_conn->chosen_exit_name, 0);
    r2 = router_get_by_digest(info->identity_digest);
>>>>>>> 5f301066
    if (!r1 || !r2 || r1 != r2)
      continue;
    tor_assert(edge_conn->socks_request);
    if (edge_conn->chosen_exit_optional) {
      log_info(LD_APP, "Giving up on enclave exit '%s' for destination %s.",
               safe_str_client(edge_conn->chosen_exit_name),
               escaped_safe_str_client(edge_conn->socks_request->address));
      edge_conn->chosen_exit_optional = 0;
      tor_free(edge_conn->chosen_exit_name); /* clears it */
      /* if this port is dangerous, warn or reject it now that we don't
       * think it'll be using an enclave. */
      consider_plaintext_ports(edge_conn, edge_conn->socks_request->port);
    }
    if (edge_conn->chosen_exit_retries) {
      if (--edge_conn->chosen_exit_retries == 0) { /* give up! */
        clear_trackexithost_mappings(edge_conn->chosen_exit_name);
        tor_free(edge_conn->chosen_exit_name); /* clears it */
        /* if this port is dangerous, warn or reject it now that we don't
         * think it'll be using an enclave. */
        consider_plaintext_ports(edge_conn, edge_conn->socks_request->port);
      }
    }
  } SMARTLIST_FOREACH_END(conn);
}

/** The AP connection <b>conn</b> has just failed while attaching or
 * sending a BEGIN or resolving on <b>circ</b>, but another circuit
 * might work. Detach the circuit, and either reattach it, launch a
 * new circuit, tell the controller, or give up as a appropriate.
 *
 * Returns -1 on err, 1 on success, 0 on not-yet-sure.
 */
int
connection_ap_detach_retriable(edge_connection_t *conn, origin_circuit_t *circ,
                               int reason)
{
  control_event_stream_status(conn, STREAM_EVENT_FAILED_RETRIABLE, reason);
  conn->_base.timestamp_lastread = time(NULL);
  if (!get_options()->LeaveStreamsUnattached || conn->use_begindir) {
    /* If we're attaching streams ourself, or if this connection is
     * a tunneled directory connection, then just attach it. */
    conn->_base.state = AP_CONN_STATE_CIRCUIT_WAIT;
    circuit_detach_stream(TO_CIRCUIT(circ),conn);
    return connection_ap_handshake_attach_circuit(conn);
  } else {
    conn->_base.state = AP_CONN_STATE_CONTROLLER_WAIT;
    circuit_detach_stream(TO_CIRCUIT(circ),conn);
    return 0;
  }
}

/** A client-side struct to remember requests to rewrite addresses
 * to new addresses. These structs are stored in the hash table
 * "addressmap" below.
 *
 * There are 5 ways to set an address mapping:
 * - A MapAddress command from the controller [permanent]
 * - An AddressMap directive in the torrc [permanent]
 * - When a TrackHostExits torrc directive is triggered [temporary]
 * - When a DNS resolve succeeds [temporary]
 * - When a DNS resolve fails [temporary]
 *
 * When an addressmap request is made but one is already registered,
 * the new one is replaced only if the currently registered one has
 * no "new_address" (that is, it's in the process of DNS resolve),
 * or if the new one is permanent (expires==0 or 1).
 *
 * (We overload the 'expires' field, using "0" for mappings set via
 * the configuration file, "1" for mappings set from the control
 * interface, and other values for DNS and TrackHostExit mappings that can
 * expire.)
 */
typedef struct {
  char *new_address;
  time_t expires;
  addressmap_entry_source_t source:3;
  short num_resolve_failures;
} addressmap_entry_t;

/** Entry for mapping addresses to which virtual address we mapped them to. */
typedef struct {
  char *ipv4_address;
  char *hostname_address;
} virtaddress_entry_t;

/** A hash table to store client-side address rewrite instructions. */
static strmap_t *addressmap=NULL;
/**
 * Table mapping addresses to which virtual address, if any, we
 * assigned them to.
 *
 * We maintain the following invariant: if [A,B] is in
 * virtaddress_reversemap, then B must be a virtual address, and [A,B]
 * must be in addressmap.  We do not require that the converse hold:
 * if it fails, then we could end up mapping two virtual addresses to
 * the same address, which is no disaster.
 **/
static strmap_t *virtaddress_reversemap=NULL;

/** Initialize addressmap. */
void
addressmap_init(void)
{
  addressmap = strmap_new();
  virtaddress_reversemap = strmap_new();
}

/** Free the memory associated with the addressmap entry <b>_ent</b>. */
static void
addressmap_ent_free(void *_ent)
{
  addressmap_entry_t *ent;
  if (!_ent)
    return;

  ent = _ent;
  tor_free(ent->new_address);
  tor_free(ent);
}

/** Free storage held by a virtaddress_entry_t* entry in <b>ent</b>. */
static void
addressmap_virtaddress_ent_free(void *_ent)
{
  virtaddress_entry_t *ent;
  if (!_ent)
    return;

  ent = _ent;
  tor_free(ent->ipv4_address);
  tor_free(ent->hostname_address);
  tor_free(ent);
}

/** Free storage held by a virtaddress_entry_t* entry in <b>ent</b>. */
static void
addressmap_virtaddress_remove(const char *address, addressmap_entry_t *ent)
{
  if (ent && ent->new_address &&
      address_is_in_virtual_range(ent->new_address)) {
    virtaddress_entry_t *ve =
      strmap_get(virtaddress_reversemap, ent->new_address);
    /*log_fn(LOG_NOTICE,"remove reverse mapping for %s",ent->new_address);*/
    if (ve) {
      if (!strcmp(address, ve->ipv4_address))
        tor_free(ve->ipv4_address);
      if (!strcmp(address, ve->hostname_address))
        tor_free(ve->hostname_address);
      if (!ve->ipv4_address && !ve->hostname_address) {
        tor_free(ve);
        strmap_remove(virtaddress_reversemap, ent->new_address);
      }
    }
  }
}

/** Remove <b>ent</b> (which must be mapped to by <b>address</b>) from the
 * client address maps. */
static void
addressmap_ent_remove(const char *address, addressmap_entry_t *ent)
{
  addressmap_virtaddress_remove(address, ent);
  addressmap_ent_free(ent);
}

/** Unregister all TrackHostExits mappings from any address to
 * *.exitname.exit. */
static void
clear_trackexithost_mappings(const char *exitname)
{
  char *suffix;
  size_t suffix_len;
  if (!addressmap || !exitname)
    return;
  suffix_len = strlen(exitname) + 16;
  suffix = tor_malloc(suffix_len);
  tor_snprintf(suffix, suffix_len, ".%s.exit", exitname);
  tor_strlower(suffix);

  STRMAP_FOREACH_MODIFY(addressmap, address, addressmap_entry_t *, ent) {
    if (ent->source == ADDRMAPSRC_TRACKEXIT && !strcmpend(address, suffix)) {
      addressmap_ent_remove(address, ent);
      MAP_DEL_CURRENT(address);
    }
  } STRMAP_FOREACH_END;

  tor_free(suffix);
}

/** Remove all entries from the addressmap that were set via the
 * configuration file or the command line. */
void
addressmap_clear_configured(void)
{
  addressmap_get_mappings(NULL, 0, 0, 0);
}

/** Remove all entries from the addressmap that are set to expire, ever. */
void
addressmap_clear_transient(void)
{
  addressmap_get_mappings(NULL, 2, TIME_MAX, 0);
}

/** Clean out entries from the addressmap cache that were
 * added long enough ago that they are no longer valid.
 */
void
addressmap_clean(time_t now)
{
  addressmap_get_mappings(NULL, 2, now, 0);
}

/** Free all the elements in the addressmap, and free the addressmap
 * itself. */
void
addressmap_free_all(void)
{
  strmap_free(addressmap, addressmap_ent_free);
  addressmap = NULL;

  strmap_free(virtaddress_reversemap, addressmap_virtaddress_ent_free);
  virtaddress_reversemap = NULL;
}

/** Look at address, and rewrite it until it doesn't want any
 * more rewrites; but don't get into an infinite loop.
 * Don't write more than maxlen chars into address.  Return true if the
 * address changed; false otherwise.  Set *<b>expires_out</b> to the
 * expiry time of the result, or to <b>time_max</b> if the result does
 * not expire.
 */
int
addressmap_rewrite(char *address, size_t maxlen, time_t *expires_out)
{
  addressmap_entry_t *ent;
  int rewrites;
  char *cp;
  time_t expires = TIME_MAX;

  for (rewrites = 0; rewrites < 16; rewrites++) {
    ent = strmap_get(addressmap, address);

    if (!ent || !ent->new_address) {
      if (expires_out)
        *expires_out = expires;
      return (rewrites > 0); /* done, no rewrite needed */
    }

    cp = tor_strdup(escaped_safe_str_client(ent->new_address));
    log_info(LD_APP, "Addressmap: rewriting %s to %s",
             escaped_safe_str_client(address), cp);
    if (ent->expires > 1 && ent->expires < expires)
      expires = ent->expires;
    tor_free(cp);
    strlcpy(address, ent->new_address, maxlen);
  }
  log_warn(LD_CONFIG,
           "Loop detected: we've rewritten %s 16 times! Using it as-is.",
           escaped_safe_str_client(address));
  /* it's fine to rewrite a rewrite, but don't loop forever */
  if (expires_out)
    *expires_out = TIME_MAX;
  return 1;
}

/** If we have a cached reverse DNS entry for the address stored in the
 * <b>maxlen</b>-byte buffer <b>address</b> (typically, a dotted quad) then
 * rewrite to the cached value and return 1.  Otherwise return 0.  Set
 * *<b>expires_out</b> to the expiry time of the result, or to <b>time_max</b>
 * if the result does not expire. */
static int
addressmap_rewrite_reverse(char *address, size_t maxlen, time_t *expires_out)
{
  size_t len = maxlen + 16;
  char *s = tor_malloc(len), *cp;
  addressmap_entry_t *ent;
  int r = 0;
  tor_snprintf(s, len, "REVERSE[%s]", address);
  ent = strmap_get(addressmap, s);
  if (ent) {
    cp = tor_strdup(escaped_safe_str_client(ent->new_address));
    log_info(LD_APP, "Rewrote reverse lookup %s -> %s",
             escaped_safe_str_client(s), cp);
    tor_free(cp);
    strlcpy(address, ent->new_address, maxlen);
    r = 1;
  }

  if (expires_out)
    *expires_out = (ent && ent->expires > 1) ? ent->expires : TIME_MAX;

  tor_free(s);
  return r;
}

/** Return 1 if <b>address</b> is already registered, else return 0. If address
 * is already registered, and <b>update_expires</b> is non-zero, then update
 * the expiry time on the mapping with update_expires if it is a
 * mapping created by TrackHostExits. */
int
addressmap_have_mapping(const char *address, int update_expiry)
{
  addressmap_entry_t *ent;
  if (!(ent=strmap_get_lc(addressmap, address)))
    return 0;
  if (update_expiry && ent->source==ADDRMAPSRC_TRACKEXIT)
    ent->expires=time(NULL) + update_expiry;
  return 1;
}

/** Register a request to map <b>address</b> to <b>new_address</b>,
 * which will expire on <b>expires</b> (or 0 if never expires from
 * config file, 1 if never expires from controller, 2 if never expires
 * (virtual address mapping) from the controller.)
 *
 * <b>new_address</b> should be a newly dup'ed string, which we'll use or
 * free as appropriate. We will leave address alone.
 *
 * If <b>new_address</b> is NULL, or equal to <b>address</b>, remove
 * any mappings that exist from <b>address</b>.
 */
void
addressmap_register(const char *address, char *new_address, time_t expires,
                    addressmap_entry_source_t source)
{
  addressmap_entry_t *ent;

  ent = strmap_get(addressmap, address);
  if (!new_address || !strcasecmp(address,new_address)) {
    /* Remove the mapping, if any. */
    tor_free(new_address);
    if (ent) {
      addressmap_ent_remove(address,ent);
      strmap_remove(addressmap, address);
    }
    return;
  }
  if (!ent) { /* make a new one and register it */
    ent = tor_malloc_zero(sizeof(addressmap_entry_t));
    strmap_set(addressmap, address, ent);
  } else if (ent->new_address) { /* we need to clean up the old mapping. */
    if (expires > 1) {
      log_info(LD_APP,"Temporary addressmap ('%s' to '%s') not performed, "
               "since it's already mapped to '%s'",
      safe_str_client(address),
      safe_str_client(new_address),
      safe_str_client(ent->new_address));
      tor_free(new_address);
      return;
    }
    if (address_is_in_virtual_range(ent->new_address) &&
        expires != 2) {
      /* XXX This isn't the perfect test; we want to avoid removing
       * mappings set from the control interface _as virtual mapping */
      addressmap_virtaddress_remove(address, ent);
    }
    tor_free(ent->new_address);
  } /* else { we have an in-progress resolve with no mapping. } */

  ent->new_address = new_address;
  ent->expires = expires==2 ? 1 : expires;
  ent->num_resolve_failures = 0;
  ent->source = source;

  log_info(LD_CONFIG, "Addressmap: (re)mapped '%s' to '%s'",
           safe_str_client(address),
           safe_str_client(ent->new_address));
  control_event_address_mapped(address, ent->new_address, expires, NULL);
}

/** An attempt to resolve <b>address</b> failed at some OR.
 * Increment the number of resolve failures we have on record
 * for it, and then return that number.
 */
int
client_dns_incr_failures(const char *address)
{
  addressmap_entry_t *ent = strmap_get(addressmap, address);
  if (!ent) {
    ent = tor_malloc_zero(sizeof(addressmap_entry_t));
    ent->expires = time(NULL) + MAX_DNS_ENTRY_AGE;
    strmap_set(addressmap,address,ent);
  }
  if (ent->num_resolve_failures < SHORT_MAX)
    ++ent->num_resolve_failures; /* don't overflow */
  log_info(LD_APP, "Address %s now has %d resolve failures.",
           safe_str_client(address),
           ent->num_resolve_failures);
  return ent->num_resolve_failures;
}

/** If <b>address</b> is in the client DNS addressmap, reset
 * the number of resolve failures we have on record for it.
 * This is used when we fail a stream because it won't resolve:
 * otherwise future attempts on that address will only try once.
 */
void
client_dns_clear_failures(const char *address)
{
  addressmap_entry_t *ent = strmap_get(addressmap, address);
  if (ent)
    ent->num_resolve_failures = 0;
}

/** Record the fact that <b>address</b> resolved to <b>name</b>.
 * We can now use this in subsequent streams via addressmap_rewrite()
 * so we can more correctly choose an exit that will allow <b>address</b>.
 *
 * If <b>exitname</b> is defined, then append the addresses with
 * ".exitname.exit" before registering the mapping.
 *
 * If <b>ttl</b> is nonnegative, the mapping will be valid for
 * <b>ttl</b>seconds; otherwise, we use the default.
 */
static void
client_dns_set_addressmap_impl(const char *address, const char *name,
                               const char *exitname,
                               int ttl)
{
  /* <address>.<hex or nickname>.exit\0  or just  <address>\0 */
  char extendedaddress[MAX_SOCKS_ADDR_LEN+MAX_VERBOSE_NICKNAME_LEN+10];
  /* 123.123.123.123.<hex or nickname>.exit\0  or just  123.123.123.123\0 */
  char extendedval[INET_NTOA_BUF_LEN+MAX_VERBOSE_NICKNAME_LEN+10];

  tor_assert(address);
  tor_assert(name);

  if (ttl<0)
    ttl = DEFAULT_DNS_TTL;
  else
    ttl = dns_clip_ttl(ttl);

  if (exitname) {
    /* XXXX fails to ever get attempts to get an exit address of
     * google.com.digest[=~]nickname.exit; we need a syntax for this that
     * won't make strict RFC952-compliant applications (like us) barf. */
    tor_snprintf(extendedaddress, sizeof(extendedaddress),
                 "%s.%s.exit", address, exitname);
    tor_snprintf(extendedval, sizeof(extendedval),
                 "%s.%s.exit", name, exitname);
  } else {
    tor_snprintf(extendedaddress, sizeof(extendedaddress),
                 "%s", address);
    tor_snprintf(extendedval, sizeof(extendedval),
                 "%s", name);
  }
  addressmap_register(extendedaddress, tor_strdup(extendedval),
                      time(NULL) + ttl, ADDRMAPSRC_DNS);
}

/** Record the fact that <b>address</b> resolved to <b>val</b>.
 * We can now use this in subsequent streams via addressmap_rewrite()
 * so we can more correctly choose an exit that will allow <b>address</b>.
 *
 * If <b>exitname</b> is defined, then append the addresses with
 * ".exitname.exit" before registering the mapping.
 *
 * If <b>ttl</b> is nonnegative, the mapping will be valid for
 * <b>ttl</b>seconds; otherwise, we use the default.
 */
void
client_dns_set_addressmap(const char *address, uint32_t val,
                          const char *exitname,
                          int ttl)
{
  struct in_addr in;
  char valbuf[INET_NTOA_BUF_LEN];

  tor_assert(address);

  if (tor_inet_aton(address, &in))
    return; /* If address was an IP address already, don't add a mapping. */
  in.s_addr = htonl(val);
  tor_inet_ntoa(&in,valbuf,sizeof(valbuf));

  client_dns_set_addressmap_impl(address, valbuf, exitname, ttl);
}

/** Add a cache entry noting that <b>address</b> (ordinarily a dotted quad)
 * resolved via a RESOLVE_PTR request to the hostname <b>v</b>.
 *
 * If <b>exitname</b> is defined, then append the addresses with
 * ".exitname.exit" before registering the mapping.
 *
 * If <b>ttl</b> is nonnegative, the mapping will be valid for
 * <b>ttl</b>seconds; otherwise, we use the default.
 */
static void
client_dns_set_reverse_addressmap(const char *address, const char *v,
                                  const char *exitname,
                                  int ttl)
{
  size_t len = strlen(address) + 16;
  char *s = tor_malloc(len);
  tor_snprintf(s, len, "REVERSE[%s]", address);
  client_dns_set_addressmap_impl(s, v, exitname, ttl);
  tor_free(s);
}

/* By default, we hand out 127.192.0.1 through 127.254.254.254.
 * These addresses should map to localhost, so even if the
 * application accidentally tried to connect to them directly (not
 * via Tor), it wouldn't get too far astray.
 *
 * These options are configured by parse_virtual_addr_network().
 */
/** Which network should we use for virtual IPv4 addresses?  Only the first
 * bits of this value are fixed. */
static uint32_t virtual_addr_network = 0x7fc00000u;
/** How many bits of <b>virtual_addr_network</b> are fixed? */
static maskbits_t virtual_addr_netmask_bits = 10;
/** What's the next virtual address we will hand out? */
static uint32_t next_virtual_addr    = 0x7fc00000u;

/** Read a netmask of the form 127.192.0.0/10 from "val", and check whether
 * it's a valid set of virtual addresses to hand out in response to MAPADDRESS
 * requests.  Return 0 on success; set *msg (if provided) to a newly allocated
 * string and return -1 on failure.  If validate_only is false, sets the
 * actual virtual address range to the parsed value. */
int
parse_virtual_addr_network(const char *val, int validate_only,
                           char **msg)
{
  uint32_t addr;
  uint16_t port_min, port_max;
  maskbits_t bits;

  if (parse_addr_and_port_range(val, &addr, &bits, &port_min, &port_max)) {
    if (msg) *msg = tor_strdup("Error parsing VirtualAddressNetwork");
    return -1;
  }

  if (port_min != 1 || port_max != 65535) {
    if (msg) *msg = tor_strdup("Can't specify ports on VirtualAddressNetwork");
    return -1;
  }

  if (bits > 16) {
    if (msg) *msg = tor_strdup("VirtualAddressNetwork expects a /16 "
                               "network or larger");
    return -1;
  }

  if (validate_only)
    return 0;

  virtual_addr_network = (uint32_t)( addr & (0xfffffffful << (32-bits)) );
  virtual_addr_netmask_bits = bits;

  if (addr_mask_cmp_bits(next_virtual_addr, addr, bits))
    next_virtual_addr = addr;

  return 0;
}

/**
 * Return true iff <b>addr</b> is likely to have been returned by
 * client_dns_get_unused_address.
 **/
static int
address_is_in_virtual_range(const char *address)
{
  struct in_addr in;
  tor_assert(address);
  if (!strcasecmpend(address, ".virtual")) {
    return 1;
  } else if (tor_inet_aton(address, &in)) {
    uint32_t addr = ntohl(in.s_addr);
    if (!addr_mask_cmp_bits(addr, virtual_addr_network,
                            virtual_addr_netmask_bits))
      return 1;
  }
  return 0;
}

/** Return a newly allocated string holding an address of <b>type</b>
 * (one of RESOLVED_TYPE_{IPV4|HOSTNAME}) that has not yet been mapped,
 * and that is very unlikely to be the address of any real host.
 */
static char *
addressmap_get_virtual_address(int type)
{
  char buf[64];
  tor_assert(addressmap);

  if (type == RESOLVED_TYPE_HOSTNAME) {
    char rand[10];
    do {
      crypto_rand(rand, sizeof(rand));
      base32_encode(buf,sizeof(buf),rand,sizeof(rand));
      strlcat(buf, ".virtual", sizeof(buf));
    } while (strmap_get(addressmap, buf));
    return tor_strdup(buf);
  } else if (type == RESOLVED_TYPE_IPV4) {
    // This is an imperfect estimate of how many addresses are available, but
    // that's ok.
    uint32_t available = 1u << (32-virtual_addr_netmask_bits);
    while (available) {
      /* Don't hand out any .0 or .255 address. */
      while ((next_virtual_addr & 0xff) == 0 ||
             (next_virtual_addr & 0xff) == 0xff) {
        ++next_virtual_addr;
      }
      if (!strmap_get(addressmap, fmt_addr32(next_virtual_addr))) {
        ++next_virtual_addr;
        break;
      }

      ++next_virtual_addr;
      --available;
      log_info(LD_CONFIG, "%d addrs available", (int)available);
      if (! --available) {
        log_warn(LD_CONFIG, "Ran out of virtual addresses!");
        return NULL;
      }
      if (addr_mask_cmp_bits(next_virtual_addr, virtual_addr_network,
                             virtual_addr_netmask_bits))
        next_virtual_addr = virtual_addr_network;
    }
    return tor_strdup(buf);
  } else {
    log_warn(LD_BUG, "Called with unsupported address type (%d)", type);
    return NULL;
  }
}

/** A controller has requested that we map some address of type
 * <b>type</b> to the address <b>new_address</b>.  Choose an address
 * that is unlikely to be used, and map it, and return it in a newly
 * allocated string.  If another address of the same type is already
 * mapped to <b>new_address</b>, try to return a copy of that address.
 *
 * The string in <b>new_address</b> may be freed, or inserted into a map
 * as appropriate.
 **/
const char *
addressmap_register_virtual_address(int type, char *new_address)
{
  char **addrp;
  virtaddress_entry_t *vent;

  tor_assert(new_address);
  tor_assert(addressmap);
  tor_assert(virtaddress_reversemap);

  vent = strmap_get(virtaddress_reversemap, new_address);
  if (!vent) {
    vent = tor_malloc_zero(sizeof(virtaddress_entry_t));
    strmap_set(virtaddress_reversemap, new_address, vent);
  }

  addrp = (type == RESOLVED_TYPE_IPV4) ?
    &vent->ipv4_address : &vent->hostname_address;
  if (*addrp) {
    addressmap_entry_t *ent = strmap_get(addressmap, *addrp);
    if (ent && ent->new_address &&
        !strcasecmp(new_address, ent->new_address)) {
      tor_free(new_address);
      return tor_strdup(*addrp);
    } else
      log_warn(LD_BUG,
               "Internal confusion: I thought that '%s' was mapped to by "
               "'%s', but '%s' really maps to '%s'. This is a harmless bug.",
               safe_str_client(new_address),
               safe_str_client(*addrp),
               safe_str_client(*addrp),
               ent?safe_str_client(ent->new_address):"(nothing)");
  }

  tor_free(*addrp);
  *addrp = addressmap_get_virtual_address(type);
  log_info(LD_APP, "Registering map from %s to %s", *addrp, new_address);
  addressmap_register(*addrp, new_address, 2, ADDRMAPSRC_CONTROLLER);

#if 0
  {
    /* Try to catch possible bugs */
    addressmap_entry_t *ent;
    ent = strmap_get(addressmap, *addrp);
    tor_assert(ent);
    tor_assert(!strcasecmp(ent->new_address,new_address));
    vent = strmap_get(virtaddress_reversemap, new_address);
    tor_assert(vent);
    tor_assert(!strcasecmp(*addrp,
                           (type == RESOLVED_TYPE_IPV4) ?
                           vent->ipv4_address : vent->hostname_address));
    log_info(LD_APP, "Map from %s to %s okay.",
             safe_str_client(*addrp),
             safe_str_client(new_address));
  }
#endif

  return *addrp;
}

/** Return 1 if <b>address</b> has funny characters in it like colons. Return
 * 0 if it's fine, or if we're configured to allow it anyway.  <b>client</b>
 * should be true if we're using this address as a client; false if we're
 * using it as a server.
 */
int
address_is_invalid_destination(const char *address, int client)
{
  if (client) {
    if (get_options()->AllowNonRFC953Hostnames)
      return 0;
  } else {
    if (get_options()->ServerDNSAllowNonRFC953Hostnames)
      return 0;
  }

  while (*address) {
    if (TOR_ISALNUM(*address) ||
        *address == '-' ||
        *address == '.' ||
        *address == '_') /* Underscore is not allowed, but Windows does it
                          * sometimes, just to thumb its nose at the IETF. */
      ++address;
    else
      return 1;
  }
  return 0;
}

/** Iterate over all address mappings which have expiry times between
 * min_expires and max_expires, inclusive.  If sl is provided, add an
 * "old-addr new-addr expiry" string to sl for each mapping, omitting
 * the expiry time if want_expiry is false. If sl is NULL, remove the
 * mappings.
 */
void
addressmap_get_mappings(smartlist_t *sl, time_t min_expires,
                        time_t max_expires, int want_expiry)
{
   strmap_iter_t *iter;
   const char *key;
   void *_val;
   addressmap_entry_t *val;

   if (!addressmap)
     addressmap_init();

   for (iter = strmap_iter_init(addressmap); !strmap_iter_done(iter); ) {
     strmap_iter_get(iter, &key, &_val);
     val = _val;
     if (val->expires >= min_expires && val->expires <= max_expires) {
       if (!sl) {
         iter = strmap_iter_next_rmv(addressmap,iter);
         addressmap_ent_remove(key, val);
         continue;
       } else if (val->new_address) {
         size_t len = strlen(key)+strlen(val->new_address)+ISO_TIME_LEN+5;
         char *line = tor_malloc(len);
         if (want_expiry) {
           if (val->expires < 3 || val->expires == TIME_MAX)
             tor_snprintf(line, len, "%s %s NEVER", key, val->new_address);
           else {
             char time[ISO_TIME_LEN+1];
             format_iso_time(time, val->expires);
             tor_snprintf(line, len, "%s %s \"%s\"", key, val->new_address,
                          time);
           }
         } else {
           tor_snprintf(line, len, "%s %s", key, val->new_address);
         }
         smartlist_add(sl, line);
       }
     }
     iter = strmap_iter_next(addressmap,iter);
   }
}

/** Check if <b>conn</b> is using a dangerous port. Then warn and/or
 * reject depending on our config options. */
static int
consider_plaintext_ports(edge_connection_t *conn, uint16_t port)
{
  or_options_t *options = get_options();
  int reject = smartlist_string_num_isin(options->RejectPlaintextPorts, port);

  if (smartlist_string_num_isin(options->WarnPlaintextPorts, port)) {
    log_warn(LD_APP, "Application request to port %d: this port is "
             "commonly used for unencrypted protocols. Please make sure "
             "you don't send anything you would mind the rest of the "
             "Internet reading!%s", port, reject ? " Closing." : "");
    control_event_client_status(LOG_WARN, "DANGEROUS_PORT PORT=%d RESULT=%s",
                                port, reject ? "REJECT" : "WARN");
  }

  if (reject) {
    log_info(LD_APP, "Port %d listed in RejectPlaintextPorts. Closing.", port);
    connection_mark_unattached_ap(conn, END_STREAM_REASON_ENTRYPOLICY);
    return -1;
  }

  return 0;
}

/** How many times do we try connecting with an exit configured via
 * TrackHostExits before concluding that it won't work any more and trying a
 * different one? */
#define TRACKHOSTEXITS_RETRIES 5

/** Call connection_ap_handshake_rewrite_and_attach() unless a controller
 *  asked us to leave streams unattached. Return 0 in that case.
 *
 *  See connection_ap_handshake_rewrite_and_attach()'s
 *  documentation for arguments and return value.
 */
int
connection_ap_rewrite_and_attach_if_allowed(edge_connection_t *conn,
                                            origin_circuit_t *circ,
                                            crypt_path_t *cpath)
{
  or_options_t *options = get_options();

  if (options->LeaveStreamsUnattached) {
    conn->_base.state = AP_CONN_STATE_CONTROLLER_WAIT;
    return 0;
  }
  return connection_ap_handshake_rewrite_and_attach(conn, circ, cpath);
}

/** Connection <b>conn</b> just finished its socks handshake, or the
 * controller asked us to take care of it. If <b>circ</b> is defined,
 * then that's where we'll want to attach it. Otherwise we have to
 * figure it out ourselves.
 *
 * First, parse whether it's a .exit address, remap it, and so on. Then
 * if it's for a general circuit, try to attach it to a circuit (or launch
 * one as needed), else if it's for a rendezvous circuit, fetch a
 * rendezvous descriptor first (or attach/launch a circuit if the
 * rendezvous descriptor is already here and fresh enough).
 *
 * The stream will exit from the hop
 * indicated by <b>cpath</b>, or from the last hop in circ's cpath if
 * <b>cpath</b> is NULL.
 */
int
connection_ap_handshake_rewrite_and_attach(edge_connection_t *conn,
                                           origin_circuit_t *circ,
                                           crypt_path_t *cpath)
{
  socks_request_t *socks = conn->socks_request;
  hostname_type_t addresstype;
  or_options_t *options = get_options();
  struct in_addr addr_tmp;
  int automap = 0;
  char orig_address[MAX_SOCKS_ADDR_LEN];
  time_t map_expires = TIME_MAX;
  int remapped_to_exit = 0;
  time_t now = time(NULL);

  tor_strlower(socks->address); /* normalize it */
  strlcpy(orig_address, socks->address, sizeof(orig_address));
  log_debug(LD_APP,"Client asked for %s:%d",
            safe_str_client(socks->address),
            socks->port);

  if (socks->command == SOCKS_COMMAND_RESOLVE &&
      !tor_inet_aton(socks->address, &addr_tmp) &&
      options->AutomapHostsOnResolve && options->AutomapHostsSuffixes) {
    SMARTLIST_FOREACH(options->AutomapHostsSuffixes, const char *, cp,
                      if (!strcasecmpend(socks->address, cp)) {
                        automap = 1;
                        break;
                      });
    if (automap) {
      const char *new_addr;
      new_addr = addressmap_register_virtual_address(
                              RESOLVED_TYPE_IPV4, tor_strdup(socks->address));
      tor_assert(new_addr);
      log_info(LD_APP, "Automapping %s to %s",
               escaped_safe_str_client(socks->address),
               safe_str_client(new_addr));
      strlcpy(socks->address, new_addr, sizeof(socks->address));
    }
  }

  if (socks->command == SOCKS_COMMAND_RESOLVE_PTR) {
    if (addressmap_rewrite_reverse(socks->address, sizeof(socks->address),
                                   &map_expires)) {
      char *result = tor_strdup(socks->address);
      /* remember _what_ is supposed to have been resolved. */
      tor_snprintf(socks->address, sizeof(socks->address), "REVERSE[%s]",
                  orig_address);
      connection_ap_handshake_socks_resolved(conn, RESOLVED_TYPE_HOSTNAME,
                                             strlen(result), result, -1,
                                             map_expires);
      connection_mark_unattached_ap(conn,
                                END_STREAM_REASON_DONE |
                                END_STREAM_REASON_FLAG_ALREADY_SOCKS_REPLIED);
      return 0;
    }
    if (options->ClientDNSRejectInternalAddresses) {
      /* Don't let people try to do a reverse lookup on 10.0.0.1. */
      tor_addr_t addr;
      int ok;
      ok = tor_addr_parse_reverse_lookup_name(
                               &addr, socks->address, AF_UNSPEC, 1);
      if (ok == 1 && tor_addr_is_internal(&addr, 0)) {
        connection_ap_handshake_socks_resolved(conn, RESOLVED_TYPE_ERROR,
                                               0, NULL, -1, TIME_MAX);
        connection_mark_unattached_ap(conn,
                                 END_STREAM_REASON_SOCKSPROTOCOL |
                                 END_STREAM_REASON_FLAG_ALREADY_SOCKS_REPLIED);
        return -1;
      }
    }
  } else if (!automap) {
    int started_without_chosen_exit = strcasecmpend(socks->address, ".exit");
    /* For address map controls, remap the address. */
    if (addressmap_rewrite(socks->address, sizeof(socks->address),
                           &map_expires)) {
      control_event_stream_status(conn, STREAM_EVENT_REMAP,
                                  REMAP_STREAM_SOURCE_CACHE);
      if (started_without_chosen_exit &&
          !strcasecmpend(socks->address, ".exit") &&
          map_expires < TIME_MAX)
        remapped_to_exit = 1;
    }
  }

  if (!automap && address_is_in_virtual_range(socks->address)) {
    /* This address was probably handed out by client_dns_get_unmapped_address,
     * but the mapping was discarded for some reason.  We *don't* want to send
     * the address through Tor; that's likely to fail, and may leak
     * information.
     */
    log_warn(LD_APP,"Missing mapping for virtual address '%s'. Refusing.",
             safe_str_client(socks->address));
    connection_mark_unattached_ap(conn, END_STREAM_REASON_INTERNAL);
    return -1;
  }

  /* Parse the address provided by SOCKS.  Modify it in-place if it
   * specifies a hidden-service (.onion) or particular exit node (.exit).
   */
  addresstype = parse_extended_hostname(socks->address,
                         remapped_to_exit || options->AllowDotExit);

  if (addresstype == BAD_HOSTNAME) {
    log_warn(LD_APP, "Invalid onion hostname %s; rejecting",
             safe_str_client(socks->address));
    control_event_client_status(LOG_WARN, "SOCKS_BAD_HOSTNAME HOSTNAME=%s",
                                escaped(socks->address));
    connection_mark_unattached_ap(conn, END_STREAM_REASON_TORPROTOCOL);
    return -1;
  }

  if (addresstype == EXIT_HOSTNAME) {
    /* foo.exit -- modify conn->chosen_exit_node to specify the exit
     * node, and conn->address to hold only the address portion. */
    char *s = strrchr(socks->address,'.');
    tor_assert(!automap);
    if (s) {
      if (s[1] != '\0') {
        conn->chosen_exit_name = tor_strdup(s+1);
        if (remapped_to_exit) /* 5 tries before it expires the addressmap */
          conn->chosen_exit_retries = TRACKHOSTEXITS_RETRIES;
        *s = 0;
      } else {
        log_warn(LD_APP,"Malformed exit address '%s.exit'. Refusing.",
                 safe_str_client(socks->address));
        control_event_client_status(LOG_WARN, "SOCKS_BAD_HOSTNAME HOSTNAME=%s",
                                    escaped(socks->address));
        connection_mark_unattached_ap(conn, END_STREAM_REASON_TORPROTOCOL);
        return -1;
      }
    } else {
      const node_t *r;
      conn->chosen_exit_name = tor_strdup(socks->address);
      r = node_get_by_nickname(conn->chosen_exit_name, 1);
      *socks->address = 0;
      if (r) {
        node_get_address_string(r, socks->address, sizeof(socks->address));
      } else {
        log_warn(LD_APP,
                 "Unrecognized server in exit address '%s.exit'. Refusing.",
                 safe_str_client(socks->address));
        connection_mark_unattached_ap(conn, END_STREAM_REASON_TORPROTOCOL);
        return -1;
      }
    }
  }

  if (addresstype != ONION_HOSTNAME) {
    /* not a hidden-service request (i.e. normal or .exit) */
    if (address_is_invalid_destination(socks->address, 1)) {
      control_event_client_status(LOG_WARN, "SOCKS_BAD_HOSTNAME HOSTNAME=%s",
                                  escaped(socks->address));
      log_warn(LD_APP,
               "Destination '%s' seems to be an invalid hostname. Failing.",
               safe_str_client(socks->address));
      connection_mark_unattached_ap(conn, END_STREAM_REASON_TORPROTOCOL);
      return -1;
    }

    if (socks->command == SOCKS_COMMAND_RESOLVE) {
      uint32_t answer;
      struct in_addr in;
      /* Reply to resolves immediately if we can. */
      if (tor_inet_aton(socks->address, &in)) { /* see if it's an IP already */
        /* leave it in network order */
        answer = in.s_addr;
        /* remember _what_ is supposed to have been resolved. */
        strlcpy(socks->address, orig_address, sizeof(socks->address));
        connection_ap_handshake_socks_resolved(conn,RESOLVED_TYPE_IPV4,4,
                                               (char*)&answer,-1,map_expires);
        connection_mark_unattached_ap(conn,
                                END_STREAM_REASON_DONE |
                                END_STREAM_REASON_FLAG_ALREADY_SOCKS_REPLIED);
        return 0;
      }
      tor_assert(!automap);
      rep_hist_note_used_resolve(now); /* help predict this next time */
    } else if (socks->command == SOCKS_COMMAND_CONNECT) {
      tor_assert(!automap);
      if (socks->port == 0) {
        log_notice(LD_APP,"Application asked to connect to port 0. Refusing.");
        connection_mark_unattached_ap(conn, END_STREAM_REASON_TORPROTOCOL);
        return -1;
      }

      if (!conn->use_begindir && !conn->chosen_exit_name && !circ) {
        /* see if we can find a suitable enclave exit */
        const node_t *r =
          router_find_exact_exit_enclave(socks->address, socks->port);
        if (r) {
          log_info(LD_APP,
                   "Redirecting address %s to exit at enclave router %s",
                   safe_str_client(socks->address), node_get_nickname(r));
          /* use the hex digest, not nickname, in case there are two
             routers with this nickname */
          conn->chosen_exit_name =
            tor_strdup(hex_str(r->identity, DIGEST_LEN));
          conn->chosen_exit_optional = 1;
        }
      }

      /* warn or reject if it's using a dangerous port */
      if (!conn->use_begindir && !conn->chosen_exit_name && !circ)
        if (consider_plaintext_ports(conn, socks->port) < 0)
          return -1;

      if (!conn->use_begindir) {
        /* help predict this next time */
        rep_hist_note_used_port(now, socks->port);
      }
    } else if (socks->command == SOCKS_COMMAND_RESOLVE_PTR) {
      rep_hist_note_used_resolve(now); /* help predict this next time */
      /* no extra processing needed */
    } else {
      tor_fragile_assert();
    }
    conn->_base.state = AP_CONN_STATE_CIRCUIT_WAIT;
    if ((circ && connection_ap_handshake_attach_chosen_circuit(
                   conn, circ, cpath) < 0) ||
        (!circ &&
         connection_ap_handshake_attach_circuit(conn) < 0)) {
      if (!conn->_base.marked_for_close)
        connection_mark_unattached_ap(conn, END_STREAM_REASON_CANT_ATTACH);
      return -1;
    }
    return 0;
  } else {
    /* it's a hidden-service request */
    rend_cache_entry_t *entry;
    int r;
    rend_service_authorization_t *client_auth;
    tor_assert(!automap);
    if (SOCKS_COMMAND_IS_RESOLVE(socks->command)) {
      /* if it's a resolve request, fail it right now, rather than
       * building all the circuits and then realizing it won't work. */
      log_warn(LD_APP,
               "Resolve requests to hidden services not allowed. Failing.");
      connection_ap_handshake_socks_resolved(conn,RESOLVED_TYPE_ERROR,
                                             0,NULL,-1,TIME_MAX);
      connection_mark_unattached_ap(conn,
                                END_STREAM_REASON_SOCKSPROTOCOL |
                                END_STREAM_REASON_FLAG_ALREADY_SOCKS_REPLIED);
      return -1;
    }

    if (circ) {
      log_warn(LD_CONTROL, "Attachstream to a circuit is not "
               "supported for .onion addresses currently. Failing.");
      connection_mark_unattached_ap(conn, END_STREAM_REASON_TORPROTOCOL);
      return -1;
    }

    conn->rend_data = tor_malloc_zero(sizeof(rend_data_t));
    strlcpy(conn->rend_data->onion_address, socks->address,
            sizeof(conn->rend_data->onion_address));
    log_info(LD_REND,"Got a hidden service request for ID '%s'",
             safe_str_client(conn->rend_data->onion_address));
    /* see if we already have it cached */
    r = rend_cache_lookup_entry(conn->rend_data->onion_address, -1, &entry);
    if (r<0) {
      log_warn(LD_BUG,"Invalid service name '%s'",
               safe_str_client(conn->rend_data->onion_address));
      connection_mark_unattached_ap(conn, END_STREAM_REASON_TORPROTOCOL);
      return -1;
    }

    /* Help predict this next time. We're not sure if it will need
     * a stable circuit yet, but we know we'll need *something*. */
    rep_hist_note_used_internal(now, 0, 1);

    /* Look up if we have client authorization for it. */
    client_auth = rend_client_lookup_service_authorization(
                                          conn->rend_data->onion_address);
    if (client_auth) {
      log_info(LD_REND, "Using previously configured client authorization "
                        "for hidden service request.");
      memcpy(conn->rend_data->descriptor_cookie,
             client_auth->descriptor_cookie, REND_DESC_COOKIE_LEN);
      conn->rend_data->auth_type = client_auth->auth_type;
    }
    if (r==0) {
      conn->_base.state = AP_CONN_STATE_RENDDESC_WAIT;
      log_info(LD_REND, "Unknown descriptor %s. Fetching.",
               safe_str_client(conn->rend_data->onion_address));
      rend_client_refetch_v2_renddesc(conn->rend_data);
    } else { /* r > 0 */
      conn->_base.state = AP_CONN_STATE_CIRCUIT_WAIT;
      log_info(LD_REND, "Descriptor is here. Great.");
      if (connection_ap_handshake_attach_circuit(conn) < 0) {
        if (!conn->_base.marked_for_close)
          connection_mark_unattached_ap(conn, END_STREAM_REASON_CANT_ATTACH);
        return -1;
      }
    }
    return 0;
  }
  return 0; /* unreached but keeps the compiler happy */
}

#ifdef TRANS_PF
static int pf_socket = -1;
int
get_pf_socket(void)
{
  int pf;
  /*  This should be opened before dropping privileges. */
  if (pf_socket >= 0)
    return pf_socket;

#ifdef OPENBSD
  /* only works on OpenBSD */
  pf = open("/dev/pf", O_RDONLY);
#else
  /* works on NetBSD and FreeBSD */
  pf = open("/dev/pf", O_RDWR);
#endif

  if (pf < 0) {
    log_warn(LD_NET, "open(\"/dev/pf\") failed: %s", strerror(errno));
    return -1;
  }

  pf_socket = pf;
  return pf_socket;
}
#endif

/** Fetch the original destination address and port from a
 * system-specific interface and put them into a
 * socks_request_t as if they came from a socks request.
 *
 * Return -1 if an error prevents fetching the destination,
 * else return 0.
 */
static int
connection_ap_get_original_destination(edge_connection_t *conn,
                                       socks_request_t *req)
{
#ifdef TRANS_NETFILTER
  /* Linux 2.4+ */
  struct sockaddr_storage orig_dst;
  socklen_t orig_dst_len = sizeof(orig_dst);
  tor_addr_t addr;

  if (getsockopt(conn->_base.s, SOL_IP, SO_ORIGINAL_DST,
                 (struct sockaddr*)&orig_dst, &orig_dst_len) < 0) {
    int e = tor_socket_errno(conn->_base.s);
    log_warn(LD_NET, "getsockopt() failed: %s", tor_socket_strerror(e));
    return -1;
  }

  tor_addr_from_sockaddr(&addr, (struct sockaddr*)&orig_dst, &req->port);
  tor_addr_to_str(req->address, &addr, sizeof(req->address), 0);

  return 0;
#elif defined(TRANS_PF)
  struct sockaddr_storage proxy_addr;
  socklen_t proxy_addr_len = sizeof(proxy_addr);
  struct sockaddr *proxy_sa = (struct sockaddr*) &proxy_addr;
  struct pfioc_natlook pnl;
  tor_addr_t addr;
  int pf = -1;

  if (getsockname(conn->_base.s, (struct sockaddr*)&proxy_addr,
                  &proxy_addr_len) < 0) {
    int e = tor_socket_errno(conn->_base.s);
    log_warn(LD_NET, "getsockname() to determine transocks destination "
             "failed: %s", tor_socket_strerror(e));
    return -1;
  }

  memset(&pnl, 0, sizeof(pnl));
  pnl.proto           = IPPROTO_TCP;
  pnl.direction       = PF_OUT;
  if (proxy_sa->sa_family == AF_INET) {
    struct sockaddr_in *sin = (struct sockaddr_in *)proxy_sa;
    pnl.af              = AF_INET;
    pnl.saddr.v4.s_addr = tor_addr_to_ipv4n(&conn->_base.addr);
    pnl.sport           = htons(conn->_base.port);
    pnl.daddr.v4.s_addr = sin->sin_addr.s_addr;
    pnl.dport           = sin->sin_port;
  } else if (proxy_sa->sa_family == AF_INET6) {
    struct sockaddr_in6 *sin6 = (struct sockaddr_in6 *)proxy_sa;
    pnl.af = AF_INET6;
    memcpy(&pnl.saddr.v6, tor_addr_to_in6(&conn->_base.addr),
           sizeof(struct in6_addr));
    pnl.sport = htons(conn->_base.port);
    memcpy(&pnl.daddr.v6, &sin6->sin6_addr, sizeof(struct in6_addr));
    pnl.dport = sin6->sin6_port;
  } else {
    log_warn(LD_NET, "getsockname() gave an unexpected address family (%d)",
             (int)proxy_sa->sa_family);
    return -1;
  }

  pf = get_pf_socket();
  if (pf<0)
    return -1;

  if (ioctl(pf, DIOCNATLOOK, &pnl) < 0) {
    log_warn(LD_NET, "ioctl(DIOCNATLOOK) failed: %s", strerror(errno));
    return -1;
  }

  if (pnl.af == AF_INET) {
    tor_addr_from_ipv4n(&addr, pnl.rdaddr.v4.s_addr);
  } else if (pnl.af == AF_INET6) {
    tor_addr_from_in6(&addr, &pnl.rdaddr.v6);
  } else {
    tor_fragile_assert();
    return -1;
  }

  tor_addr_to_str(req->address, &addr, sizeof(req->address), 0);
  req->port = ntohs(pnl.rdport);

  return 0;
#else
  (void)conn;
  (void)req;
  log_warn(LD_BUG, "Called connection_ap_get_original_destination, but no "
           "transparent proxy method was configured.");
  return -1;
#endif
}

/** connection_edge_process_inbuf() found a conn in state
 * socks_wait. See if conn->inbuf has the right bytes to proceed with
 * the socks handshake.
 *
 * If the handshake is complete, send it to
 * connection_ap_handshake_rewrite_and_attach().
 *
 * Return -1 if an unexpected error with conn occurs (and mark it for close),
 * else return 0.
 */
static int
connection_ap_handshake_process_socks(edge_connection_t *conn)
{
  socks_request_t *socks;
  int sockshere;
  or_options_t *options = get_options();

  tor_assert(conn);
  tor_assert(conn->_base.type == CONN_TYPE_AP);
  tor_assert(conn->_base.state == AP_CONN_STATE_SOCKS_WAIT);
  tor_assert(conn->socks_request);
  socks = conn->socks_request;

  log_debug(LD_APP,"entered.");

  IF_HAS_BUFFEREVENT(TO_CONN(conn), {
    struct evbuffer *input = bufferevent_get_input(conn->_base.bufev);
    sockshere = fetch_from_evbuffer_socks(input, socks,
                                     options->TestSocks, options->SafeSocks);
  }) ELSE_IF_NO_BUFFEREVENT {
    sockshere = fetch_from_buf_socks(conn->_base.inbuf, socks,
                                     options->TestSocks, options->SafeSocks);
  };
  if (sockshere == 0) {
    if (socks->replylen) {
      connection_write_to_buf(socks->reply, socks->replylen, TO_CONN(conn));
      /* zero it out so we can do another round of negotiation */
      socks->replylen = 0;
    } else {
      log_debug(LD_APP,"socks handshake not all here yet.");
    }
    return 0;
  } else if (sockshere == -1) {
    if (socks->replylen) { /* we should send reply back */
      log_debug(LD_APP,"reply is already set for us. Using it.");
      connection_ap_handshake_socks_reply(conn, socks->reply, socks->replylen,
                                          END_STREAM_REASON_SOCKSPROTOCOL);

    } else {
      log_warn(LD_APP,"Fetching socks handshake failed. Closing.");
      connection_ap_handshake_socks_reply(conn, NULL, 0,
                                          END_STREAM_REASON_SOCKSPROTOCOL);
    }
    connection_mark_unattached_ap(conn,
                              END_STREAM_REASON_SOCKSPROTOCOL |
                              END_STREAM_REASON_FLAG_ALREADY_SOCKS_REPLIED);
    return -1;
  } /* else socks handshake is done, continue processing */

  if (SOCKS_COMMAND_IS_CONNECT(socks->command))
    control_event_stream_status(conn, STREAM_EVENT_NEW, 0);
  else
    control_event_stream_status(conn, STREAM_EVENT_NEW_RESOLVE, 0);

  return connection_ap_rewrite_and_attach_if_allowed(conn, NULL, NULL);
}

/** connection_init_accepted_conn() found a new trans AP conn.
 * Get the original destination and send it to
 * connection_ap_handshake_rewrite_and_attach().
 *
 * Return -1 if an unexpected error with conn (and it should be marked
 * for close), else return 0.
 */
int
connection_ap_process_transparent(edge_connection_t *conn)
{
  socks_request_t *socks;

  tor_assert(conn);
  tor_assert(conn->_base.type == CONN_TYPE_AP);
  tor_assert(conn->socks_request);
  socks = conn->socks_request;

  /* pretend that a socks handshake completed so we don't try to
   * send a socks reply down a transparent conn */
  socks->command = SOCKS_COMMAND_CONNECT;
  socks->has_finished = 1;

  log_debug(LD_APP,"entered.");

  if (connection_ap_get_original_destination(conn, socks) < 0) {
    log_warn(LD_APP,"Fetching original destination failed. Closing.");
    connection_mark_unattached_ap(conn,
                               END_STREAM_REASON_CANT_FETCH_ORIG_DEST);
    return -1;
  }
  /* we have the original destination */

  control_event_stream_status(conn, STREAM_EVENT_NEW, 0);

  return connection_ap_rewrite_and_attach_if_allowed(conn, NULL, NULL);
}

/** connection_edge_process_inbuf() found a conn in state natd_wait. See if
 * conn-\>inbuf has the right bytes to proceed.  See FreeBSD's libalias(3) and
 * ProxyEncodeTcpStream() in src/lib/libalias/alias_proxy.c for the encoding
 * form of the original destination.
 *
 * If the original destination is complete, send it to
 * connection_ap_handshake_rewrite_and_attach().
 *
 * Return -1 if an unexpected error with conn (and it should be marked
 * for close), else return 0.
 */
static int
connection_ap_process_natd(edge_connection_t *conn)
{
  char tmp_buf[36], *tbuf, *daddr;
  size_t tlen = 30;
  int err, port_ok;
  socks_request_t *socks;

  tor_assert(conn);
  tor_assert(conn->_base.type == CONN_TYPE_AP);
  tor_assert(conn->_base.state == AP_CONN_STATE_NATD_WAIT);
  tor_assert(conn->socks_request);
  socks = conn->socks_request;

  log_debug(LD_APP,"entered.");

  /* look for LF-terminated "[DEST ip_addr port]"
   * where ip_addr is a dotted-quad and port is in string form */
  err = connection_fetch_from_buf_line(TO_CONN(conn), tmp_buf, &tlen);
  if (err == 0)
    return 0;
  if (err < 0) {
    log_warn(LD_APP,"Natd handshake failed (DEST too long). Closing");
    connection_mark_unattached_ap(conn, END_STREAM_REASON_INVALID_NATD_DEST);
    return -1;
  }

  if (strcmpstart(tmp_buf, "[DEST ")) {
    log_warn(LD_APP,"Natd handshake was ill-formed; closing. The client "
             "said: %s",
             escaped(tmp_buf));
    connection_mark_unattached_ap(conn, END_STREAM_REASON_INVALID_NATD_DEST);
    return -1;
  }

  daddr = tbuf = &tmp_buf[0] + 6; /* after end of "[DEST " */
  if (!(tbuf = strchr(tbuf, ' '))) {
    log_warn(LD_APP,"Natd handshake was ill-formed; closing. The client "
             "said: %s",
             escaped(tmp_buf));
    connection_mark_unattached_ap(conn, END_STREAM_REASON_INVALID_NATD_DEST);
    return -1;
  }
  *tbuf++ = '\0';

  /* pretend that a socks handshake completed so we don't try to
   * send a socks reply down a natd conn */
  strlcpy(socks->address, daddr, sizeof(socks->address));
  socks->port = (uint16_t)
    tor_parse_long(tbuf, 10, 1, 65535, &port_ok, &daddr);
  if (!port_ok) {
    log_warn(LD_APP,"Natd handshake failed; port %s is ill-formed or out "
             "of range.", escaped(tbuf));
    connection_mark_unattached_ap(conn, END_STREAM_REASON_INVALID_NATD_DEST);
    return -1;
  }

  socks->command = SOCKS_COMMAND_CONNECT;
  socks->has_finished = 1;

  control_event_stream_status(conn, STREAM_EVENT_NEW, 0);

  conn->_base.state = AP_CONN_STATE_CIRCUIT_WAIT;

  return connection_ap_rewrite_and_attach_if_allowed(conn, NULL, NULL);
}

/** Iterate over the two bytes of stream_id until we get one that is not
 * already in use; return it. Return 0 if can't get a unique stream_id.
 */
static streamid_t
get_unique_stream_id_by_circ(origin_circuit_t *circ)
{
  edge_connection_t *tmpconn;
  streamid_t test_stream_id;
  uint32_t attempts=0;

 again:
  test_stream_id = circ->next_stream_id++;
  if (++attempts > 1<<16) {
    /* Make sure we don't loop forever if all stream_id's are used. */
    log_warn(LD_APP,"No unused stream IDs. Failing.");
    return 0;
  }
  if (test_stream_id == 0)
    goto again;
  for (tmpconn = circ->p_streams; tmpconn; tmpconn=tmpconn->next_stream)
    if (tmpconn->stream_id == test_stream_id)
      goto again;
  return test_stream_id;
}

/** Write a relay begin cell, using destaddr and destport from ap_conn's
 * socks_request field, and send it down circ.
 *
 * If ap_conn is broken, mark it for close and return -1. Else return 0.
 */
int
connection_ap_handshake_send_begin(edge_connection_t *ap_conn)
{
  char payload[CELL_PAYLOAD_SIZE];
  int payload_len;
  int begin_type;
  origin_circuit_t *circ;
  tor_assert(ap_conn->on_circuit);
  circ = TO_ORIGIN_CIRCUIT(ap_conn->on_circuit);

  tor_assert(ap_conn->_base.type == CONN_TYPE_AP);
  tor_assert(ap_conn->_base.state == AP_CONN_STATE_CIRCUIT_WAIT);
  tor_assert(ap_conn->socks_request);
  tor_assert(SOCKS_COMMAND_IS_CONNECT(ap_conn->socks_request->command));

  ap_conn->stream_id = get_unique_stream_id_by_circ(circ);
  if (ap_conn->stream_id==0) {
    connection_mark_unattached_ap(ap_conn, END_STREAM_REASON_INTERNAL);
    circuit_mark_for_close(TO_CIRCUIT(circ), END_CIRC_REASON_RESOURCELIMIT);
    return -1;
  }

  tor_snprintf(payload,RELAY_PAYLOAD_SIZE, "%s:%d",
               (circ->_base.purpose == CIRCUIT_PURPOSE_C_GENERAL) ?
                 ap_conn->socks_request->address : "",
               ap_conn->socks_request->port);
  payload_len = (int)strlen(payload)+1;

  log_info(LD_APP,
           "Sending relay cell %d to begin stream %d.",
           (int)ap_conn->use_begindir,
           ap_conn->stream_id);

  begin_type = ap_conn->use_begindir ?
                 RELAY_COMMAND_BEGIN_DIR : RELAY_COMMAND_BEGIN;
  if (begin_type == RELAY_COMMAND_BEGIN) {
    tor_assert(circ->build_state->onehop_tunnel == 0);
  }

  if (connection_edge_send_command(ap_conn, begin_type,
                  begin_type == RELAY_COMMAND_BEGIN ? payload : NULL,
                  begin_type == RELAY_COMMAND_BEGIN ? payload_len : 0) < 0)
    return -1; /* circuit is closed, don't continue */

  ap_conn->package_window = STREAMWINDOW_START;
  ap_conn->deliver_window = STREAMWINDOW_START;
  ap_conn->_base.state = AP_CONN_STATE_CONNECT_WAIT;
  log_info(LD_APP,"Address/port sent, ap socket %d, n_circ_id %d",
           ap_conn->_base.s, circ->_base.n_circ_id);
  control_event_stream_status(ap_conn, STREAM_EVENT_SENT_CONNECT, 0);
  return 0;
}

/** Write a relay resolve cell, using destaddr and destport from ap_conn's
 * socks_request field, and send it down circ.
 *
 * If ap_conn is broken, mark it for close and return -1. Else return 0.
 */
int
connection_ap_handshake_send_resolve(edge_connection_t *ap_conn)
{
  int payload_len, command;
  const char *string_addr;
  char inaddr_buf[REVERSE_LOOKUP_NAME_BUF_LEN];
  origin_circuit_t *circ;
  tor_assert(ap_conn->on_circuit);
  circ = TO_ORIGIN_CIRCUIT(ap_conn->on_circuit);

  tor_assert(ap_conn->_base.type == CONN_TYPE_AP);
  tor_assert(ap_conn->_base.state == AP_CONN_STATE_CIRCUIT_WAIT);
  tor_assert(ap_conn->socks_request);
  tor_assert(circ->_base.purpose == CIRCUIT_PURPOSE_C_GENERAL);

  command = ap_conn->socks_request->command;
  tor_assert(SOCKS_COMMAND_IS_RESOLVE(command));

  ap_conn->stream_id = get_unique_stream_id_by_circ(circ);
  if (ap_conn->stream_id==0) {
    connection_mark_unattached_ap(ap_conn, END_STREAM_REASON_INTERNAL);
    /*XXXX022 _close_ the circuit because it's full?  That sounds dumb. */
    circuit_mark_for_close(TO_CIRCUIT(circ), END_CIRC_REASON_RESOURCELIMIT);
    return -1;
  }

  if (command == SOCKS_COMMAND_RESOLVE) {
    string_addr = ap_conn->socks_request->address;
    payload_len = (int)strlen(string_addr)+1;
  } else {
    /* command == SOCKS_COMMAND_RESOLVE_PTR */
    const char *a = ap_conn->socks_request->address;
    tor_addr_t addr;
    int r;

    /* We're doing a reverse lookup.  The input could be an IP address, or
     * could be an .in-addr.arpa or .ip6.arpa address */
    r = tor_addr_parse_reverse_lookup_name(&addr, a, AF_INET, 1);
    if (r <= 0) {
      log_warn(LD_APP, "Rejecting ill-formed reverse lookup of %s",
               safe_str_client(a));
      connection_mark_unattached_ap(ap_conn, END_STREAM_REASON_INTERNAL);
      return -1;
    }

    r = tor_addr_to_reverse_lookup_name(inaddr_buf, sizeof(inaddr_buf), &addr);
    if (r < 0) {
      log_warn(LD_BUG, "Couldn't generate reverse lookup hostname of %s",
               safe_str_client(a));
      connection_mark_unattached_ap(ap_conn, END_STREAM_REASON_INTERNAL);
      return -1;
    }

    string_addr = inaddr_buf;
    payload_len = (int)strlen(inaddr_buf)+1;
    tor_assert(payload_len <= (int)sizeof(inaddr_buf));
  }

  log_debug(LD_APP,
            "Sending relay cell to begin stream %d.", ap_conn->stream_id);

  if (connection_edge_send_command(ap_conn,
                           RELAY_COMMAND_RESOLVE,
                           string_addr, payload_len) < 0)
    return -1; /* circuit is closed, don't continue */

  tor_free(ap_conn->_base.address); /* Maybe already set by dnsserv. */
  ap_conn->_base.address = tor_strdup("(Tor_internal)");
  ap_conn->_base.state = AP_CONN_STATE_RESOLVE_WAIT;
  log_info(LD_APP,"Address sent for resolve, ap socket %d, n_circ_id %d",
           ap_conn->_base.s, circ->_base.n_circ_id);
  control_event_stream_status(ap_conn, STREAM_EVENT_NEW, 0);
  control_event_stream_status(ap_conn, STREAM_EVENT_SENT_RESOLVE, 0);
  return 0;
}

/** Make an AP connection_t, make a new linked connection pair, and attach
 * one side to the conn, connection_add it, initialize it to circuit_wait,
 * and call connection_ap_handshake_attach_circuit(conn) on it.
 *
 * Return the other end of the linked connection pair, or -1 if error.
 * DOCDOC partner.
 */
edge_connection_t *
connection_ap_make_link(connection_t *partner,
                        char *address, uint16_t port,
                        const char *digest, int use_begindir, int want_onehop)
{
  edge_connection_t *conn;

  log_info(LD_APP,"Making internal %s tunnel to %s:%d ...",
           want_onehop ? "direct" : "anonymized",
           safe_str_client(address), port);

  conn = edge_connection_new(CONN_TYPE_AP, AF_INET);
  conn->_base.linked = 1; /* so that we can add it safely below. */

  /* populate conn->socks_request */

  /* leave version at zero, so the socks_reply is empty */
  conn->socks_request->socks_version = 0;
  conn->socks_request->has_finished = 0; /* waiting for 'connected' */
  strlcpy(conn->socks_request->address, address,
          sizeof(conn->socks_request->address));
  conn->socks_request->port = port;
  conn->socks_request->command = SOCKS_COMMAND_CONNECT;
  conn->want_onehop = want_onehop;
  conn->use_begindir = use_begindir;
  if (use_begindir) {
    conn->chosen_exit_name = tor_malloc(HEX_DIGEST_LEN+2);
    conn->chosen_exit_name[0] = '$';
    tor_assert(digest);
    base16_encode(conn->chosen_exit_name+1,HEX_DIGEST_LEN+1,
                  digest, DIGEST_LEN);
  }

  conn->_base.address = tor_strdup("(Tor_internal)");
  tor_addr_make_unspec(&conn->_base.addr);
  conn->_base.port = 0;

  connection_link_connections(partner, TO_CONN(conn));

  if (connection_add(TO_CONN(conn)) < 0) { /* no space, forget it */
    connection_free(TO_CONN(conn));
    return NULL;
  }

  conn->_base.state = AP_CONN_STATE_CIRCUIT_WAIT;

  control_event_stream_status(conn, STREAM_EVENT_NEW, 0);

  /* attaching to a dirty circuit is fine */
  if (connection_ap_handshake_attach_circuit(conn) < 0) {
    if (!conn->_base.marked_for_close)
      connection_mark_unattached_ap(conn, END_STREAM_REASON_CANT_ATTACH);
    return NULL;
  }

  log_info(LD_APP,"... application connection created and linked.");
  return conn;
}

/** Notify any interested controller connections about a new hostname resolve
 * or resolve error.  Takes the same arguments as does
 * connection_ap_handshake_socks_resolved(). */
static void
tell_controller_about_resolved_result(edge_connection_t *conn,
                                      int answer_type,
                                      size_t answer_len,
                                      const char *answer,
                                      int ttl,
                                      time_t expires)
{

  if (ttl >= 0 && (answer_type == RESOLVED_TYPE_IPV4 ||
                   answer_type == RESOLVED_TYPE_HOSTNAME)) {
    return; /* we already told the controller. */
  } else if (answer_type == RESOLVED_TYPE_IPV4 && answer_len >= 4) {
    char *cp = tor_dup_ip(get_uint32(answer));
    control_event_address_mapped(conn->socks_request->address,
                                 cp, expires, NULL);
    tor_free(cp);
  } else if (answer_type == RESOLVED_TYPE_HOSTNAME && answer_len < 256) {
    char *cp = tor_strndup(answer, answer_len);
    control_event_address_mapped(conn->socks_request->address,
                                 cp, expires, NULL);
    tor_free(cp);
  } else {
    control_event_address_mapped(conn->socks_request->address,
                                 "<error>",
                                 time(NULL)+ttl,
                                 "error=yes");
  }
}

/** Send an answer to an AP connection that has requested a DNS lookup via
 * SOCKS.  The type should be one of RESOLVED_TYPE_(IPV4|IPV6|HOSTNAME) or -1
 * for unreachable; the answer should be in the format specified in the socks
 * extensions document.  <b>ttl</b> is the ttl for the answer, or -1 on
 * certain errors or for values that didn't come via DNS.  <b>expires</b> is
 * a time when the answer expires, or -1 or TIME_MAX if there's a good TTL.
 **/
/* XXXX022 the use of the ttl and expires fields is nutty.  Let's make this
 * interface and those that use it less ugly. */
void
connection_ap_handshake_socks_resolved(edge_connection_t *conn,
                                       int answer_type,
                                       size_t answer_len,
                                       const char *answer,
                                       int ttl,
                                       time_t expires)
{
  char buf[384];
  size_t replylen;

  if (ttl >= 0) {
    if (answer_type == RESOLVED_TYPE_IPV4 && answer_len == 4) {
      uint32_t a = ntohl(get_uint32(answer));
      if (a)
        client_dns_set_addressmap(conn->socks_request->address, a,
                                  conn->chosen_exit_name, ttl);
    } else if (answer_type == RESOLVED_TYPE_HOSTNAME && answer_len < 256) {
      char *cp = tor_strndup(answer, answer_len);
      client_dns_set_reverse_addressmap(conn->socks_request->address,
                                        cp,
                                        conn->chosen_exit_name, ttl);
      tor_free(cp);
    }
  }

  if (conn->is_dns_request) {
    if (conn->dns_server_request) {
      /* We had a request on our DNS port: answer it. */
      dnsserv_resolved(conn, answer_type, answer_len, answer, ttl);
      conn->socks_request->has_finished = 1;
      return;
    } else {
      /* This must be a request from the controller. We already sent
       * a mapaddress if there's a ttl. */
      tell_controller_about_resolved_result(conn, answer_type, answer_len,
                                            answer, ttl, expires);
      conn->socks_request->has_finished = 1;
      return;
    }
    /* We shouldn't need to free conn here; it gets marked by the caller. */
  }

  if (conn->socks_request->socks_version == 4) {
    buf[0] = 0x00; /* version */
    if (answer_type == RESOLVED_TYPE_IPV4 && answer_len == 4) {
      buf[1] = SOCKS4_GRANTED;
      set_uint16(buf+2, 0);
      memcpy(buf+4, answer, 4); /* address */
      replylen = SOCKS4_NETWORK_LEN;
    } else { /* "error" */
      buf[1] = SOCKS4_REJECT;
      memset(buf+2, 0, 6);
      replylen = SOCKS4_NETWORK_LEN;
    }
  } else if (conn->socks_request->socks_version == 5) {
    /* SOCKS5 */
    buf[0] = 0x05; /* version */
    if (answer_type == RESOLVED_TYPE_IPV4 && answer_len == 4) {
      buf[1] = SOCKS5_SUCCEEDED;
      buf[2] = 0; /* reserved */
      buf[3] = 0x01; /* IPv4 address type */
      memcpy(buf+4, answer, 4); /* address */
      set_uint16(buf+8, 0); /* port == 0. */
      replylen = 10;
    } else if (answer_type == RESOLVED_TYPE_IPV6 && answer_len == 16) {
      buf[1] = SOCKS5_SUCCEEDED;
      buf[2] = 0; /* reserved */
      buf[3] = 0x04; /* IPv6 address type */
      memcpy(buf+4, answer, 16); /* address */
      set_uint16(buf+20, 0); /* port == 0. */
      replylen = 22;
    } else if (answer_type == RESOLVED_TYPE_HOSTNAME && answer_len < 256) {
      buf[1] = SOCKS5_SUCCEEDED;
      buf[2] = 0; /* reserved */
      buf[3] = 0x03; /* Domainname address type */
      buf[4] = (char)answer_len;
      memcpy(buf+5, answer, answer_len); /* address */
      set_uint16(buf+5+answer_len, 0); /* port == 0. */
      replylen = 5+answer_len+2;
    } else {
      buf[1] = SOCKS5_HOST_UNREACHABLE;
      memset(buf+2, 0, 8);
      replylen = 10;
    }
  } else {
    /* no socks version info; don't send anything back */
    return;
  }
  connection_ap_handshake_socks_reply(conn, buf, replylen,
          (answer_type == RESOLVED_TYPE_IPV4 ||
           answer_type == RESOLVED_TYPE_IPV6) ?
                                      0 : END_STREAM_REASON_RESOLVEFAILED);
}

/** Send a socks reply to stream <b>conn</b>, using the appropriate
 * socks version, etc, and mark <b>conn</b> as completed with SOCKS
 * handshaking.
 *
 * If <b>reply</b> is defined, then write <b>replylen</b> bytes of it to conn
 * and return, else reply based on <b>endreason</b> (one of
 * END_STREAM_REASON_*). If <b>reply</b> is undefined, <b>endreason</b> can't
 * be 0 or REASON_DONE.  Send endreason to the controller, if appropriate.
 */
void
connection_ap_handshake_socks_reply(edge_connection_t *conn, char *reply,
                                    size_t replylen, int endreason)
{
  char buf[256];
  socks5_reply_status_t status =
    stream_end_reason_to_socks5_response(endreason);

  tor_assert(conn->socks_request); /* make sure it's an AP stream */

  control_event_stream_status(conn,
     status==SOCKS5_SUCCEEDED ? STREAM_EVENT_SUCCEEDED : STREAM_EVENT_FAILED,
                              endreason);

  if (conn->socks_request->has_finished) {
    log_warn(LD_BUG, "(Harmless.) duplicate calls to "
             "connection_ap_handshake_socks_reply.");
    return;
  }
  if (replylen) { /* we already have a reply in mind */
    connection_write_to_buf(reply, replylen, TO_CONN(conn));
    conn->socks_request->has_finished = 1;
    return;
  }
  if (conn->socks_request->socks_version == 4) {
    memset(buf,0,SOCKS4_NETWORK_LEN);
    buf[1] = (status==SOCKS5_SUCCEEDED ? SOCKS4_GRANTED : SOCKS4_REJECT);
    /* leave version, destport, destip zero */
    connection_write_to_buf(buf, SOCKS4_NETWORK_LEN, TO_CONN(conn));
  } else if (conn->socks_request->socks_version == 5) {
    buf[0] = 5; /* version 5 */
    buf[1] = (char)status;
    buf[2] = 0;
    buf[3] = 1; /* ipv4 addr */
    memset(buf+4,0,6); /* Set external addr/port to 0.
                          The spec doesn't seem to say what to do here. -RD */
    connection_write_to_buf(buf,10,TO_CONN(conn));
  }
  /* If socks_version isn't 4 or 5, don't send anything.
   * This can happen in the case of AP bridges. */
  conn->socks_request->has_finished = 1;
  return;
}

/** A relay 'begin' or 'begin_dir' cell has arrived, and either we are
 * an exit hop for the circuit, or we are the origin and it is a
 * rendezvous begin.
 *
 * Launch a new exit connection and initialize things appropriately.
 *
 * If it's a rendezvous stream, call connection_exit_connect() on
 * it.
 *
 * For general streams, call dns_resolve() on it first, and only call
 * connection_exit_connect() if the dns answer is already known.
 *
 * Note that we don't call connection_add() on the new stream! We wait
 * for connection_exit_connect() to do that.
 *
 * Return -(some circuit end reason) if we want to tear down <b>circ</b>.
 * Else return 0.
 */
int
connection_exit_begin_conn(cell_t *cell, circuit_t *circ)
{
  edge_connection_t *n_stream;
  relay_header_t rh;
  char *address=NULL;
  uint16_t port;
  or_circuit_t *or_circ = NULL;
  or_options_t *options = get_options();

  assert_circuit_ok(circ);
  if (!CIRCUIT_IS_ORIGIN(circ))
    or_circ = TO_OR_CIRCUIT(circ);

  relay_header_unpack(&rh, cell->payload);

  /* Note: we have to use relay_send_command_from_edge here, not
   * connection_edge_end or connection_edge_send_command, since those require
   * that we have a stream connected to a circuit, and we don't connect to a
   * circuit until we have a pending/successful resolve. */

  if (!server_mode(options) &&
      circ->purpose != CIRCUIT_PURPOSE_S_REND_JOINED) {
    log_fn(LOG_PROTOCOL_WARN, LD_PROTOCOL,
           "Relay begin cell at non-server. Closing.");
    relay_send_end_cell_from_edge(rh.stream_id, circ,
                                  END_STREAM_REASON_EXITPOLICY, NULL);
    return 0;
  }

  if (rh.command == RELAY_COMMAND_BEGIN) {
    if (!memchr(cell->payload+RELAY_HEADER_SIZE, 0, rh.length)) {
      log_fn(LOG_PROTOCOL_WARN, LD_PROTOCOL,
             "Relay begin cell has no \\0. Closing.");
      relay_send_end_cell_from_edge(rh.stream_id, circ,
                                    END_STREAM_REASON_TORPROTOCOL, NULL);
      return 0;
    }
    if (parse_addr_port(LOG_PROTOCOL_WARN, cell->payload+RELAY_HEADER_SIZE,
                        &address,NULL,&port)<0) {
      log_fn(LOG_PROTOCOL_WARN, LD_PROTOCOL,
             "Unable to parse addr:port in relay begin cell. Closing.");
      relay_send_end_cell_from_edge(rh.stream_id, circ,
                                    END_STREAM_REASON_TORPROTOCOL, NULL);
      return 0;
    }
    if (port==0) {
      log_fn(LOG_PROTOCOL_WARN, LD_PROTOCOL,
             "Missing port in relay begin cell. Closing.");
      relay_send_end_cell_from_edge(rh.stream_id, circ,
                                    END_STREAM_REASON_TORPROTOCOL, NULL);
      tor_free(address);
      return 0;
    }
    if (or_circ && or_circ->p_conn && !options->AllowSingleHopExits &&
        (or_circ->is_first_hop ||
         (!connection_or_digest_is_known_relay(
                                       or_circ->p_conn->identity_digest) &&
          should_refuse_unknown_exits(options)))) {
      /* Don't let clients use us as a single-hop proxy, unless the user
       * has explicitly allowed that in the config. It attracts attackers
       * and users who'd be better off with, well, single-hop proxies.
       */
      log_fn(LOG_PROTOCOL_WARN, LD_PROTOCOL,
             "Attempt by %s to open a stream %s. Closing.",
             safe_str(or_circ->p_conn->_base.address),
             or_circ->is_first_hop ? "on first hop of circuit" :
                                     "from unknown relay");
      relay_send_end_cell_from_edge(rh.stream_id, circ,
                                    or_circ->is_first_hop ?
                                      END_STREAM_REASON_TORPROTOCOL :
                                      END_STREAM_REASON_MISC,
                                    NULL);
      tor_free(address);
      return 0;
    }
  } else if (rh.command == RELAY_COMMAND_BEGIN_DIR) {
    if (!directory_permits_begindir_requests(options) ||
        circ->purpose != CIRCUIT_PURPOSE_OR) {
      relay_send_end_cell_from_edge(rh.stream_id, circ,
                                    END_STREAM_REASON_NOTDIRECTORY, NULL);
      return 0;
    }
    /* Make sure to get the 'real' address of the previous hop: the
     * caller might want to know whether his IP address has changed, and
     * we might already have corrected _base.addr[ess] for the relay's
     * canonical IP address. */
    if (or_circ && or_circ->p_conn)
      address = tor_dup_addr(&or_circ->p_conn->real_addr);
    else
      address = tor_strdup("127.0.0.1");
    port = 1; /* XXXX This value is never actually used anywhere, and there
               * isn't "really" a connection here.  But we
               * need to set it to something nonzero. */
  } else {
    log_warn(LD_BUG, "Got an unexpected command %d", (int)rh.command);
    relay_send_end_cell_from_edge(rh.stream_id, circ,
                                  END_STREAM_REASON_INTERNAL, NULL);
    return 0;
  }

  log_debug(LD_EXIT,"Creating new exit connection.");
  n_stream = edge_connection_new(CONN_TYPE_EXIT, AF_INET);

  /* Remember the tunneled request ID in the new edge connection, so that
   * we can measure download times. */
  TO_CONN(n_stream)->dirreq_id = circ->dirreq_id;

  n_stream->_base.purpose = EXIT_PURPOSE_CONNECT;

  n_stream->stream_id = rh.stream_id;
  n_stream->_base.port = port;
  /* leave n_stream->s at -1, because it's not yet valid */
  n_stream->package_window = STREAMWINDOW_START;
  n_stream->deliver_window = STREAMWINDOW_START;

  if (circ->purpose == CIRCUIT_PURPOSE_S_REND_JOINED) {
    origin_circuit_t *origin_circ = TO_ORIGIN_CIRCUIT(circ);
    log_info(LD_REND,"begin is for rendezvous. configuring stream.");
    n_stream->_base.address = tor_strdup("(rendezvous)");
    n_stream->_base.state = EXIT_CONN_STATE_CONNECTING;
    n_stream->rend_data = rend_data_dup(origin_circ->rend_data);
    tor_assert(connection_edge_is_rendezvous_stream(n_stream));
    assert_circuit_ok(circ);
    if (rend_service_set_connection_addr_port(n_stream, origin_circ) < 0) {
      log_info(LD_REND,"Didn't find rendezvous service (port %d)",
               n_stream->_base.port);
      relay_send_end_cell_from_edge(rh.stream_id, circ,
                                    END_STREAM_REASON_EXITPOLICY,
                                    origin_circ->cpath->prev);
      connection_free(TO_CONN(n_stream));
      tor_free(address);
      return 0;
    }
    assert_circuit_ok(circ);
    log_debug(LD_REND,"Finished assigning addr/port");
    n_stream->cpath_layer = origin_circ->cpath->prev; /* link it */

    /* add it into the linked list of p_streams on this circuit */
    n_stream->next_stream = origin_circ->p_streams;
    n_stream->on_circuit = circ;
    origin_circ->p_streams = n_stream;
    assert_circuit_ok(circ);

    connection_exit_connect(n_stream);
    tor_free(address);
    return 0;
  }
  tor_strlower(address);
  n_stream->_base.address = address;
  n_stream->_base.state = EXIT_CONN_STATE_RESOLVEFAILED;
  /* default to failed, change in dns_resolve if it turns out not to fail */

  if (we_are_hibernating()) {
    relay_send_end_cell_from_edge(rh.stream_id, circ,
                                  END_STREAM_REASON_HIBERNATING, NULL);
    connection_free(TO_CONN(n_stream));
    return 0;
  }

  n_stream->on_circuit = circ;

  if (rh.command == RELAY_COMMAND_BEGIN_DIR) {
    tor_assert(or_circ);
    if (or_circ->p_conn && !tor_addr_is_null(&or_circ->p_conn->real_addr))
      tor_addr_copy(&n_stream->_base.addr, &or_circ->p_conn->real_addr);
    return connection_exit_connect_dir(n_stream);
  }

  log_debug(LD_EXIT,"about to start the dns_resolve().");

  /* send it off to the gethostbyname farm */
  switch (dns_resolve(n_stream)) {
    case 1: /* resolve worked; now n_stream is attached to circ. */
      assert_circuit_ok(circ);
      log_debug(LD_EXIT,"about to call connection_exit_connect().");
      connection_exit_connect(n_stream);
      return 0;
    case -1: /* resolve failed */
      relay_send_end_cell_from_edge(rh.stream_id, circ,
                                    END_STREAM_REASON_RESOLVEFAILED, NULL);
      /* n_stream got freed. don't touch it. */
      break;
    case 0: /* resolve added to pending list */
      assert_circuit_ok(circ);
      break;
  }
  return 0;
}

/**
 * Called when we receive a RELAY_COMMAND_RESOLVE cell 'cell' along the
 * circuit <b>circ</b>;
 * begin resolving the hostname, and (eventually) reply with a RESOLVED cell.
 */
int
connection_exit_begin_resolve(cell_t *cell, or_circuit_t *circ)
{
  edge_connection_t *dummy_conn;
  relay_header_t rh;

  assert_circuit_ok(TO_CIRCUIT(circ));
  relay_header_unpack(&rh, cell->payload);

  /* This 'dummy_conn' only exists to remember the stream ID
   * associated with the resolve request; and to make the
   * implementation of dns.c more uniform.  (We really only need to
   * remember the circuit, the stream ID, and the hostname to be
   * resolved; but if we didn't store them in a connection like this,
   * the housekeeping in dns.c would get way more complicated.)
   */
  dummy_conn = edge_connection_new(CONN_TYPE_EXIT, AF_INET);
  dummy_conn->stream_id = rh.stream_id;
  dummy_conn->_base.address = tor_strndup(cell->payload+RELAY_HEADER_SIZE,
                                          rh.length);
  dummy_conn->_base.port = 0;
  dummy_conn->_base.state = EXIT_CONN_STATE_RESOLVEFAILED;
  dummy_conn->_base.purpose = EXIT_PURPOSE_RESOLVE;

  dummy_conn->on_circuit = TO_CIRCUIT(circ);

  /* send it off to the gethostbyname farm */
  switch (dns_resolve(dummy_conn)) {
    case -1: /* Impossible to resolve; a resolved cell was sent. */
      /* Connection freed; don't touch it. */
      return 0;
    case 1: /* The result was cached; a resolved cell was sent. */
      if (!dummy_conn->_base.marked_for_close)
        connection_free(TO_CONN(dummy_conn));
      return 0;
    case 0: /* resolve added to pending list */
      assert_circuit_ok(TO_CIRCUIT(circ));
      break;
  }
  return 0;
}

/** Connect to conn's specified addr and port. If it worked, conn
 * has now been added to the connection_array.
 *
 * Send back a connected cell. Include the resolved IP of the destination
 * address, but <em>only</em> if it's a general exit stream. (Rendezvous
 * streams must not reveal what IP they connected to.)
 */
void
connection_exit_connect(edge_connection_t *edge_conn)
{
  const tor_addr_t *addr;
  uint16_t port;
  connection_t *conn = TO_CONN(edge_conn);
  int socket_error = 0;

  if (!connection_edge_is_rendezvous_stream(edge_conn) &&
      router_compare_to_my_exit_policy(edge_conn)) {
    log_info(LD_EXIT,"%s:%d failed exit policy. Closing.",
             escaped_safe_str_client(conn->address), conn->port);
    connection_edge_end(edge_conn, END_STREAM_REASON_EXITPOLICY);
    circuit_detach_stream(circuit_get_by_edge_conn(edge_conn), edge_conn);
    connection_free(conn);
    return;
  }

  addr = &conn->addr;
  port = conn->port;

  log_debug(LD_EXIT,"about to try connecting");
  switch (connection_connect(conn, conn->address, addr, port, &socket_error)) {
    case -1:
      /* XXX021 use socket_error below rather than trying to piece things
       * together from the current errno, which may have been clobbered. */
      connection_edge_end_errno(edge_conn);
      circuit_detach_stream(circuit_get_by_edge_conn(edge_conn), edge_conn);
      connection_free(conn);
      return;
    case 0:
      conn->state = EXIT_CONN_STATE_CONNECTING;

      connection_watch_events(conn, READ_EVENT | WRITE_EVENT);
      /* writable indicates finish;
       * readable/error indicates broken link in windows-land. */
      return;
    /* case 1: fall through */
  }

  conn->state = EXIT_CONN_STATE_OPEN;
  if (connection_get_outbuf_len(conn)) {
    /* in case there are any queued data cells */
    log_warn(LD_BUG,"newly connected conn had data waiting!");
//    connection_start_writing(conn);
  }
  IF_HAS_NO_BUFFEREVENT(conn)
    connection_watch_events(conn, READ_EVENT);

  /* also, deliver a 'connected' cell back through the circuit. */
  if (connection_edge_is_rendezvous_stream(edge_conn)) {
    /* rendezvous stream */
    /* don't send an address back! */
    connection_edge_send_command(edge_conn,
                                 RELAY_COMMAND_CONNECTED,
                                 NULL, 0);
  } else { /* normal stream */
    char connected_payload[20];
    int connected_payload_len;
    if (tor_addr_family(&conn->addr) == AF_INET) {
      set_uint32(connected_payload, tor_addr_to_ipv4n(&conn->addr));
      connected_payload_len = 4;
    } else {
      memcpy(connected_payload, tor_addr_to_in6_addr8(&conn->addr), 16);
      connected_payload_len = 16;
    }
    set_uint32(connected_payload+connected_payload_len,
               htonl(dns_clip_ttl(edge_conn->address_ttl)));
    connected_payload_len += 4;
    connection_edge_send_command(edge_conn,
                                 RELAY_COMMAND_CONNECTED,
                                 connected_payload, connected_payload_len);
  }
}

/** Given an exit conn that should attach to us as a directory server, open a
 * bridge connection with a linked connection pair, create a new directory
 * conn, and join them together.  Return 0 on success (or if there was an
 * error we could send back an end cell for).  Return -(some circuit end
 * reason) if the circuit needs to be torn down.  Either connects
 * <b>exitconn</b>, frees it, or marks it, as appropriate.
 */
static int
connection_exit_connect_dir(edge_connection_t *exitconn)
{
  dir_connection_t *dirconn = NULL;
  or_circuit_t *circ = TO_OR_CIRCUIT(exitconn->on_circuit);

  log_info(LD_EXIT, "Opening local connection for anonymized directory exit");

  exitconn->_base.state = EXIT_CONN_STATE_OPEN;

  dirconn = dir_connection_new(AF_INET);

  tor_addr_copy(&dirconn->_base.addr, &exitconn->_base.addr);
  dirconn->_base.port = 0;
  dirconn->_base.address = tor_strdup(exitconn->_base.address);
  dirconn->_base.type = CONN_TYPE_DIR;
  dirconn->_base.purpose = DIR_PURPOSE_SERVER;
  dirconn->_base.state = DIR_CONN_STATE_SERVER_COMMAND_WAIT;

  /* Note that the new dir conn belongs to the same tunneled request as
   * the edge conn, so that we can measure download times. */
  TO_CONN(dirconn)->dirreq_id = TO_CONN(exitconn)->dirreq_id;

  connection_link_connections(TO_CONN(dirconn), TO_CONN(exitconn));

  if (connection_add(TO_CONN(exitconn))<0) {
    connection_edge_end(exitconn, END_STREAM_REASON_RESOURCELIMIT);
    connection_free(TO_CONN(exitconn));
    connection_free(TO_CONN(dirconn));
    return 0;
  }

  /* link exitconn to circ, now that we know we can use it. */
  exitconn->next_stream = circ->n_streams;
  circ->n_streams = exitconn;

  if (connection_add(TO_CONN(dirconn))<0) {
    connection_edge_end(exitconn, END_STREAM_REASON_RESOURCELIMIT);
    connection_close_immediate(TO_CONN(exitconn));
    connection_mark_for_close(TO_CONN(exitconn));
    connection_free(TO_CONN(dirconn));
    return 0;
  }

  connection_start_reading(TO_CONN(dirconn));
  connection_start_reading(TO_CONN(exitconn));

  if (connection_edge_send_command(exitconn,
                                   RELAY_COMMAND_CONNECTED, NULL, 0) < 0) {
    connection_mark_for_close(TO_CONN(exitconn));
    connection_mark_for_close(TO_CONN(dirconn));
    return 0;
  }

  return 0;
}

/** Return 1 if <b>conn</b> is a rendezvous stream, or 0 if
 * it is a general stream.
 */
int
connection_edge_is_rendezvous_stream(edge_connection_t *conn)
{
  tor_assert(conn);
  if (conn->rend_data)
    return 1;
  return 0;
}

/** Return 1 if router <b>exit</b> is likely to allow stream <b>conn</b>
 * to exit from it, or 0 if it probably will not allow it.
 * (We might be uncertain if conn's destination address has not yet been
 * resolved.)
 *
 * If <b>excluded_means_no</b> is 1 and Exclude*Nodes is set and excludes
 * this relay, return 0.
 */
int
connection_ap_can_use_exit(edge_connection_t *conn, const node_t *exit,
                           int excluded_means_no)
{
  or_options_t *options = get_options();

  tor_assert(conn);
  tor_assert(conn->_base.type == CONN_TYPE_AP);
  tor_assert(conn->socks_request);
  tor_assert(exit);

  /* If a particular exit node has been requested for the new connection,
   * make sure the exit node of the existing circuit matches exactly.
   */
  if (conn->chosen_exit_name) {
    const node_t *chosen_exit =
      node_get_by_nickname(conn->chosen_exit_name, 1);
    if (!chosen_exit || memcmp(chosen_exit->identity,
                               exit->identity, DIGEST_LEN)) {
      /* doesn't match */
//      log_debug(LD_APP,"Requested node '%s', considering node '%s'. No.",
//                conn->chosen_exit_name, exit->nickname);
      return 0;
    }
  }

  if (conn->socks_request->command == SOCKS_COMMAND_CONNECT &&
      !conn->use_begindir) {
    struct in_addr in;
    uint32_t addr = 0;
    addr_policy_result_t r;
    if (tor_inet_aton(conn->socks_request->address, &in))
      addr = ntohl(in.s_addr);
    r = compare_addr_to_node_policy(addr, conn->socks_request->port, exit);
    if (r == ADDR_POLICY_REJECTED)
      return 0; /* We know the address, and the exit policy rejects it. */
    if (r == ADDR_POLICY_PROBABLY_REJECTED && !conn->chosen_exit_name)
      return 0; /* We don't know the addr, but the exit policy rejects most
                 * addresses with this port. Since the user didn't ask for
                 * this node, err on the side of caution. */
  } else if (SOCKS_COMMAND_IS_RESOLVE(conn->socks_request->command)) {
    /* Don't send DNS requests to non-exit servers by default. */
    if (!conn->chosen_exit_name && node_exit_policy_rejects_all(exit))
      return 0;
  }
  if (options->_ExcludeExitNodesUnion &&
      (options->StrictNodes || excluded_means_no) &&
      routerset_contains_node(options->_ExcludeExitNodesUnion, exit)) {
    /* If we are trying to avoid this node as exit, and we have StrictNodes
     * set, then this is not a suitable exit. Refuse it.
     *
     * If we don't have StrictNodes set, then this function gets called in
     * two contexts. First, we've got a circuit open and we want to know
     * whether we can use it. In that case, we somehow built this circuit
     * despite having the last hop in ExcludeExitNodes, so we should be
     * willing to use it. Second, we are evaluating whether this is an
     * acceptable exit for a new circuit. In that case, skip it. */
    return 0;
  }

  return 1;
}

/** If address is of the form "y.onion" with a well-formed handle y:
 *     Put a NUL after y, lower-case it, and return ONION_HOSTNAME.
 *
 * If address is of the form "y.exit" and <b>allowdotexit</b> is true:
 *     Put a NUL after y and return EXIT_HOSTNAME.
 *
 * Otherwise:
 *     Return NORMAL_HOSTNAME and change nothing.
 */
hostname_type_t
parse_extended_hostname(char *address, int allowdotexit)
{
    char *s;
    char query[REND_SERVICE_ID_LEN_BASE32+1];

    s = strrchr(address,'.');
    if (!s)
      return NORMAL_HOSTNAME; /* no dot, thus normal */
    if (!strcmp(s+1,"exit")) {
      if (allowdotexit) {
        *s = 0; /* NUL-terminate it */
        return EXIT_HOSTNAME; /* .exit */
      } else {
        log_warn(LD_APP, "The \".exit\" notation is disabled in Tor due to "
                 "security risks. Set AllowDotExit in your torrc to enable "
                 "it.");
        /* FFFF send a controller event too to notify Vidalia users */
        return BAD_HOSTNAME;
      }
    }
    if (strcmp(s+1,"onion"))
      return NORMAL_HOSTNAME; /* neither .exit nor .onion, thus normal */

    /* so it is .onion */
    *s = 0; /* NUL-terminate it */
    if (strlcpy(query, address, REND_SERVICE_ID_LEN_BASE32+1) >=
        REND_SERVICE_ID_LEN_BASE32+1)
      goto failed;
    if (rend_valid_service_id(query)) {
      return ONION_HOSTNAME; /* success */
    }
 failed:
    /* otherwise, return to previous state and return 0 */
    *s = '.';
    return BAD_HOSTNAME;
}
<|MERGE_RESOLUTION|>--- conflicted
+++ resolved
@@ -599,13 +599,8 @@
     if (!edge_conn->chosen_exit_optional &&
         !edge_conn->chosen_exit_retries)
       continue;
-<<<<<<< HEAD
     r1 = node_get_by_nickname(edge_conn->chosen_exit_name, 0);
-    r2 = node_get_by_nickname(info->nickname, 0);
-=======
-    r1 = router_get_by_nickname(edge_conn->chosen_exit_name, 0);
-    r2 = router_get_by_digest(info->identity_digest);
->>>>>>> 5f301066
+    r2 = node_get_by_id(info->identity_digest);
     if (!r1 || !r2 || r1 != r2)
       continue;
     tor_assert(edge_conn->socks_request);
