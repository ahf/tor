/* Copyright 2001 Matej Pfajfar.
 * Copyright (c) 2001-2004, Roger Dingledine.
 * Copyright (c) 2004-2006, Roger Dingledine, Nick Mathewson.
 * Copyright (c) 2007-2020, The Tor Project, Inc. */
/* See LICENSE for licensing information */

/**
 * \file circuitlist.c
 *
 * \brief Manage global structures that list and index circuits, and
 *   look up circuits within them.
 *
 * One of the most frequent operations in Tor occurs every time that
 * a relay cell arrives on a channel.  When that happens, we need to
 * find which circuit it is associated with, based on the channel and the
 * circuit ID in the relay cell.
 *
 * To handle that, we maintain a global list of circuits, and a hashtable
 * mapping [channel,circID] pairs to circuits.  Circuits are added to and
 * removed from this mapping using circuit_set_p_circid_chan() and
 * circuit_set_n_circid_chan().  To look up a circuit from this map, most
 * callers should use circuit_get_by_circid_channel(), though
 * circuit_get_by_circid_channel_even_if_marked() is appropriate under some
 * circumstances.
 *
 * We also need to allow for the possibility that we have blocked use of a
 * circuit ID (because we are waiting to send a DESTROY cell), but the
 * circuit is not there any more.  For that case, we allow placeholder
 * entries in the table, using channel_mark_circid_unusable().
 *
 * To efficiently handle a channel that has just opened, we also maintain a
 * list of the circuits waiting for channels, so we can attach them as
 * needed without iterating through the whole list of circuits, using
 * circuit_get_all_pending_on_channel().
 *
 * In this module, we also handle the list of circuits that have been
 * marked for close elsewhere, and close them as needed.  (We use this
 * "mark now, close later" pattern here and elsewhere to avoid
 * unpredictable recursion if we closed every circuit immediately upon
 * realizing it needed to close.)  See circuit_mark_for_close() for the
 * mark function, and circuit_close_all_marked() for the close function.
 *
 * For hidden services, we need to be able to look up introduction point
 * circuits and rendezvous circuits by cookie, key, etc.  These are
 * currently handled with linear searches in
 * circuit_get_ready_rend_circuit_by_rend_data(),
 * circuit_get_next_by_pk_and_purpose(), and with hash lookups in
 * circuit_get_rendezvous() and circuit_get_intro_point().
 *
 * This module is also the entry point for our out-of-memory handler
 * logic, which was originally circuit-focused.
 **/
#define CIRCUITLIST_PRIVATE
#define OCIRC_EVENT_PRIVATE
#include "lib/cc/torint.h"  /* TOR_PRIuSZ */

#include "core/or/or.h"
#include "core/or/channel.h"
#include "core/or/channeltls.h"
#include "feature/client/circpathbias.h"
#include "core/or/circuitbuild.h"
#include "core/or/circuitlist.h"
#include "core/or/circuituse.h"
#include "core/or/circuitstats.h"
#include "core/or/circuitpadding.h"
#include "core/or/crypt_path.h"
#include "core/mainloop/connection.h"
#include "app/config/config.h"
#include "core/or/connection_edge.h"
#include "core/or/connection_or.h"
#include "feature/control/control_events.h"
#include "lib/crypt_ops/crypto_rand.h"
#include "lib/crypt_ops/crypto_util.h"
#include "lib/crypt_ops/crypto_dh.h"
#include "feature/dircommon/directory.h"
#include "feature/client/entrynodes.h"
#include "core/mainloop/mainloop.h"
#include "feature/hs/hs_circuit.h"
#include "feature/hs/hs_circuitmap.h"
#include "feature/hs/hs_ident.h"
#include "feature/nodelist/networkstatus.h"
#include "feature/nodelist/nodelist.h"
#include "feature/relay/onion_queue.h"
#include "core/crypto/onion_crypto.h"
#include "core/crypto/onion_fast.h"
#include "core/or/policies.h"
#include "core/or/relay.h"
#include "core/crypto/relay_crypto.h"
#include "feature/rend/rendclient.h"
#include "feature/rend/rendcommon.h"
#include "feature/stats/predict_ports.h"
#include "feature/stats/rephist.h"
#include "feature/nodelist/routerlist.h"
#include "feature/nodelist/routerset.h"
#include "core/or/channelpadding.h"
#include "lib/compress/compress.h"
#include "lib/compress/compress_lzma.h"
#include "lib/compress/compress_zlib.h"
#include "lib/compress/compress_zstd.h"
#include "lib/buf/buffers.h"

#include "core/or/ocirc_event.h"

#include "ht.h"

#include "core/or/cpath_build_state_st.h"
#include "core/or/crypt_path_reference_st.h"
#include "feature/dircommon/dir_connection_st.h"
#include "core/or/edge_connection_st.h"
#include "core/or/half_edge_st.h"
#include "core/or/extend_info_st.h"
#include "core/or/or_circuit_st.h"
#include "core/or/origin_circuit_st.h"

/********* START VARIABLES **********/

/** A global list of all circuits at this hop. */
static smartlist_t *global_circuitlist = NULL;

/** A global list of all origin circuits. Every element of this is also
 * an element of global_circuitlist. */
static smartlist_t *global_origin_circuit_list = NULL;

/** A list of all the circuits in CIRCUIT_STATE_CHAN_WAIT. */
static smartlist_t *circuits_pending_chans = NULL;

/** List of all the (origin) circuits whose state is
 * CIRCUIT_STATE_GUARD_WAIT. */
static smartlist_t *circuits_pending_other_guards = NULL;

/** A list of all the circuits that have been marked with
 * circuit_mark_for_close and which are waiting for circuit_about_to_free. */
static smartlist_t *circuits_pending_close = NULL;

static void cpath_ref_decref(crypt_path_reference_t *cpath_ref);
static void circuit_about_to_free_atexit(circuit_t *circ);
static void circuit_about_to_free(circuit_t *circ);

/**
 * A cached value of the current state of the origin circuit list.  Has the
 * value 1 if we saw any opened circuits recently (since the last call to
 * circuit_any_opened_circuits(), which gets called around once a second by
 * circuit_expire_building). 0 otherwise.
 */
static int any_opened_circs_cached_val = 0;

/********* END VARIABLES ************/

/* Implement circuit handle helpers. */
HANDLE_IMPL(circuit, circuit_t,)

or_circuit_t *
TO_OR_CIRCUIT(circuit_t *x)
{
  tor_assert(x->magic == OR_CIRCUIT_MAGIC);
  return DOWNCAST(or_circuit_t, x);
}
const or_circuit_t *
CONST_TO_OR_CIRCUIT(const circuit_t *x)
{
  tor_assert(x->magic == OR_CIRCUIT_MAGIC);
  return DOWNCAST(or_circuit_t, x);
}
origin_circuit_t *
TO_ORIGIN_CIRCUIT(circuit_t *x)
{
  tor_assert(x->magic == ORIGIN_CIRCUIT_MAGIC);
  return DOWNCAST(origin_circuit_t, x);
}
const origin_circuit_t *
CONST_TO_ORIGIN_CIRCUIT(const circuit_t *x)
{
  tor_assert(x->magic == ORIGIN_CIRCUIT_MAGIC);
  return DOWNCAST(origin_circuit_t, x);
}

/** A map from channel and circuit ID to circuit.  (Lookup performance is
 * very important here, since we need to do it every time a cell arrives.) */
typedef struct chan_circid_circuit_map_t {
  HT_ENTRY(chan_circid_circuit_map_t) node;
  channel_t *chan;
  circid_t circ_id;
  circuit_t *circuit;
  /* For debugging 12184: when was this placeholder item added? */
  time_t made_placeholder_at;
} chan_circid_circuit_map_t;

/** Helper for hash tables: compare the channel and circuit ID for a and
 * b, and return less than, equal to, or greater than zero appropriately.
 */
static inline int
chan_circid_entries_eq_(chan_circid_circuit_map_t *a,
                        chan_circid_circuit_map_t *b)
{
  return a->chan == b->chan && a->circ_id == b->circ_id;
}

/** Helper: return a hash based on circuit ID and the pointer value of
 * chan in <b>a</b>. */
static inline unsigned int
chan_circid_entry_hash_(chan_circid_circuit_map_t *a)
{
  /* Try to squeze the siphash input into 8 bytes to save any extra siphash
   * rounds.  This hash function is in the critical path. */
  uintptr_t chan = (uintptr_t) (void*) a->chan;
  uint32_t array[2];
  array[0] = a->circ_id;
  /* The low bits of the channel pointer are uninteresting, since the channel
   * is a pretty big structure. */
  array[1] = (uint32_t) (chan >> 6);
  return (unsigned) siphash24g(array, sizeof(array));
}

/** Map from [chan,circid] to circuit. */
static HT_HEAD(chan_circid_map, chan_circid_circuit_map_t)
     chan_circid_map = HT_INITIALIZER();
HT_PROTOTYPE(chan_circid_map, chan_circid_circuit_map_t, node,
             chan_circid_entry_hash_, chan_circid_entries_eq_);
HT_GENERATE2(chan_circid_map, chan_circid_circuit_map_t, node,
             chan_circid_entry_hash_, chan_circid_entries_eq_, 0.6,
             tor_reallocarray_, tor_free_);

/** The most recently returned entry from circuit_get_by_circid_chan;
 * used to improve performance when many cells arrive in a row from the
 * same circuit.
 */
static chan_circid_circuit_map_t *_last_circid_chan_ent = NULL;

/** Implementation helper for circuit_set_{p,n}_circid_channel: A circuit ID
 * and/or channel for circ has just changed from <b>old_chan, old_id</b>
 * to <b>chan, id</b>.  Adjust the chan,circid map as appropriate, removing
 * the old entry (if any) and adding a new one. */
static void
circuit_set_circid_chan_helper(circuit_t *circ, int direction,
                               circid_t id,
                               channel_t *chan)
{
  chan_circid_circuit_map_t search;
  chan_circid_circuit_map_t *found;
  channel_t *old_chan, **chan_ptr;
  circid_t old_id, *circid_ptr;
  int make_active, attached = 0;

  if (direction == CELL_DIRECTION_OUT) {
    chan_ptr = &circ->n_chan;
    circid_ptr = &circ->n_circ_id;
    make_active = circ->n_chan_cells.n > 0;
  } else {
    or_circuit_t *c = TO_OR_CIRCUIT(circ);
    chan_ptr = &c->p_chan;
    circid_ptr = &c->p_circ_id;
    make_active = c->p_chan_cells.n > 0;
  }
  old_chan = *chan_ptr;
  old_id = *circid_ptr;

  if (id == old_id && chan == old_chan)
    return;

  if (_last_circid_chan_ent &&
      ((old_id == _last_circid_chan_ent->circ_id &&
        old_chan == _last_circid_chan_ent->chan) ||
       (id == _last_circid_chan_ent->circ_id &&
        chan == _last_circid_chan_ent->chan))) {
    _last_circid_chan_ent = NULL;
  }

  if (old_chan) {
    /*
     * If we're changing channels or ID and had an old channel and a non
     * zero old ID and weren't marked for close (i.e., we should have been
     * attached), detach the circuit. ID changes require this because
     * circuitmux hashes on (channel_id, circuit_id).
     */
    if (old_id != 0 && (old_chan != chan || old_id != id) &&
        !(circ->marked_for_close)) {
      tor_assert(old_chan->cmux);
      circuitmux_detach_circuit(old_chan->cmux, circ);
    }

    /* we may need to remove it from the conn-circid map */
    search.circ_id = old_id;
    search.chan = old_chan;
    found = HT_REMOVE(chan_circid_map, &chan_circid_map, &search);
    if (found) {
      tor_free(found);
      if (direction == CELL_DIRECTION_OUT) {
        /* One fewer circuits use old_chan as n_chan */
        --(old_chan->num_n_circuits);
      } else {
        /* One fewer circuits use old_chan as p_chan */
        --(old_chan->num_p_circuits);
      }
    }
  }

  /* Change the values only after we have possibly made the circuit inactive
   * on the previous chan. */
  *chan_ptr = chan;
  *circid_ptr = id;

  if (chan == NULL)
    return;

  /* now add the new one to the conn-circid map */
  search.circ_id = id;
  search.chan = chan;
  found = HT_FIND(chan_circid_map, &chan_circid_map, &search);
  if (found) {
    found->circuit = circ;
    found->made_placeholder_at = 0;
  } else {
    found = tor_malloc_zero(sizeof(chan_circid_circuit_map_t));
    found->circ_id = id;
    found->chan = chan;
    found->circuit = circ;
    HT_INSERT(chan_circid_map, &chan_circid_map, found);
  }

  /*
   * Attach to the circuitmux if we're changing channels or IDs and
   * have a new channel and ID to use and the circuit is not marked for
   * close.
   */
  if (chan && id != 0 && (old_chan != chan || old_id != id) &&
      !(circ->marked_for_close)) {
    tor_assert(chan->cmux);
    circuitmux_attach_circuit(chan->cmux, circ, direction);
    attached = 1;
  }

  /*
   * This is a no-op if we have no cells, but if we do it marks us active to
   * the circuitmux
   */
  if (make_active && attached)
    update_circuit_on_cmux(circ, direction);

  /* Adjust circuit counts on new channel */
  if (direction == CELL_DIRECTION_OUT) {
    ++chan->num_n_circuits;
  } else {
    ++chan->num_p_circuits;
  }
}

/** Mark that circuit id <b>id</b> shouldn't be used on channel <b>chan</b>,
 * even if there is no circuit on the channel. We use this to keep the
 * circuit id from getting re-used while we have queued but not yet sent
 * a destroy cell. */
void
channel_mark_circid_unusable(channel_t *chan, circid_t id)
{
  chan_circid_circuit_map_t search;
  chan_circid_circuit_map_t *ent;

  /* See if there's an entry there. That wouldn't be good. */
  memset(&search, 0, sizeof(search));
  search.chan = chan;
  search.circ_id = id;
  ent = HT_FIND(chan_circid_map, &chan_circid_map, &search);

  if (ent && ent->circuit) {
    /* we have a problem. */
    log_warn(LD_BUG, "Tried to mark %u unusable on %p, but there was already "
             "a circuit there.", (unsigned)id, chan);
  } else if (ent) {
    /* It's already marked. */
    if (!ent->made_placeholder_at)
      ent->made_placeholder_at = approx_time();
  } else {
    ent = tor_malloc_zero(sizeof(chan_circid_circuit_map_t));
    ent->chan = chan;
    ent->circ_id = id;
    /* leave circuit at NULL. */
    ent->made_placeholder_at = approx_time();
    HT_INSERT(chan_circid_map, &chan_circid_map, ent);
  }
}

/** Mark that a circuit id <b>id</b> can be used again on <b>chan</b>.
 * We use this to re-enable the circuit ID after we've sent a destroy cell.
 */
void
channel_mark_circid_usable(channel_t *chan, circid_t id)
{
  chan_circid_circuit_map_t search;
  chan_circid_circuit_map_t *ent;

  /* See if there's an entry there. That wouldn't be good. */
  memset(&search, 0, sizeof(search));
  search.chan = chan;
  search.circ_id = id;
  ent = HT_REMOVE(chan_circid_map, &chan_circid_map, &search);
  if (ent && ent->circuit) {
    log_warn(LD_BUG, "Tried to mark %u usable on %p, but there was already "
             "a circuit there.", (unsigned)id, chan);
    return;
  }
  if (_last_circid_chan_ent == ent)
    _last_circid_chan_ent = NULL;
  tor_free(ent);
}

/** Called to indicate that a DESTROY is pending on <b>chan</b> with
 * circuit ID <b>id</b>, but hasn't been sent yet. */
void
channel_note_destroy_pending(channel_t *chan, circid_t id)
{
  circuit_t *circ = circuit_get_by_circid_channel_even_if_marked(id,chan);
  if (circ) {
    if (circ->n_chan == chan && circ->n_circ_id == id) {
      circ->n_delete_pending = 1;
    } else {
      or_circuit_t *orcirc = TO_OR_CIRCUIT(circ);
      if (orcirc->p_chan == chan && orcirc->p_circ_id == id) {
        circ->p_delete_pending = 1;
      }
    }
    return;
  }
  channel_mark_circid_unusable(chan, id);
}

/** Called to indicate that a DESTROY is no longer pending on <b>chan</b> with
 * circuit ID <b>id</b> -- typically, because it has been sent. */
MOCK_IMPL(void,
channel_note_destroy_not_pending,(channel_t *chan, circid_t id))
{
  circuit_t *circ = circuit_get_by_circid_channel_even_if_marked(id,chan);
  if (circ) {
    if (circ->n_chan == chan && circ->n_circ_id == id) {
      circ->n_delete_pending = 0;
    } else {
      or_circuit_t *orcirc = TO_OR_CIRCUIT(circ);
      if (orcirc->p_chan == chan && orcirc->p_circ_id == id) {
        circ->p_delete_pending = 0;
      }
    }
    /* XXXX this shouldn't happen; log a bug here. */
    return;
  }
  channel_mark_circid_usable(chan, id);
}

/** Set the p_conn field of a circuit <b>circ</b>, along
 * with the corresponding circuit ID, and add the circuit as appropriate
 * to the (chan,id)-\>circuit map. */
void
circuit_set_p_circid_chan(or_circuit_t *or_circ, circid_t id,
                          channel_t *chan)
{
  circuit_t *circ = TO_CIRCUIT(or_circ);
  channel_t *old_chan = or_circ->p_chan;
  circid_t old_id = or_circ->p_circ_id;

  circuit_set_circid_chan_helper(circ, CELL_DIRECTION_IN, id, chan);

  if (chan) {
    chan->timestamp_last_had_circuits = approx_time();
  }

  if (circ->p_delete_pending && old_chan) {
    channel_mark_circid_unusable(old_chan, old_id);
    circ->p_delete_pending = 0;
  }
}

/** Set the n_conn field of a circuit <b>circ</b>, along
 * with the corresponding circuit ID, and add the circuit as appropriate
 * to the (chan,id)-\>circuit map. */
void
circuit_set_n_circid_chan(circuit_t *circ, circid_t id,
                          channel_t *chan)
{
  channel_t *old_chan = circ->n_chan;
  circid_t old_id = circ->n_circ_id;

  circuit_set_circid_chan_helper(circ, CELL_DIRECTION_OUT, id, chan);

  if (chan) {
    chan->timestamp_last_had_circuits = approx_time();
  }

  if (circ->n_delete_pending && old_chan) {
    channel_mark_circid_unusable(old_chan, old_id);
    circ->n_delete_pending = 0;
  }
}

/**
 * Helper function to publish a message about events on an origin circuit
 *
 * Publishes a message to subscribers of origin circuit events, and
 * sends the control event.
 **/
int
circuit_event_status(origin_circuit_t *circ, circuit_status_event_t tp,
                     int reason_code)
{
  ocirc_cevent_msg_t *msg = tor_malloc(sizeof(*msg));

  tor_assert(circ);

  msg->gid = circ->global_identifier;
  msg->evtype = tp;
  msg->reason = reason_code;
  msg->onehop = circ->build_state->onehop_tunnel;

  ocirc_cevent_publish(msg);
  return control_event_circuit_status(circ, tp, reason_code);
}

/**
 * Helper function to publish a state change message
 *
 * circuit_set_state() calls this to notify subscribers about a change
 * of the state of an origin circuit.  @a circ must be an origin
 * circuit.
 **/
static void
circuit_state_publish(const circuit_t *circ)
{
  ocirc_state_msg_t *msg = tor_malloc(sizeof(*msg));
  const origin_circuit_t *ocirc;

  tor_assert(CIRCUIT_IS_ORIGIN(circ));
  ocirc = CONST_TO_ORIGIN_CIRCUIT(circ);
  /* Only inbound OR circuits can be in this state, not origin circuits. */
  tor_assert(circ->state != CIRCUIT_STATE_ONIONSKIN_PENDING);

  msg->gid = ocirc->global_identifier;
  msg->state = circ->state;
  msg->onehop = ocirc->build_state->onehop_tunnel;

  ocirc_state_publish(msg);
}

/** Change the state of <b>circ</b> to <b>state</b>, adding it to or removing
 * it from lists as appropriate. */
void
circuit_set_state(circuit_t *circ, uint8_t state)
{
  tor_assert(circ);
  if (state == circ->state)
    return;
  if (PREDICT_UNLIKELY(!circuits_pending_chans))
    circuits_pending_chans = smartlist_new();
  if (PREDICT_UNLIKELY(!circuits_pending_other_guards))
    circuits_pending_other_guards = smartlist_new();
  if (circ->state == CIRCUIT_STATE_CHAN_WAIT) {
    /* remove from waiting-circuit list. */
    smartlist_remove(circuits_pending_chans, circ);
  }
  if (state == CIRCUIT_STATE_CHAN_WAIT) {
    /* add to waiting-circuit list. */
    smartlist_add(circuits_pending_chans, circ);
  }
  if (circ->state == CIRCUIT_STATE_GUARD_WAIT) {
    smartlist_remove(circuits_pending_other_guards, circ);
  }
  if (state == CIRCUIT_STATE_GUARD_WAIT) {
    smartlist_add(circuits_pending_other_guards, circ);
  }
  if (state == CIRCUIT_STATE_GUARD_WAIT || state == CIRCUIT_STATE_OPEN)
    tor_assert(!circ->n_chan_create_cell);
  circ->state = state;
  if (CIRCUIT_IS_ORIGIN(circ))
    circuit_state_publish(circ);
}

/** Append to <b>out</b> all circuits in state CHAN_WAIT waiting for
 * the given connection. */
void
circuit_get_all_pending_on_channel(smartlist_t *out, channel_t *chan)
{
  tor_assert(out);
  tor_assert(chan);

  if (!circuits_pending_chans)
    return;

  SMARTLIST_FOREACH_BEGIN(circuits_pending_chans, circuit_t *, circ) {
    if (circ->marked_for_close)
      continue;
    if (!circ->n_hop)
      continue;
    tor_assert(circ->state == CIRCUIT_STATE_CHAN_WAIT);
    if (tor_digest_is_zero(circ->n_hop->identity_digest)) {
      /* Look at addr/port. This is an unkeyed connection. */
      if (!channel_matches_extend_info(chan, circ->n_hop))
        continue;
    } else {
      /* We expected a key. See if it's the right one. */
      if (tor_memneq(chan->identity_digest,
                     circ->n_hop->identity_digest, DIGEST_LEN))
        continue;
    }
    smartlist_add(out, circ);
  } SMARTLIST_FOREACH_END(circ);
}

/** Return the number of circuits in state CHAN_WAIT, waiting for the given
 * channel. */
int
circuit_count_pending_on_channel(channel_t *chan)
{
  int cnt;
  smartlist_t *sl = smartlist_new();

  tor_assert(chan);

  circuit_get_all_pending_on_channel(sl, chan);
  cnt = smartlist_len(sl);
  smartlist_free(sl);
  log_debug(LD_CIRC,"or_conn to %s, %d pending circs",
            channel_get_canonical_remote_descr(chan),
            cnt);
  return cnt;
}

/** Remove <b>origin_circ</b> from the global list of origin circuits.
 * Called when we are freeing a circuit.
 */
static void
circuit_remove_from_origin_circuit_list(origin_circuit_t *origin_circ)
{
  int origin_idx = origin_circ->global_origin_circuit_list_idx;
  if (origin_idx < 0)
    return;
  origin_circuit_t *c2;
  tor_assert(origin_idx <= smartlist_len(global_origin_circuit_list));
  c2 = smartlist_get(global_origin_circuit_list, origin_idx);
  tor_assert(origin_circ == c2);
  smartlist_del(global_origin_circuit_list, origin_idx);
  if (origin_idx < smartlist_len(global_origin_circuit_list)) {
    origin_circuit_t *replacement =
      smartlist_get(global_origin_circuit_list, origin_idx);
    replacement->global_origin_circuit_list_idx = origin_idx;
  }
  origin_circ->global_origin_circuit_list_idx = -1;
}

/** Add <b>origin_circ</b> to the global list of origin circuits. Called
 * when creating the circuit. */
static void
circuit_add_to_origin_circuit_list(origin_circuit_t *origin_circ)
{
  tor_assert(origin_circ->global_origin_circuit_list_idx == -1);
  smartlist_t *lst = circuit_get_global_origin_circuit_list();
  smartlist_add(lst, origin_circ);
  origin_circ->global_origin_circuit_list_idx = smartlist_len(lst) - 1;
}

/** Detach from the global circuit list, and deallocate, all
 * circuits that have been marked for close.
 */
void
circuit_close_all_marked(void)
{
  if (circuits_pending_close == NULL)
    return;

  smartlist_t *lst = circuit_get_global_list();
  SMARTLIST_FOREACH_BEGIN(circuits_pending_close, circuit_t *, circ) {
    tor_assert(circ->marked_for_close);

    /* Remove it from the circuit list. */
    int idx = circ->global_circuitlist_idx;
    smartlist_del(lst, idx);
    if (idx < smartlist_len(lst)) {
      circuit_t *replacement = smartlist_get(lst, idx);
      replacement->global_circuitlist_idx = idx;
    }
    circ->global_circuitlist_idx = -1;

    /* Remove it from the origin circuit list, if appropriate. */
    if (CIRCUIT_IS_ORIGIN(circ)) {
      circuit_remove_from_origin_circuit_list(TO_ORIGIN_CIRCUIT(circ));
    }

    circuit_about_to_free(circ);
    circuit_free(circ);
  } SMARTLIST_FOREACH_END(circ);

  smartlist_clear(circuits_pending_close);
}

/** Return a pointer to the global list of circuits. */
MOCK_IMPL(smartlist_t *,
circuit_get_global_list,(void))
{
  if (NULL == global_circuitlist)
    global_circuitlist = smartlist_new();
  return global_circuitlist;
}

/** Return a pointer to the global list of origin circuits. */
smartlist_t *
circuit_get_global_origin_circuit_list(void)
{
  if (NULL == global_origin_circuit_list)
    global_origin_circuit_list = smartlist_new();
  return global_origin_circuit_list;
}

/**
 * Return true if we have any opened general-purpose 3 hop
 * origin circuits.
 *
 * The result from this function is cached for use by
 * circuit_any_opened_circuits_cached().
 */
int
circuit_any_opened_circuits(void)
{
  SMARTLIST_FOREACH_BEGIN(circuit_get_global_origin_circuit_list(),
          const origin_circuit_t *, next_circ) {
    if (!TO_CIRCUIT(next_circ)->marked_for_close &&
        next_circ->has_opened &&
        TO_CIRCUIT(next_circ)->state == CIRCUIT_STATE_OPEN &&
        TO_CIRCUIT(next_circ)->purpose != CIRCUIT_PURPOSE_C_MEASURE_TIMEOUT &&
        next_circ->build_state &&
        next_circ->build_state->desired_path_len == DEFAULT_ROUTE_LEN) {
      circuit_cache_opened_circuit_state(1);
      return 1;
    }
  } SMARTLIST_FOREACH_END(next_circ);

  circuit_cache_opened_circuit_state(0);
  return 0;
}

/**
 * Cache the "any circuits opened" state, as specified in param
 * circuits_are_opened. This is a helper function to update
 * the circuit opened status whenever we happen to look at the
 * circuit list.
 */
void
circuit_cache_opened_circuit_state(int circuits_are_opened)
{
  any_opened_circs_cached_val = circuits_are_opened;
}

/**
 * Return true if there were any opened circuits since the last call to
 * circuit_any_opened_circuits(), or since circuit_expire_building() last
 * ran (it runs roughly once per second).
 */
int
circuit_any_opened_circuits_cached(void)
{
  return any_opened_circs_cached_val;
}

/** Function to make circ-\>state human-readable */
const char *
circuit_state_to_string(int state)
{
  static char buf[64];
  switch (state) {
    case CIRCUIT_STATE_BUILDING: return "doing handshakes";
    case CIRCUIT_STATE_ONIONSKIN_PENDING: return "processing the onion";
    case CIRCUIT_STATE_CHAN_WAIT: return "connecting to server";
    case CIRCUIT_STATE_GUARD_WAIT: return "waiting to see how other "
      "guards perform";
    case CIRCUIT_STATE_OPEN: return "open";
    default:
      log_warn(LD_BUG, "Unknown circuit state %d", state);
      tor_snprintf(buf, sizeof(buf), "unknown state [%d]", state);
      return buf;
  }
}

/** Map a circuit purpose to a string suitable to be displayed to a
 * controller. */
const char *
circuit_purpose_to_controller_string(uint8_t purpose)
{
  static char buf[32];
  switch (purpose) {
    case CIRCUIT_PURPOSE_OR:
    case CIRCUIT_PURPOSE_INTRO_POINT:
    case CIRCUIT_PURPOSE_REND_POINT_WAITING:
    case CIRCUIT_PURPOSE_REND_ESTABLISHED:
      return "SERVER"; /* A controller should never see these, actually. */

    case CIRCUIT_PURPOSE_C_GENERAL:
      return "GENERAL";

    case CIRCUIT_PURPOSE_C_HSDIR_GET:
      return "HS_CLIENT_HSDIR";

    case CIRCUIT_PURPOSE_C_INTRODUCING:
    case CIRCUIT_PURPOSE_C_INTRODUCE_ACK_WAIT:
    case CIRCUIT_PURPOSE_C_INTRODUCE_ACKED:
      return "HS_CLIENT_INTRO";

    case CIRCUIT_PURPOSE_C_ESTABLISH_REND:
    case CIRCUIT_PURPOSE_C_REND_READY:
    case CIRCUIT_PURPOSE_C_REND_READY_INTRO_ACKED:
    case CIRCUIT_PURPOSE_C_REND_JOINED:
      return "HS_CLIENT_REND";

    case CIRCUIT_PURPOSE_S_HSDIR_POST:
      return "HS_SERVICE_HSDIR";

    case CIRCUIT_PURPOSE_S_ESTABLISH_INTRO:
    case CIRCUIT_PURPOSE_S_INTRO:
      return "HS_SERVICE_INTRO";

    case CIRCUIT_PURPOSE_S_CONNECT_REND:
    case CIRCUIT_PURPOSE_S_REND_JOINED:
      return "HS_SERVICE_REND";

    case CIRCUIT_PURPOSE_TESTING:
      return "TESTING";
    case CIRCUIT_PURPOSE_C_MEASURE_TIMEOUT:
      return "MEASURE_TIMEOUT";
    case CIRCUIT_PURPOSE_CONTROLLER:
      return "CONTROLLER";
    case CIRCUIT_PURPOSE_PATH_BIAS_TESTING:
      return "PATH_BIAS_TESTING";
    case CIRCUIT_PURPOSE_HS_VANGUARDS:
      return "HS_VANGUARDS";
    case CIRCUIT_PURPOSE_C_CIRCUIT_PADDING:
      return "CIRCUIT_PADDING";

    default:
      tor_snprintf(buf, sizeof(buf), "UNKNOWN_%d", (int)purpose);
      return buf;
  }
}

/** Return a string specifying the state of the hidden-service circuit
 * purpose <b>purpose</b>, or NULL if <b>purpose</b> is not a
 * hidden-service-related circuit purpose. */
const char *
circuit_purpose_to_controller_hs_state_string(uint8_t purpose)
{
  switch (purpose)
    {
    default:
      log_fn(LOG_WARN, LD_BUG,
             "Unrecognized circuit purpose: %d",
             (int)purpose);
      tor_fragile_assert();
      FALLTHROUGH;

    case CIRCUIT_PURPOSE_OR:
    case CIRCUIT_PURPOSE_C_GENERAL:
    case CIRCUIT_PURPOSE_C_MEASURE_TIMEOUT:
    case CIRCUIT_PURPOSE_TESTING:
    case CIRCUIT_PURPOSE_CONTROLLER:
    case CIRCUIT_PURPOSE_PATH_BIAS_TESTING:
    case CIRCUIT_PURPOSE_HS_VANGUARDS:
    case CIRCUIT_PURPOSE_C_CIRCUIT_PADDING:
      return NULL;

    case CIRCUIT_PURPOSE_INTRO_POINT:
      return "OR_HSSI_ESTABLISHED";
    case CIRCUIT_PURPOSE_REND_POINT_WAITING:
      return "OR_HSCR_ESTABLISHED";
    case CIRCUIT_PURPOSE_REND_ESTABLISHED:
      return "OR_HS_R_JOINED";

    case CIRCUIT_PURPOSE_C_HSDIR_GET:
    case CIRCUIT_PURPOSE_C_INTRODUCING:
      return "HSCI_CONNECTING";
    case CIRCUIT_PURPOSE_C_INTRODUCE_ACK_WAIT:
      return "HSCI_INTRO_SENT";
    case CIRCUIT_PURPOSE_C_INTRODUCE_ACKED:
      return "HSCI_DONE";

    case CIRCUIT_PURPOSE_C_ESTABLISH_REND:
      return "HSCR_CONNECTING";
    case CIRCUIT_PURPOSE_C_REND_READY:
      return "HSCR_ESTABLISHED_IDLE";
    case CIRCUIT_PURPOSE_C_REND_READY_INTRO_ACKED:
      return "HSCR_ESTABLISHED_WAITING";
    case CIRCUIT_PURPOSE_C_REND_JOINED:
      return "HSCR_JOINED";

    case CIRCUIT_PURPOSE_S_HSDIR_POST:
    case CIRCUIT_PURPOSE_S_ESTABLISH_INTRO:
      return "HSSI_CONNECTING";
    case CIRCUIT_PURPOSE_S_INTRO:
      return "HSSI_ESTABLISHED";

    case CIRCUIT_PURPOSE_S_CONNECT_REND:
      return "HSSR_CONNECTING";
    case CIRCUIT_PURPOSE_S_REND_JOINED:
      return "HSSR_JOINED";
    }
}

/** Return a human-readable string for the circuit purpose <b>purpose</b>. */
const char *
circuit_purpose_to_string(uint8_t purpose)
{
  static char buf[32];

  switch (purpose)
    {
    case CIRCUIT_PURPOSE_OR:
      return "Circuit at relay";
    case CIRCUIT_PURPOSE_INTRO_POINT:
      return "Acting as intro point";
    case CIRCUIT_PURPOSE_REND_POINT_WAITING:
      return "Acting as rendezvous (pending)";
    case CIRCUIT_PURPOSE_REND_ESTABLISHED:
      return "Acting as rendezvous (established)";
    case CIRCUIT_PURPOSE_C_GENERAL:
      return "General-purpose client";
    case CIRCUIT_PURPOSE_C_INTRODUCING:
      return "Hidden service client: Connecting to intro point";
    case CIRCUIT_PURPOSE_C_INTRODUCE_ACK_WAIT:
      return "Hidden service client: Waiting for ack from intro point";
    case CIRCUIT_PURPOSE_C_INTRODUCE_ACKED:
      return "Hidden service client: Received ack from intro point";
    case CIRCUIT_PURPOSE_C_ESTABLISH_REND:
      return "Hidden service client: Establishing rendezvous point";
    case CIRCUIT_PURPOSE_C_REND_READY:
      return "Hidden service client: Pending rendezvous point";
    case CIRCUIT_PURPOSE_C_REND_READY_INTRO_ACKED:
      return "Hidden service client: Pending rendezvous point (ack received)";
    case CIRCUIT_PURPOSE_C_REND_JOINED:
      return "Hidden service client: Active rendezvous point";
    case CIRCUIT_PURPOSE_C_HSDIR_GET:
      return "Hidden service client: Fetching HS descriptor";

    case CIRCUIT_PURPOSE_C_MEASURE_TIMEOUT:
      return "Measuring circuit timeout";

    case CIRCUIT_PURPOSE_S_ESTABLISH_INTRO:
      return "Hidden service: Establishing introduction point";
    case CIRCUIT_PURPOSE_S_INTRO:
      return "Hidden service: Introduction point";
    case CIRCUIT_PURPOSE_S_CONNECT_REND:
      return "Hidden service: Connecting to rendezvous point";
    case CIRCUIT_PURPOSE_S_REND_JOINED:
      return "Hidden service: Active rendezvous point";
    case CIRCUIT_PURPOSE_S_HSDIR_POST:
      return "Hidden service: Uploading HS descriptor";

    case CIRCUIT_PURPOSE_TESTING:
      return "Testing circuit";

    case CIRCUIT_PURPOSE_CONTROLLER:
      return "Circuit made by controller";

    case CIRCUIT_PURPOSE_PATH_BIAS_TESTING:
      return "Path-bias testing circuit";

    case CIRCUIT_PURPOSE_HS_VANGUARDS:
      return "Hidden service: Pre-built vanguard circuit";

    case CIRCUIT_PURPOSE_C_CIRCUIT_PADDING:
      return "Circuit kept open for padding";

    default:
      tor_snprintf(buf, sizeof(buf), "UNKNOWN_%d", (int)purpose);
      return buf;
  }
}

/** Pick a reasonable package_window to start out for our circuits.
 * Originally this was hard-coded at 1000, but now the consensus votes
 * on the answer. See proposal 168. */
int32_t
circuit_initial_package_window(void)
{
  int32_t num = networkstatus_get_param(NULL, "circwindow", CIRCWINDOW_START,
                                        CIRCWINDOW_START_MIN,
                                        CIRCWINDOW_START_MAX);
  /* If the consensus tells us a negative number, we'd assert. */
  if (num < 0)
    num = CIRCWINDOW_START;
  return num;
}

/** Initialize the common elements in a circuit_t, and add it to the global
 * list. */
static void
init_circuit_base(circuit_t *circ)
{
  tor_gettimeofday(&circ->timestamp_created);

  // Gets reset when we send CREATE_FAST.
  // circuit_expire_building() expects these to be equal
  // until the orconn is built.
  circ->timestamp_began = circ->timestamp_created;

  circ->package_window = circuit_initial_package_window();
  circ->deliver_window = CIRCWINDOW_START;
  circuit_reset_sendme_randomness(circ);
  cell_queue_init(&circ->n_chan_cells);

  smartlist_add(circuit_get_global_list(), circ);
  circ->global_circuitlist_idx = smartlist_len(circuit_get_global_list()) - 1;
}

/** If we haven't yet decided on a good timeout value for circuit
 * building, we close idle circuits aggressively so we can get more
 * data points. These are the default, min, and max consensus values */
#define DFLT_IDLE_TIMEOUT_WHILE_LEARNING (3*60)
#define MIN_IDLE_TIMEOUT_WHILE_LEARNING (10)
#define MAX_IDLE_TIMEOUT_WHILE_LEARNING (1000*60)

/** Allocate space for a new circuit, initializing with <b>p_circ_id</b>
 * and <b>p_conn</b>. Add it to the global circuit list.
 */
origin_circuit_t *
origin_circuit_new(void)
{
  origin_circuit_t *circ;
  /* never zero, since a global ID of 0 is treated specially by the
   * controller */
  static uint32_t n_circuits_allocated = 1;

  circ = tor_malloc_zero(sizeof(origin_circuit_t));
  circ->base_.magic = ORIGIN_CIRCUIT_MAGIC;

  circ->next_stream_id = crypto_rand_int(1<<16);
  circ->global_identifier = n_circuits_allocated++;
  circ->remaining_relay_early_cells = MAX_RELAY_EARLY_CELLS_PER_CIRCUIT;
  circ->remaining_relay_early_cells -= crypto_rand_int(2);

  init_circuit_base(TO_CIRCUIT(circ));

  /* Add to origin-list. */
  circ->global_origin_circuit_list_idx = -1;
  circuit_add_to_origin_circuit_list(circ);

  circuit_build_times_update_last_circ(get_circuit_build_times_mutable());

  if (! circuit_build_times_disabled(get_options()) &&
      circuit_build_times_needs_circuits(get_circuit_build_times())) {
    /* Circuits should be shorter lived if we need more of them
     * for learning a good build timeout */
    circ->circuit_idle_timeout =
      networkstatus_get_param(NULL, "cbtlearntimeout",
                              DFLT_IDLE_TIMEOUT_WHILE_LEARNING,
                              MIN_IDLE_TIMEOUT_WHILE_LEARNING,
                              MAX_IDLE_TIMEOUT_WHILE_LEARNING);
  } else {
    // This should always be larger than the current port prediction time
    // remaining, or else we'll end up with the case where a circuit times out
    // and another one is built, effectively doubling the timeout window.
    //
    // We also randomize it by up to 5% more (ie 5% of 0 to 3600 seconds,
    // depending on how much circuit prediction time is remaining) so that
    // we don't close a bunch of unused circuits all at the same time.
    int prediction_time_remaining =
      predicted_ports_prediction_time_remaining(time(NULL));
    circ->circuit_idle_timeout = prediction_time_remaining+1+
        crypto_rand_int(1+prediction_time_remaining/20);

    if (circ->circuit_idle_timeout <= 0) {
      log_warn(LD_BUG,
               "Circuit chose a negative idle timeout of %d based on "
               "%d seconds of predictive building remaining.",
               circ->circuit_idle_timeout,
               prediction_time_remaining);
      circ->circuit_idle_timeout =
          networkstatus_get_param(NULL, "cbtlearntimeout",
                  DFLT_IDLE_TIMEOUT_WHILE_LEARNING,
                  MIN_IDLE_TIMEOUT_WHILE_LEARNING,
                  MAX_IDLE_TIMEOUT_WHILE_LEARNING);
    }

    log_info(LD_CIRC,
              "Circuit %"PRIu32" chose an idle timeout of %d based on "
              "%d seconds of predictive building remaining.",
              (circ->global_identifier),
              circ->circuit_idle_timeout,
              prediction_time_remaining);
  }

  return circ;
}

/** Allocate a new or_circuit_t, connected to <b>p_chan</b> as
 * <b>p_circ_id</b>.  If <b>p_chan</b> is NULL, the circuit is unattached. */
or_circuit_t *
or_circuit_new(circid_t p_circ_id, channel_t *p_chan)
{
  /* CircIDs */
  or_circuit_t *circ;

  circ = tor_malloc_zero(sizeof(or_circuit_t));
  circ->base_.magic = OR_CIRCUIT_MAGIC;

  if (p_chan)
    circuit_set_p_circid_chan(circ, p_circ_id, p_chan);

  circ->remaining_relay_early_cells = MAX_RELAY_EARLY_CELLS_PER_CIRCUIT;
  cell_queue_init(&circ->p_chan_cells);

  init_circuit_base(TO_CIRCUIT(circ));

  return circ;
}

/** Free all storage held in circ->testing_cell_stats */
void
circuit_clear_testing_cell_stats(circuit_t *circ)
{
  if (!circ || !circ->testing_cell_stats)
    return;
  SMARTLIST_FOREACH(circ->testing_cell_stats, testing_cell_stats_entry_t *,
                    ent, tor_free(ent));
  smartlist_free(circ->testing_cell_stats);
  circ->testing_cell_stats = NULL;
}

/** Deallocate space associated with circ.
 */
STATIC void
circuit_free_(circuit_t *circ)
{
  circid_t n_circ_id = 0;
  void *mem;
  size_t memlen;
  int should_free = 1;
  if (!circ)
    return;

  /* We keep a copy of this so we can log its value before it gets unset. */
  n_circ_id = circ->n_circ_id;

  circuit_clear_testing_cell_stats(circ);

  /* Cleanup circuit from anything HS v3 related. We also do this when the
   * circuit is closed. This is to avoid any code path that free registered
   * circuits without closing them before. This needs to be done before the
   * hs identifier is freed. */
  hs_circ_cleanup_on_free(circ);

  if (CIRCUIT_IS_ORIGIN(circ)) {
    origin_circuit_t *ocirc = TO_ORIGIN_CIRCUIT(circ);
    mem = ocirc;
    memlen = sizeof(origin_circuit_t);
    tor_assert(circ->magic == ORIGIN_CIRCUIT_MAGIC);

    circuit_remove_from_origin_circuit_list(ocirc);

    if (ocirc->half_streams) {
      SMARTLIST_FOREACH_BEGIN(ocirc->half_streams, half_edge_t *,
                              half_conn) {
        half_edge_free(half_conn);
      } SMARTLIST_FOREACH_END(half_conn);
      smartlist_free(ocirc->half_streams);
    }

    if (ocirc->build_state) {
        extend_info_free(ocirc->build_state->chosen_exit);
        cpath_free(ocirc->build_state->pending_final_cpath);
        cpath_ref_decref(ocirc->build_state->service_pending_final_cpath_ref);
    }
    tor_free(ocirc->build_state);

    /* Cancel before freeing, if we haven't already succeeded or failed. */
    if (ocirc->guard_state) {
      entry_guard_cancel(&ocirc->guard_state);
    }
    circuit_guard_state_free(ocirc->guard_state);

    circuit_clear_cpath(ocirc);

    crypto_pk_free(ocirc->intro_key);
    rend_data_free(ocirc->rend_data);

    /* Finally, free the identifier of the circuit and nullify it so multiple
     * cleanup will work. */
    hs_ident_circuit_free(ocirc->hs_ident);
    ocirc->hs_ident = NULL;

    tor_free(ocirc->dest_address);
    if (ocirc->socks_username) {
      memwipe(ocirc->socks_username, 0x12, ocirc->socks_username_len);
      tor_free(ocirc->socks_username);
    }
    if (ocirc->socks_password) {
      memwipe(ocirc->socks_password, 0x06, ocirc->socks_password_len);
      tor_free(ocirc->socks_password);
    }
    addr_policy_list_free(ocirc->prepend_policy);
  } else {
    or_circuit_t *ocirc = TO_OR_CIRCUIT(circ);
    /* Remember cell statistics for this circuit before deallocating. */
    if (get_options()->CellStatistics)
      rep_hist_buffer_stats_add_circ(circ, time(NULL));
    mem = ocirc;
    memlen = sizeof(or_circuit_t);
    tor_assert(circ->magic == OR_CIRCUIT_MAGIC);

    should_free = (ocirc->workqueue_entry == NULL);

    relay_crypto_clear(&ocirc->crypto);

    if (ocirc->rend_splice) {
      or_circuit_t *other = ocirc->rend_splice;
      tor_assert(other->base_.magic == OR_CIRCUIT_MAGIC);
      other->rend_splice = NULL;
    }

    /* remove from map. */
    circuit_set_p_circid_chan(ocirc, 0, NULL);

    /* Clear cell queue _after_ removing it from the map.  Otherwise our
     * "active" checks will be violated. */
    cell_queue_clear(&ocirc->p_chan_cells);
  }

  extend_info_free(circ->n_hop);
  tor_free(circ->n_chan_create_cell);

  if (circ->global_circuitlist_idx != -1) {
    int idx = circ->global_circuitlist_idx;
    circuit_t *c2 = smartlist_get(global_circuitlist, idx);
    tor_assert(c2 == circ);
    smartlist_del(global_circuitlist, idx);
    if (idx < smartlist_len(global_circuitlist)) {
      c2 = smartlist_get(global_circuitlist, idx);
      c2->global_circuitlist_idx = idx;
    }
  }

  /* Remove from map. */
  circuit_set_n_circid_chan(circ, 0, NULL);

  /* Clear cell queue _after_ removing it from the map.  Otherwise our
   * "active" checks will be violated. */
  cell_queue_clear(&circ->n_chan_cells);

  /* Cleanup possible SENDME state. */
  if (circ->sendme_last_digests) {
    SMARTLIST_FOREACH(circ->sendme_last_digests, uint8_t *, d, tor_free(d));
    smartlist_free(circ->sendme_last_digests);
  }

  log_info(LD_CIRC, "Circuit %u (id: %" PRIu32 ") has been freed.",
           n_circ_id,
           CIRCUIT_IS_ORIGIN(circ) ?
              TO_ORIGIN_CIRCUIT(circ)->global_identifier : 0);

  /* Free any circuit padding structures */
  circpad_circuit_free_all_machineinfos(circ);

  /* Clear all dangling handle references. */
  circuit_handles_clear(circ);

  if (should_free) {
    memwipe(mem, 0xAA, memlen); /* poison memory */
    tor_free(mem);
  } else {
    /* If we made it here, this is an or_circuit_t that still has a pending
     * cpuworker request which we weren't able to cancel.  Instead, set up
     * the magic value so that when the reply comes back, we'll know to discard
     * the reply and free this structure.
     */
    memwipe(mem, 0xAA, memlen);
    circ->magic = DEAD_CIRCUIT_MAGIC;
  }
}

/** Deallocate the linked list circ-><b>cpath</b>, and remove the cpath from
 * <b>circ</b>. */
void
circuit_clear_cpath(origin_circuit_t *circ)
{
  crypt_path_t *victim, *head, *cpath;

  head = cpath = circ->cpath;

  if (!cpath)
    return;

  /* it's a circular list, so we have to notice when we've
   * gone through it once. */
  while (cpath->next && cpath->next != head) {
    victim = cpath;
    cpath = victim->next;
    cpath_free(victim);
  }

  cpath_free(cpath);

  circ->cpath = NULL;
}

/** Release all storage held by circuits. */
void
circuit_free_all(void)
{
  smartlist_t *lst = circuit_get_global_list();

  SMARTLIST_FOREACH_BEGIN(lst, circuit_t *, tmp) {
    if (! CIRCUIT_IS_ORIGIN(tmp)) {
      or_circuit_t *or_circ = TO_OR_CIRCUIT(tmp);
      while (or_circ->resolving_streams) {
        edge_connection_t *next_conn;
        next_conn = or_circ->resolving_streams->next_stream;
        connection_free_(TO_CONN(or_circ->resolving_streams));
        or_circ->resolving_streams = next_conn;
      }
    }
    tmp->global_circuitlist_idx = -1;
    circuit_about_to_free_atexit(tmp);
    circuit_free(tmp);
    SMARTLIST_DEL_CURRENT(lst, tmp);
  } SMARTLIST_FOREACH_END(tmp);

  smartlist_free(lst);
  global_circuitlist = NULL;

  smartlist_free(global_origin_circuit_list);
  global_origin_circuit_list = NULL;

  smartlist_free(circuits_pending_chans);
  circuits_pending_chans = NULL;

  smartlist_free(circuits_pending_close);
  circuits_pending_close = NULL;

  smartlist_free(circuits_pending_other_guards);
  circuits_pending_other_guards = NULL;

  {
    chan_circid_circuit_map_t **elt, **next, *c;
    for (elt = HT_START(chan_circid_map, &chan_circid_map);
         elt;
         elt = next) {
      c = *elt;
      next = HT_NEXT_RMV(chan_circid_map, &chan_circid_map, elt);

      tor_assert(c->circuit == NULL);
      tor_free(c);
    }
  }
  HT_CLEAR(chan_circid_map, &chan_circid_map);
}

/** Release a crypt_path_reference_t*, which may be NULL. */
static void
cpath_ref_decref(crypt_path_reference_t *cpath_ref)
{
  if (cpath_ref != NULL) {
    if (--(cpath_ref->refcount) == 0) {
      cpath_free(cpath_ref->cpath);
      tor_free(cpath_ref);
    }
  }
}

/** A helper function for circuit_dump_by_conn() below. Log a bunch
 * of information about circuit <b>circ</b>.
 */
static void
circuit_dump_conn_details(int severity,
                          circuit_t *circ,
                          int conn_array_index,
                          const char *type,
                          circid_t this_circid,
                          circid_t other_circid)
{
  tor_log(severity, LD_CIRC, "Conn %d has %s circuit: circID %u "
      "(other side %u), state %d (%s), born %ld:",
      conn_array_index, type, (unsigned)this_circid, (unsigned)other_circid,
      circ->state, circuit_state_to_string(circ->state),
      (long)circ->timestamp_began.tv_sec);
  if (CIRCUIT_IS_ORIGIN(circ)) { /* circ starts at this node */
    circuit_log_path(severity, LD_CIRC, TO_ORIGIN_CIRCUIT(circ));
  }
}

/** Log, at severity <b>severity</b>, information about each circuit
 * that is connected to <b>conn</b>.
 */
void
circuit_dump_by_conn(connection_t *conn, int severity)
{
  edge_connection_t *tmpconn;

  SMARTLIST_FOREACH_BEGIN(circuit_get_global_list(), circuit_t *, circ) {
    circid_t n_circ_id = circ->n_circ_id, p_circ_id = 0;

    if (circ->marked_for_close) {
      continue;
    }

    if (!CIRCUIT_IS_ORIGIN(circ)) {
      p_circ_id = TO_OR_CIRCUIT(circ)->p_circ_id;
    }

    if (CIRCUIT_IS_ORIGIN(circ)) {
      for (tmpconn=TO_ORIGIN_CIRCUIT(circ)->p_streams; tmpconn;
           tmpconn=tmpconn->next_stream) {
        if (TO_CONN(tmpconn) == conn) {
          circuit_dump_conn_details(severity, circ, conn->conn_array_index,
                                    "App-ward", p_circ_id, n_circ_id);
        }
      }
    }

    if (! CIRCUIT_IS_ORIGIN(circ)) {
      for (tmpconn=TO_OR_CIRCUIT(circ)->n_streams; tmpconn;
           tmpconn=tmpconn->next_stream) {
        if (TO_CONN(tmpconn) == conn) {
          circuit_dump_conn_details(severity, circ, conn->conn_array_index,
                                    "Exit-ward", n_circ_id, p_circ_id);
        }
      }
    }
  }
  SMARTLIST_FOREACH_END(circ);
}

/** Return the circuit whose global ID is <b>id</b>, or NULL if no
 * such circuit exists. */
origin_circuit_t *
circuit_get_by_global_id(uint32_t id)
{
  SMARTLIST_FOREACH_BEGIN(circuit_get_global_list(), circuit_t *, circ) {
    if (CIRCUIT_IS_ORIGIN(circ) &&
        TO_ORIGIN_CIRCUIT(circ)->global_identifier == id) {
      if (circ->marked_for_close)
        return NULL;
      else
        return TO_ORIGIN_CIRCUIT(circ);
    }
  }
  SMARTLIST_FOREACH_END(circ);
  return NULL;
}

/** Return a circ such that:
 *  - circ-\>n_circ_id or circ-\>p_circ_id is equal to <b>circ_id</b>, and
 *  - circ is attached to <b>chan</b>, either as p_chan or n_chan.
 * Return NULL if no such circuit exists.
 *
 * If <b>found_entry_out</b> is provided, set it to true if we have a
 * placeholder entry for circid/chan, and leave it unset otherwise.
 */
static inline circuit_t *
circuit_get_by_circid_channel_impl(circid_t circ_id, channel_t *chan,
                                   int *found_entry_out)
{
  chan_circid_circuit_map_t search;
  chan_circid_circuit_map_t *found;

  if (_last_circid_chan_ent &&
      circ_id == _last_circid_chan_ent->circ_id &&
      chan == _last_circid_chan_ent->chan) {
    found = _last_circid_chan_ent;
  } else {
    search.circ_id = circ_id;
    search.chan = chan;
    found = HT_FIND(chan_circid_map, &chan_circid_map, &search);
    _last_circid_chan_ent = found;
  }
  if (found && found->circuit) {
    log_debug(LD_CIRC,
              "circuit_get_by_circid_channel_impl() returning circuit %p for"
              " circ_id %u, channel ID %"PRIu64 " (%p)",
              found->circuit, (unsigned)circ_id,
              (chan->global_identifier), chan);
    if (found_entry_out)
      *found_entry_out = 1;
    return found->circuit;
  }

  log_debug(LD_CIRC,
            "circuit_get_by_circid_channel_impl() found %s for"
            " circ_id %u, channel ID %"PRIu64 " (%p)",
            found ? "placeholder" : "nothing",
            (unsigned)circ_id,
            (chan->global_identifier), chan);

  if (found_entry_out)
    *found_entry_out = found ? 1 : 0;

  return NULL;
  /* The rest of this checks for bugs. Disabled by default. */
  /* We comment it out because coverity complains otherwise.
  {
    circuit_t *circ;
    TOR_LIST_FOREACH(circ, &global_circuitlist, head) {
      if (! CIRCUIT_IS_ORIGIN(circ)) {
        or_circuit_t *or_circ = TO_OR_CIRCUIT(circ);
        if (or_circ->p_chan == chan && or_circ->p_circ_id == circ_id) {
          log_warn(LD_BUG,
                   "circuit matches p_chan, but not in hash table (Bug!)");
          return circ;
        }
      }
      if (circ->n_chan == chan && circ->n_circ_id == circ_id) {
        log_warn(LD_BUG,
                 "circuit matches n_chan, but not in hash table (Bug!)");
        return circ;
      }
    }
    return NULL;
  } */
}

/** Return a circ such that:
 *  - circ-\>n_circ_id or circ-\>p_circ_id is equal to <b>circ_id</b>, and
 *  - circ is attached to <b>chan</b>, either as p_chan or n_chan.
 *  - circ is not marked for close.
 * Return NULL if no such circuit exists.
 */
circuit_t *
circuit_get_by_circid_channel(circid_t circ_id, channel_t *chan)
{
  circuit_t *circ = circuit_get_by_circid_channel_impl(circ_id, chan, NULL);
  if (!circ || circ->marked_for_close)
    return NULL;
  else
    return circ;
}

/** Return a circ such that:
 *  - circ-\>n_circ_id or circ-\>p_circ_id is equal to <b>circ_id</b>, and
 *  - circ is attached to <b>chan</b>, either as p_chan or n_chan.
 * Return NULL if no such circuit exists.
 */
circuit_t *
circuit_get_by_circid_channel_even_if_marked(circid_t circ_id,
                                             channel_t *chan)
{
  return circuit_get_by_circid_channel_impl(circ_id, chan, NULL);
}

/** Return true iff the circuit ID <b>circ_id</b> is currently used by a
 * circuit, marked or not, on <b>chan</b>, or if the circ ID is reserved until
 * a queued destroy cell can be sent.
 *
 * (Return 1 if the circuit is present, marked or not; Return 2
 * if the circuit ID is pending a destroy.)
 **/
int
circuit_id_in_use_on_channel(circid_t circ_id, channel_t *chan)
{
  int found = 0;
  if (circuit_get_by_circid_channel_impl(circ_id, chan, &found) != NULL)
    return 1;
  if (found)
    return 2;
  return 0;
}

/** Helper for debugging 12184.  Returns the time since which 'circ_id' has
 * been marked unusable on 'chan'. */
time_t
circuit_id_when_marked_unusable_on_channel(circid_t circ_id, channel_t *chan)
{
  chan_circid_circuit_map_t search;
  chan_circid_circuit_map_t *found;

  memset(&search, 0, sizeof(search));
  search.circ_id = circ_id;
  search.chan = chan;

  found = HT_FIND(chan_circid_map, &chan_circid_map, &search);

  if (! found || found->circuit)
    return 0;

  return found->made_placeholder_at;
}

/** Return the circuit that a given edge connection is using. */
circuit_t *
circuit_get_by_edge_conn(edge_connection_t *conn)
{
  circuit_t *circ;

  circ = conn->on_circuit;
  tor_assert(!circ ||
             (CIRCUIT_IS_ORIGIN(circ) ? circ->magic == ORIGIN_CIRCUIT_MAGIC
                                      : circ->magic == OR_CIRCUIT_MAGIC));

  return circ;
}

/** For each circuit that has <b>chan</b> as n_chan or p_chan, unlink the
 * circuit from the chan,circid map, and mark it for close if it hasn't
 * been marked already.
 */
void
circuit_unlink_all_from_channel(channel_t *chan, int reason)
{
  smartlist_t *detached = smartlist_new();

/* #define DEBUG_CIRCUIT_UNLINK_ALL */

  channel_unlink_all_circuits(chan, detached);

#ifdef DEBUG_CIRCUIT_UNLINK_ALL
  {
    smartlist_t *detached_2 = smartlist_new();
    int mismatch = 0, badlen = 0;

    SMARTLIST_FOREACH_BEGIN(circuit_get_global_list(), circuit_t *, circ) {
      if (circ->n_chan == chan ||
          (!CIRCUIT_IS_ORIGIN(circ) &&
           TO_OR_CIRCUIT(circ)->p_chan == chan)) {
        smartlist_add(detached_2, circ);
      }
    }
    SMARTLIST_FOREACH_END(circ);

    if (smartlist_len(detached) != smartlist_len(detached_2)) {
       log_warn(LD_BUG, "List of detached circuits had the wrong length! "
                "(got %d, should have gotten %d)",
                (int)smartlist_len(detached),
                (int)smartlist_len(detached_2));
       badlen = 1;
    }
    smartlist_sort_pointers(detached);
    smartlist_sort_pointers(detached_2);

    SMARTLIST_FOREACH(detached, circuit_t *, c,
        if (c != smartlist_get(detached_2, c_sl_idx))
          mismatch = 1;
    );

    if (mismatch)
      log_warn(LD_BUG, "Mismatch in list of detached circuits.");

    if (badlen || mismatch) {
      smartlist_free(detached);
      detached = detached_2;
    } else {
      log_notice(LD_CIRC, "List of %d circuits was as expected.",
                (int)smartlist_len(detached));
      smartlist_free(detached_2);
    }
  }
#endif /* defined(DEBUG_CIRCUIT_UNLINK_ALL) */

  SMARTLIST_FOREACH_BEGIN(detached, circuit_t *, circ) {
    int mark = 0;
    if (circ->n_chan == chan) {

      circuit_set_n_circid_chan(circ, 0, NULL);
      mark = 1;

      /* If we didn't request this closure, pass the remote
       * bit to mark_for_close. */
      if (chan->reason_for_closing != CHANNEL_CLOSE_REQUESTED)
        reason |= END_CIRC_REASON_FLAG_REMOTE;
    }
    if (! CIRCUIT_IS_ORIGIN(circ)) {
      or_circuit_t *or_circ = TO_OR_CIRCUIT(circ);
      if (or_circ->p_chan == chan) {
        circuit_set_p_circid_chan(or_circ, 0, NULL);
        mark = 1;
      }
    }
    if (!mark) {
      log_warn(LD_BUG, "Circuit on detached list which I had no reason "
          "to mark");
      continue;
    }
    if (!circ->marked_for_close)
      circuit_mark_for_close(circ, reason);
  } SMARTLIST_FOREACH_END(circ);

  smartlist_free(detached);
}

/** Return a circ such that
 *  - circ-\>rend_data-\>onion_address is equal to
 *    <b>rend_data</b>-\>onion_address,
 *  - circ-\>rend_data-\>rend_cookie is equal to
 *    <b>rend_data</b>-\>rend_cookie, and
 *  - circ-\>purpose is equal to CIRCUIT_PURPOSE_C_REND_READY.
 *
 * Return NULL if no such circuit exists.
 */
origin_circuit_t *
circuit_get_ready_rend_circ_by_rend_data(const rend_data_t *rend_data)
{
  SMARTLIST_FOREACH_BEGIN(circuit_get_global_list(), circuit_t *, circ) {
    if (!circ->marked_for_close &&
        circ->purpose == CIRCUIT_PURPOSE_C_REND_READY) {
      origin_circuit_t *ocirc = TO_ORIGIN_CIRCUIT(circ);
      if (ocirc->rend_data == NULL) {
        continue;
      }
      if (!rend_cmp_service_ids(rend_data_get_address(rend_data),
                                rend_data_get_address(ocirc->rend_data)) &&
          tor_memeq(ocirc->rend_data->rend_cookie,
                    rend_data->rend_cookie,
                    REND_COOKIE_LEN))
        return ocirc;
    }
  }
  SMARTLIST_FOREACH_END(circ);
  return NULL;
}

/** Return the first introduction circuit originating from the global circuit
 * list after <b>start</b> or at the start of the list if <b>start</b> is
 * NULL. Return NULL if no circuit is found.
 *
 * If <b>want_client_circ</b> is true, then we are looking for client-side
 * introduction circuits: A client introduction point circuit has a purpose of
 * either CIRCUIT_PURPOSE_C_INTRODUCING, CIRCUIT_PURPOSE_C_INTRODUCE_ACK_WAIT
 * or CIRCUIT_PURPOSE_C_INTRODUCE_ACKED. This does not return a circuit marked
 * for close, but it returns circuits regardless of their circuit state.
 *
 * If <b>want_client_circ</b> is false, then we are looking for service-side
 * introduction circuits: A service introduction point circuit has a purpose of
 * either CIRCUIT_PURPOSE_S_ESTABLISH_INTRO or CIRCUIT_PURPOSE_S_INTRO. This
 * does not return circuits marked for close, or in any state other than open.
 */
origin_circuit_t *
circuit_get_next_intro_circ(const origin_circuit_t *start,
                            bool want_client_circ)
{
  int idx = 0;
  smartlist_t *lst = circuit_get_global_list();

  if (start) {
    idx = TO_CIRCUIT(start)->global_circuitlist_idx + 1;
  }

  for ( ; idx < smartlist_len(lst); ++idx) {
    circuit_t *circ = smartlist_get(lst, idx);

    /* Ignore a marked for close circuit or if the state is not open. */
    if (circ->marked_for_close) {
      continue;
    }

    /* Depending on whether we are looking for client or service circs, skip
     * circuits with other purposes. */
    if (want_client_circ) {
      if (circ->purpose != CIRCUIT_PURPOSE_C_INTRODUCING &&
          circ->purpose != CIRCUIT_PURPOSE_C_INTRODUCE_ACK_WAIT &&
          circ->purpose != CIRCUIT_PURPOSE_C_INTRODUCE_ACKED) {
        continue;
      }
    } else { /* we are looking for service-side circs */
      if (circ->state != CIRCUIT_STATE_OPEN) {
        continue;
      }
      if (circ->purpose != CIRCUIT_PURPOSE_S_ESTABLISH_INTRO &&
          circ->purpose != CIRCUIT_PURPOSE_S_INTRO) {
        continue;
      }
    }

    /* The purposes we are looking for are only for origin circuits so the
     * following is valid. */
    return TO_ORIGIN_CIRCUIT(circ);
  }
  /* Not found. */
  return NULL;
}

/** Return the first service rendezvous circuit originating from the global
 * circuit list after <b>start</b> or at the start of the list if <b>start</b>
 * is NULL. Return NULL if no circuit is found.
 *
 * A service rendezvous point circuit has a purpose of either
 * CIRCUIT_PURPOSE_S_CONNECT_REND or CIRCUIT_PURPOSE_S_REND_JOINED. This does
 * not return a circuit marked for close and its state must be open. */
origin_circuit_t *
circuit_get_next_service_rp_circ(origin_circuit_t *start)
{
  int idx = 0;
  smartlist_t *lst = circuit_get_global_list();

  if (start) {
    idx = TO_CIRCUIT(start)->global_circuitlist_idx + 1;
  }

  for ( ; idx < smartlist_len(lst); ++idx) {
    circuit_t *circ = smartlist_get(lst, idx);

    /* Ignore a marked for close circuit or purpose not matching a service
     * intro point or if the state is not open. */
    if (circ->marked_for_close || circ->state != CIRCUIT_STATE_OPEN ||
        (circ->purpose != CIRCUIT_PURPOSE_S_CONNECT_REND &&
         circ->purpose != CIRCUIT_PURPOSE_S_REND_JOINED)) {
      continue;
    }
    /* The purposes we are looking for are only for origin circuits so the
     * following is valid. */
    return TO_ORIGIN_CIRCUIT(circ);
  }
  /* Not found. */
  return NULL;
}

/** Return the first circuit originating here in global_circuitlist after
 * <b>start</b> whose purpose is <b>purpose</b>, and where <b>digest</b> (if
 * set) matches the private key digest of the rend data associated with the
 * circuit. Return NULL if no circuit is found. If <b>start</b> is NULL,
 * begin at the start of the list.
 */
origin_circuit_t *
circuit_get_next_by_pk_and_purpose(origin_circuit_t *start,
                                   const uint8_t *digest, uint8_t purpose)
{
  int idx;
  smartlist_t *lst = circuit_get_global_list();
  tor_assert(CIRCUIT_PURPOSE_IS_ORIGIN(purpose));
  if (start == NULL)
    idx = 0;
  else
    idx = TO_CIRCUIT(start)->global_circuitlist_idx + 1;

  for ( ; idx < smartlist_len(lst); ++idx) {
    circuit_t *circ = smartlist_get(lst, idx);
    origin_circuit_t *ocirc;

    if (circ->marked_for_close)
      continue;
    if (circ->purpose != purpose)
      continue;
    /* At this point we should be able to get a valid origin circuit because
     * the origin purpose we are looking for matches this circuit. */
    if (BUG(!CIRCUIT_PURPOSE_IS_ORIGIN(circ->purpose))) {
      break;
    }
    ocirc = TO_ORIGIN_CIRCUIT(circ);
    if (!digest)
      return ocirc;
    if (rend_circuit_pk_digest_eq(ocirc, digest)) {
      return ocirc;
    }
  }
  return NULL;
}

/** We might cannibalize this circuit: Return true if its last hop can be used
 *  as a v3 rendezvous point. */
static int
circuit_can_be_cannibalized_for_v3_rp(const origin_circuit_t *circ)
{
  if (!circ->build_state) {
    return 0;
  }

  extend_info_t *chosen_exit = circ->build_state->chosen_exit;
  if (BUG(!chosen_exit)) {
    return 0;
  }

  const node_t *rp_node = node_get_by_id(chosen_exit->identity_digest);
  if (rp_node) {
    if (node_supports_v3_rendezvous_point(rp_node)) {
      return 1;
    }
  }

  return 0;
}

/** We are trying to create a circuit of purpose <b>purpose</b> and we are
 *  looking for cannibalizable circuits. Return the circuit purpose we would be
 *  willing to cannibalize. */
static uint8_t
get_circuit_purpose_needed_to_cannibalize(uint8_t purpose)
{
  if (circuit_should_use_vanguards(purpose)) {
    /* If we are using vanguards, then we should only cannibalize vanguard
     * circuits so that we get the same path construction logic. */
    return CIRCUIT_PURPOSE_HS_VANGUARDS;
  } else {
    /* If no vanguards are used just get a general circuit! */
    return CIRCUIT_PURPOSE_C_GENERAL;
  }
}

/** Return a circuit that is open, is CIRCUIT_PURPOSE_C_GENERAL,
 * has a timestamp_dirty value of 0, has flags matching the CIRCLAUNCH_*
 * flags in <b>flags</b>, and if info is defined, does not already use info
 * as any of its hops; or NULL if no circuit fits this description.
 *
 * The <b>purpose</b> argument refers to the purpose of the circuit we want to
 * create, not the purpose of the circuit we want to cannibalize.
 *
 * If !CIRCLAUNCH_NEED_UPTIME, prefer returning non-uptime circuits.
 *
 * To "cannibalize" a circuit means to extend it an extra hop, and use it
 * for some other purpose than we had originally intended.  We do this when
 * we want to perform some low-bandwidth task at a specific relay, and we
 * would like the circuit to complete as soon as possible.  (If we were going
 * to use a lot of bandwidth, we wouldn't want a circuit with an extra hop.
 * If we didn't care about circuit completion latency, we would just build
 * a new circuit.)
 */
origin_circuit_t *
circuit_find_to_cannibalize(uint8_t purpose_to_produce, extend_info_t *info,
                            int flags)
{
  origin_circuit_t *best=NULL;
  int need_uptime = (flags & CIRCLAUNCH_NEED_UPTIME) != 0;
  int need_capacity = (flags & CIRCLAUNCH_NEED_CAPACITY) != 0;
  int internal = (flags & CIRCLAUNCH_IS_INTERNAL) != 0;
  const or_options_t *options = get_options();
  /* We want the circuit we are trying to cannibalize to have this purpose */
  int purpose_to_search_for;

  /* Make sure we're not trying to create a onehop circ by
   * cannibalization. */
  tor_assert(!(flags & CIRCLAUNCH_ONEHOP_TUNNEL));

  purpose_to_search_for = get_circuit_purpose_needed_to_cannibalize(
                                                  purpose_to_produce);

  tor_assert_nonfatal(purpose_to_search_for == CIRCUIT_PURPOSE_C_GENERAL ||
                      purpose_to_search_for == CIRCUIT_PURPOSE_HS_VANGUARDS);

  log_debug(LD_CIRC,
            "Hunting for a circ to cannibalize: purpose %d, uptime %d, "
            "capacity %d, internal %d",
            purpose_to_produce, need_uptime, need_capacity, internal);

  SMARTLIST_FOREACH_BEGIN(circuit_get_global_list(), circuit_t *, circ_) {
    if (CIRCUIT_IS_ORIGIN(circ_) &&
        circ_->state == CIRCUIT_STATE_OPEN &&
        !circ_->marked_for_close &&
        circ_->purpose == purpose_to_search_for &&
        !circ_->timestamp_dirty) {
      origin_circuit_t *circ = TO_ORIGIN_CIRCUIT(circ_);

      /* Only cannibalize from reasonable length circuits. If we
       * want C_GENERAL, then only choose 3 hop circs. If we want
       * HS_VANGUARDS, only choose 4 hop circs.
       */
      if (circ->build_state->desired_path_len !=
          route_len_for_purpose(purpose_to_search_for, NULL)) {
        goto next;
      }

      /* Ignore any circuits for which we can't use the Guard. It is possible
       * that the Guard was removed from the sampled set after the circuit
<<<<<<< HEAD
       * was created so avoid using it. */
=======
       * was created, so avoid using it. */
>>>>>>> 1df451ab
      if (!entry_guard_could_succeed(circ->guard_state)) {
        goto next;
      }

      if ((!need_uptime || circ->build_state->need_uptime) &&
          (!need_capacity || circ->build_state->need_capacity) &&
          (internal == circ->build_state->is_internal) &&
          !circ->unusable_for_new_conns &&
          circ->remaining_relay_early_cells &&
          !circ->build_state->onehop_tunnel &&
          !circ->isolation_values_set) {
        if (info) {
          /* need to make sure we don't duplicate hops */
          crypt_path_t *hop = circ->cpath;
          const node_t *ri1 = node_get_by_id(info->identity_digest);
          do {
            const node_t *ri2;
            if (tor_memeq(hop->extend_info->identity_digest,
                          info->identity_digest, DIGEST_LEN))
              goto next;
            if (ri1 &&
                (ri2 = node_get_by_id(hop->extend_info->identity_digest))
                && nodes_in_same_family(ri1, ri2))
              goto next;
            hop=hop->next;
          } while (hop!=circ->cpath);
        }
        if (options->ExcludeNodes) {
          /* Make sure no existing nodes in the circuit are excluded for
           * general use.  (This may be possible if StrictNodes is 0, and we
           * thought we needed to use an otherwise excluded node for, say, a
           * directory operation.) */
          crypt_path_t *hop = circ->cpath;
          do {
            if (routerset_contains_extendinfo(options->ExcludeNodes,
                                              hop->extend_info))
              goto next;
            hop = hop->next;
          } while (hop != circ->cpath);
        }

        if ((flags & CIRCLAUNCH_IS_V3_RP) &&
            !circuit_can_be_cannibalized_for_v3_rp(circ)) {
          log_debug(LD_GENERAL, "Skipping uncannibalizable circuit for v3 "
                    "rendezvous point.");
          goto next;
        }

        if (!best || (best->build_state->need_uptime && !need_uptime))
          best = circ;
      next: ;
      }
    }
  }
  SMARTLIST_FOREACH_END(circ_);
  return best;
}

/**
 * Check whether any of the origin circuits that are waiting to see if
 * their guard is good enough to use can be upgraded to "ready". If so,
 * return a new smartlist containing them. Otherwise return NULL.
 */
smartlist_t *
circuit_find_circuits_to_upgrade_from_guard_wait(void)
{
  /* Only if some circuit is actually waiting on an upgrade should we
   * run the algorithm. */
  if (! circuits_pending_other_guards ||
      smartlist_len(circuits_pending_other_guards)==0)
    return NULL;
  /* Only if we have some origin circuits should we run the algorithm. */
  if (!global_origin_circuit_list)
    return NULL;

  /* Okay; we can pass our circuit list to entrynodes.c.*/
  smartlist_t *result = smartlist_new();
  int circuits_upgraded  = entry_guards_upgrade_waiting_circuits(
                                                 get_guard_selection_info(),
                                                 global_origin_circuit_list,
                                                 result);
  if (circuits_upgraded && smartlist_len(result)) {
    return result;
  } else {
    smartlist_free(result);
    return NULL;
  }
}

/** Return the number of hops in circuit's path. If circ has no entries,
 * or is NULL, returns 0. */
int
circuit_get_cpath_len(origin_circuit_t *circ)
{
  int n = 0;
  if (circ && circ->cpath) {
    crypt_path_t *cpath, *cpath_next = NULL;
    for (cpath = circ->cpath; cpath_next != circ->cpath; cpath = cpath_next) {
      cpath_next = cpath->next;
      ++n;
    }
  }
  return n;
}

/** Return the number of opened hops in circuit's path.
 * If circ has no entries, or is NULL, returns 0. */
int
circuit_get_cpath_opened_len(const origin_circuit_t *circ)
{
  int n = 0;
  if (circ && circ->cpath) {
    crypt_path_t *cpath, *cpath_next = NULL;
    for (cpath = circ->cpath;
         cpath->state == CPATH_STATE_OPEN
           && cpath_next != circ->cpath;
         cpath = cpath_next) {
      cpath_next = cpath->next;
      ++n;
    }
  }
  return n;
}

/** Return the <b>hopnum</b>th hop in <b>circ</b>->cpath, or NULL if there
 * aren't that many hops in the list. <b>hopnum</b> starts at 1.
 * Returns NULL if <b>hopnum</b> is 0 or negative. */
crypt_path_t *
circuit_get_cpath_hop(origin_circuit_t *circ, int hopnum)
{
  if (circ && circ->cpath && hopnum > 0) {
    crypt_path_t *cpath, *cpath_next = NULL;
    for (cpath = circ->cpath; cpath_next != circ->cpath; cpath = cpath_next) {
      cpath_next = cpath->next;
      if (--hopnum <= 0)
        return cpath;
    }
  }
  return NULL;
}

/** Go through the circuitlist; mark-for-close each circuit that starts
 *  at us but has not yet been used. */
void
circuit_mark_all_unused_circs(void)
{
  SMARTLIST_FOREACH_BEGIN(circuit_get_global_list(), circuit_t *, circ) {
    if (CIRCUIT_IS_ORIGIN(circ) &&
        !circ->marked_for_close &&
        !circ->timestamp_dirty)
      circuit_mark_for_close(circ, END_CIRC_REASON_FINISHED);
  }
  SMARTLIST_FOREACH_END(circ);
}

/** Go through the circuitlist; for each circuit that starts at us
 * and is dirty, frob its timestamp_dirty so we won't use it for any
 * new streams.
 *
 * This is useful for letting the user change pseudonyms, so new
 * streams will not be linkable to old streams.
 */
void
circuit_mark_all_dirty_circs_as_unusable(void)
{
  SMARTLIST_FOREACH_BEGIN(circuit_get_global_list(), circuit_t *, circ) {
    if (CIRCUIT_IS_ORIGIN(circ) &&
        !circ->marked_for_close &&
        circ->timestamp_dirty) {
      mark_circuit_unusable_for_new_conns(TO_ORIGIN_CIRCUIT(circ));
    }
  }
  SMARTLIST_FOREACH_END(circ);
}

/**
 * Report any queued cells on or_circuits as written in our bandwidth
 * totals, for the specified channel direction.
 *
 * When we close a circuit or clear its cell queues, we've read
 * data and recorded those bytes in our read statistics, but we're
 * not going to write it. This discrepancy can be used by an adversary
 * to infer information from our public relay statistics and perform
 * attacks such as guard discovery.
 *
 * This function is in the critical path of circuit_mark_for_close().
 * It must be (and is) O(1)!
 *
 * See https://trac.torproject.org/projects/tor/ticket/23512.
 */
void
circuit_synchronize_written_or_bandwidth(const circuit_t *c,
                                         circuit_channel_direction_t dir)
{
  uint64_t cells;
  uint64_t cell_size;
  uint64_t written_sync;
  const channel_t *chan = NULL;
  const or_circuit_t *or_circ;

  if (!CIRCUIT_IS_ORCIRC(c))
    return;

  or_circ = CONST_TO_OR_CIRCUIT(c);

  if (dir == CIRCUIT_N_CHAN) {
    chan = c->n_chan;
    cells = c->n_chan_cells.n;
  } else {
    chan = or_circ->p_chan;
    cells = or_circ->p_chan_cells.n;
  }

  /* If we still know the chan, determine real cell size. Otherwise,
   * assume it's a wide circid channel */
  if (chan)
    cell_size = get_cell_network_size(chan->wide_circ_ids);
  else
    cell_size = CELL_MAX_NETWORK_SIZE;

  /* The missing written bytes are the cell counts times their cell
   * size plus TLS per cell overhead */
  written_sync = cells*(cell_size+TLS_PER_CELL_OVERHEAD);

  /* Report the missing bytes as written, to avoid asymmetry.
   * We must use time() for consistency with rephist, even though on
   * some very old rare platforms, approx_time() may be faster. */
  rep_hist_note_bytes_written(written_sync, time(NULL));
}

/** Mark <b>circ</b> to be closed next time we call
 * circuit_close_all_marked(). Do any cleanup needed:
 *   - If state is onionskin_pending, remove circ from the onion_pending
 *     list.
 *   - If circ isn't open yet: call circuit_build_failed() if we're
 *     the origin.
 *   - If purpose is C_INTRODUCE_ACK_WAIT, report the intro point
 *     failure we just had to the hidden service client module.
 *   - If purpose is C_INTRODUCING and <b>reason</b> isn't TIMEOUT,
 *     report to the hidden service client module that the intro point
 *     we just tried may be unreachable.
 *   - Send appropriate destroys and edge_destroys for conns and
 *     streams attached to circ.
 *   - If circ->rend_splice is set (we are the midpoint of a joined
 *     rendezvous stream), then mark the other circuit to close as well.
 */
MOCK_IMPL(void,
circuit_mark_for_close_, (circuit_t *circ, int reason, int line,
                          const char *file))
{
  int orig_reason = reason; /* Passed to the controller */
  assert_circuit_ok(circ);
  tor_assert(line);
  tor_assert(file);

  /* Check whether the circuitpadding subsystem wants to block this close */
  if (circpad_marked_circuit_for_padding(circ, reason)) {
    return;
  }

  if (circ->marked_for_close) {
    log_warn(LD_BUG,
        "Duplicate call to circuit_mark_for_close at %s:%d"
        " (first at %s:%d)", file, line,
        circ->marked_for_close_file, circ->marked_for_close);
    return;
  }
  if (reason == END_CIRC_AT_ORIGIN) {
    if (!CIRCUIT_IS_ORIGIN(circ)) {
      log_warn(LD_BUG, "Specified 'at-origin' non-reason for ending circuit, "
               "but circuit was not at origin. (called %s:%d, purpose=%d)",
               file, line, circ->purpose);
    }
    reason = END_CIRC_REASON_NONE;
  }

  if (CIRCUIT_IS_ORIGIN(circ)) {
    if (pathbias_check_close(TO_ORIGIN_CIRCUIT(circ), reason) == -1) {
      /* Don't close it yet, we need to test it first */
      return;
    }

    /* We don't send reasons when closing circuits at the origin. */
    reason = END_CIRC_REASON_NONE;
  }

  circuit_synchronize_written_or_bandwidth(circ, CIRCUIT_N_CHAN);
  circuit_synchronize_written_or_bandwidth(circ, CIRCUIT_P_CHAN);

  if (reason & END_CIRC_REASON_FLAG_REMOTE)
    reason &= ~END_CIRC_REASON_FLAG_REMOTE;

  if (reason < END_CIRC_REASON_MIN_ || reason > END_CIRC_REASON_MAX_) {
    if (!(orig_reason & END_CIRC_REASON_FLAG_REMOTE))
      log_warn(LD_BUG, "Reason %d out of range at %s:%d", reason, file, line);
    reason = END_CIRC_REASON_NONE;
  }

  circ->marked_for_close = line;
  circ->marked_for_close_file = file;
  circ->marked_for_close_reason = reason;
  circ->marked_for_close_orig_reason = orig_reason;

  if (!CIRCUIT_IS_ORIGIN(circ)) {
    or_circuit_t *or_circ = TO_OR_CIRCUIT(circ);
    if (or_circ->rend_splice) {
      if (!or_circ->rend_splice->base_.marked_for_close) {
        /* do this after marking this circuit, to avoid infinite recursion. */
        circuit_mark_for_close(TO_CIRCUIT(or_circ->rend_splice), reason);
      }
      or_circ->rend_splice = NULL;
    }
  }

  /* Notify the HS subsystem that this circuit is closing. */
  hs_circ_cleanup_on_close(circ);

  if (circuits_pending_close == NULL)
    circuits_pending_close = smartlist_new();

  smartlist_add(circuits_pending_close, circ);
  mainloop_schedule_postloop_cleanup();

  log_info(LD_GENERAL, "Circuit %u (id: %" PRIu32 ") marked for close at "
                       "%s:%d (orig reason: %d, new reason: %d)",
           circ->n_circ_id,
           CIRCUIT_IS_ORIGIN(circ) ?
              TO_ORIGIN_CIRCUIT(circ)->global_identifier : 0,
           file, line, orig_reason, reason);
}

/** Called immediately before freeing a marked circuit <b>circ</b> from
 * circuit_free_all() while shutting down Tor; this is a safe-at-shutdown
 * version of circuit_about_to_free().  It's important that it at least
 * do circuitmux_detach_circuit() when appropriate.
 */
static void
circuit_about_to_free_atexit(circuit_t *circ)
{

  if (circ->n_chan) {
    circuit_clear_cell_queue(circ, circ->n_chan);
    circuitmux_detach_circuit(circ->n_chan->cmux, circ);
    circuit_set_n_circid_chan(circ, 0, NULL);
  }

  if (! CIRCUIT_IS_ORIGIN(circ)) {
    or_circuit_t *or_circ = TO_OR_CIRCUIT(circ);

    if (or_circ->p_chan) {
      circuit_clear_cell_queue(circ, or_circ->p_chan);
      circuitmux_detach_circuit(or_circ->p_chan->cmux, circ);
      circuit_set_p_circid_chan(or_circ, 0, NULL);
    }
  }
}

/** Called immediately before freeing a marked circuit <b>circ</b>.
 * Disconnects the circuit from other data structures, launches events
 * as appropriate, and performs other housekeeping.
 */
static void
circuit_about_to_free(circuit_t *circ)
{

  int reason = circ->marked_for_close_reason;
  int orig_reason = circ->marked_for_close_orig_reason;

  if (circ->state == CIRCUIT_STATE_ONIONSKIN_PENDING) {
    onion_pending_remove(TO_OR_CIRCUIT(circ));
  }
  /* If the circuit ever became OPEN, we sent it to the reputation history
   * module then.  If it isn't OPEN, we send it there now to remember which
   * links worked and which didn't.
   */
  if (circ->state != CIRCUIT_STATE_OPEN &&
      circ->state != CIRCUIT_STATE_GUARD_WAIT) {
    if (CIRCUIT_IS_ORIGIN(circ)) {
      origin_circuit_t *ocirc = TO_ORIGIN_CIRCUIT(circ);
      circuit_build_failed(ocirc); /* take actions if necessary */
    }
  }
  if (circ->state == CIRCUIT_STATE_CHAN_WAIT) {
    if (circuits_pending_chans)
      smartlist_remove(circuits_pending_chans, circ);
  }
  if (circuits_pending_other_guards) {
    smartlist_remove(circuits_pending_other_guards, circ);
  }
  if (CIRCUIT_IS_ORIGIN(circ)) {
    circuit_event_status(TO_ORIGIN_CIRCUIT(circ),
     (circ->state == CIRCUIT_STATE_OPEN ||
      circ->state == CIRCUIT_STATE_GUARD_WAIT) ?
                                 CIRC_EVENT_CLOSED:CIRC_EVENT_FAILED,
     orig_reason);
  }

  if (circ->n_chan) {
    circuit_clear_cell_queue(circ, circ->n_chan);
    /* Only send destroy if the channel isn't closing anyway */
    if (!CHANNEL_CONDEMNED(circ->n_chan)) {
      channel_send_destroy(circ->n_circ_id, circ->n_chan, reason);
    }
    circuitmux_detach_circuit(circ->n_chan->cmux, circ);
    circuit_set_n_circid_chan(circ, 0, NULL);
  }

  if (! CIRCUIT_IS_ORIGIN(circ)) {
    or_circuit_t *or_circ = TO_OR_CIRCUIT(circ);
    edge_connection_t *conn;
    for (conn=or_circ->n_streams; conn; conn=conn->next_stream)
      connection_edge_destroy(or_circ->p_circ_id, conn);
    or_circ->n_streams = NULL;

    while (or_circ->resolving_streams) {
      conn = or_circ->resolving_streams;
      or_circ->resolving_streams = conn->next_stream;
      if (!conn->base_.marked_for_close) {
        /* The client will see a DESTROY, and infer that the connections
         * are closing because the circuit is getting torn down.  No need
         * to send an end cell. */
        conn->edge_has_sent_end = 1;
        conn->end_reason = END_STREAM_REASON_DESTROY;
        conn->end_reason |= END_STREAM_REASON_FLAG_ALREADY_SENT_CLOSED;
        connection_mark_for_close(TO_CONN(conn));
      }
      conn->on_circuit = NULL;
    }

    if (or_circ->p_chan) {
      circuit_clear_cell_queue(circ, or_circ->p_chan);
      /* Only send destroy if the channel isn't closing anyway */
      if (!CHANNEL_CONDEMNED(or_circ->p_chan)) {
        channel_send_destroy(or_circ->p_circ_id, or_circ->p_chan, reason);
      }
      circuitmux_detach_circuit(or_circ->p_chan->cmux, circ);
      circuit_set_p_circid_chan(or_circ, 0, NULL);
    }
  } else {
    origin_circuit_t *ocirc = TO_ORIGIN_CIRCUIT(circ);
    edge_connection_t *conn;
    for (conn=ocirc->p_streams; conn; conn=conn->next_stream)
      connection_edge_destroy(circ->n_circ_id, conn);
    ocirc->p_streams = NULL;
  }
}

/** Given a marked circuit <b>circ</b>, aggressively free its cell queues to
 * recover memory. */
static void
marked_circuit_free_cells(circuit_t *circ)
{
  if (!circ->marked_for_close) {
    log_warn(LD_BUG, "Called on non-marked circuit");
    return;
  }
  cell_queue_clear(&circ->n_chan_cells);
  if (! CIRCUIT_IS_ORIGIN(circ)) {
    or_circuit_t *orcirc = TO_OR_CIRCUIT(circ);
    cell_queue_clear(&orcirc->p_chan_cells);
  }
}

static size_t
single_conn_free_bytes(connection_t *conn)
{
  size_t result = 0;
  if (conn->inbuf) {
    result += buf_allocation(conn->inbuf);
    buf_clear(conn->inbuf);
  }
  if (conn->outbuf) {
    result += buf_allocation(conn->outbuf);
    buf_clear(conn->outbuf);
    conn->outbuf_flushlen = 0;
  }
  if (conn->type == CONN_TYPE_DIR) {
    dir_connection_t *dir_conn = TO_DIR_CONN(conn);
    if (dir_conn->compress_state) {
      result += tor_compress_state_size(dir_conn->compress_state);
      tor_compress_free(dir_conn->compress_state);
      dir_conn->compress_state = NULL;
    }
  }
  return result;
}

/** Aggressively free buffer contents on all the buffers of all streams in the
 * list starting at <b>stream</b>. Return the number of bytes recovered. */
static size_t
marked_circuit_streams_free_bytes(edge_connection_t *stream)
{
  size_t result = 0;
  for ( ; stream; stream = stream->next_stream) {
    connection_t *conn = TO_CONN(stream);
    result += single_conn_free_bytes(conn);
    if (conn->linked_conn) {
      result += single_conn_free_bytes(conn->linked_conn);
    }
  }
  return result;
}

/** Aggressively free buffer contents on all the buffers of all streams on
 * circuit <b>c</b>. Return the number of bytes recovered. */
static size_t
marked_circuit_free_stream_bytes(circuit_t *c)
{
  if (CIRCUIT_IS_ORIGIN(c)) {
    return marked_circuit_streams_free_bytes(TO_ORIGIN_CIRCUIT(c)->p_streams);
  } else {
    return marked_circuit_streams_free_bytes(TO_OR_CIRCUIT(c)->n_streams);
  }
}

/** Return the number of cells used by the circuit <b>c</b>'s cell queues. */
STATIC size_t
n_cells_in_circ_queues(const circuit_t *c)
{
  size_t n = c->n_chan_cells.n;
  if (! CIRCUIT_IS_ORIGIN(c)) {
    circuit_t *cc = (circuit_t *) c;
    n += TO_OR_CIRCUIT(cc)->p_chan_cells.n;
  }
  return n;
}

/** Return the number of bytes allocated for <b>c</b>'s half-open streams. */
static size_t
circuit_alloc_in_half_streams(const circuit_t *c)
{
  if (! CIRCUIT_IS_ORIGIN(c)) {
    return 0;
  }
  const origin_circuit_t *ocirc = CONST_TO_ORIGIN_CIRCUIT(c);
  if (ocirc->half_streams)
    return smartlist_len(ocirc->half_streams) * sizeof(half_edge_t);
  else
    return 0;
}

/**
 * Return the age of the oldest cell queued on <b>c</b>, in timestamp units.
 * Return 0 if there are no cells queued on c.  Requires that <b>now</b> be
 * the current coarse timestamp.
 *
 * This function will return incorrect results if the oldest cell queued on
 * the circuit is older than about 2**32 msec (about 49 days) old.
 */
STATIC uint32_t
circuit_max_queued_cell_age(const circuit_t *c, uint32_t now)
{
  uint32_t age = 0;
  packed_cell_t *cell;

  if (NULL != (cell = TOR_SIMPLEQ_FIRST(&c->n_chan_cells.head)))
    age = now - cell->inserted_timestamp;

  if (! CIRCUIT_IS_ORIGIN(c)) {
    const or_circuit_t *orcirc = CONST_TO_OR_CIRCUIT(c);
    if (NULL != (cell = TOR_SIMPLEQ_FIRST(&orcirc->p_chan_cells.head))) {
      uint32_t age2 = now - cell->inserted_timestamp;
      if (age2 > age)
        return age2;
    }
  }
  return age;
}

/** Return the age of the oldest buffer chunk on <b>conn</b>, where age is
 * taken in timestamp units before the time <b>now</b>.  If the connection has
 * no data, treat it as having age zero.
 **/
static uint32_t
conn_get_buffer_age(const connection_t *conn, uint32_t now_ts)
{
  uint32_t age = 0, age2;
  if (conn->outbuf) {
    age2 = buf_get_oldest_chunk_timestamp(conn->outbuf, now_ts);
    if (age2 > age)
      age = age2;
  }
  if (conn->inbuf) {
    age2 = buf_get_oldest_chunk_timestamp(conn->inbuf, now_ts);
    if (age2 > age)
      age = age2;
  }
  return age;
}

/** Return the age in timestamp units of the oldest buffer chunk on any stream
 * in the linked list <b>stream</b>, where age is taken in timestamp units
 * before the timestamp <b>now</b>. */
static uint32_t
circuit_get_streams_max_data_age(const edge_connection_t *stream, uint32_t now)
{
  uint32_t age = 0, age2;
  for (; stream; stream = stream->next_stream) {
    const connection_t *conn = TO_CONN(stream);
    age2 = conn_get_buffer_age(conn, now);
    if (age2 > age)
      age = age2;
    if (conn->linked_conn) {
      age2 = conn_get_buffer_age(conn->linked_conn, now);
      if (age2 > age)
        age = age2;
    }
  }
  return age;
}

/** Return the age in timestamp units of the oldest buffer chunk on any stream
 * attached to the circuit <b>c</b>, where age is taken before the timestamp
 * <b>now</b>. */
STATIC uint32_t
circuit_max_queued_data_age(const circuit_t *c, uint32_t now)
{
  if (CIRCUIT_IS_ORIGIN(c)) {
    return circuit_get_streams_max_data_age(
        CONST_TO_ORIGIN_CIRCUIT(c)->p_streams, now);
  } else {
    return circuit_get_streams_max_data_age(
        CONST_TO_OR_CIRCUIT(c)->n_streams, now);
  }
}

/** Return the age of the oldest cell or stream buffer chunk on the circuit
 * <b>c</b>, where age is taken in timestamp units before the timestamp
 * <b>now</b> */
STATIC uint32_t
circuit_max_queued_item_age(const circuit_t *c, uint32_t now)
{
  uint32_t cell_age = circuit_max_queued_cell_age(c, now);
  uint32_t data_age = circuit_max_queued_data_age(c, now);
  if (cell_age > data_age)
    return cell_age;
  else
    return data_age;
}

/** Helper to sort a list of circuit_t by age of oldest item, in descending
 * order. */
static int
circuits_compare_by_oldest_queued_item_(const void **a_, const void **b_)
{
  const circuit_t *a = *a_;
  const circuit_t *b = *b_;
  uint32_t age_a = a->age_tmp;
  uint32_t age_b = b->age_tmp;

  if (age_a < age_b)
    return 1;
  else if (age_a == age_b)
    return 0;
  else
    return -1;
}

static uint32_t now_ts_for_buf_cmp;

/** Helper to sort a list of circuit_t by age of oldest item, in descending
 * order. */
static int
conns_compare_by_buffer_age_(const void **a_, const void **b_)
{
  const connection_t *a = *a_;
  const connection_t *b = *b_;
  time_t age_a = conn_get_buffer_age(a, now_ts_for_buf_cmp);
  time_t age_b = conn_get_buffer_age(b, now_ts_for_buf_cmp);

  if (age_a < age_b)
    return 1;
  else if (age_a == age_b)
    return 0;
  else
    return -1;
}

#define FRACTION_OF_DATA_TO_RETAIN_ON_OOM 0.90

/** We're out of memory for cells, having allocated <b>current_allocation</b>
 * bytes' worth.  Kill the 'worst' circuits until we're under
 * FRACTION_OF_DATA_TO_RETAIN_ON_OOM of our maximum usage. */
void
circuits_handle_oom(size_t current_allocation)
{
  smartlist_t *circlist;
  smartlist_t *connection_array = get_connection_array();
  int conn_idx;
  size_t mem_to_recover;
  size_t mem_recovered=0;
  int n_circuits_killed=0;
  int n_dirconns_killed=0;
  uint32_t now_ts;
  log_notice(LD_GENERAL, "We're low on memory (cell queues total alloc:"
             " %"TOR_PRIuSZ" buffer total alloc: %" TOR_PRIuSZ ","
             " tor compress total alloc: %" TOR_PRIuSZ
             " (zlib: %" TOR_PRIuSZ ", zstd: %" TOR_PRIuSZ ","
             " lzma: %" TOR_PRIuSZ "),"
             " rendezvous cache total alloc: %" TOR_PRIuSZ "). Killing"
             " circuits withover-long queues. (This behavior is controlled by"
             " MaxMemInQueues.)",
             cell_queues_get_total_allocation(),
             buf_get_total_allocation(),
             tor_compress_get_total_allocation(),
             tor_zlib_get_total_allocation(),
             tor_zstd_get_total_allocation(),
             tor_lzma_get_total_allocation(),
             rend_cache_get_total_allocation());

  {
    size_t mem_target = (size_t)(get_options()->MaxMemInQueues *
                                 FRACTION_OF_DATA_TO_RETAIN_ON_OOM);
    if (current_allocation <= mem_target)
      return;
    mem_to_recover = current_allocation - mem_target;
  }

  now_ts = monotime_coarse_get_stamp();

  circlist = circuit_get_global_list();
  SMARTLIST_FOREACH_BEGIN(circlist, circuit_t *, circ) {
    circ->age_tmp = circuit_max_queued_item_age(circ, now_ts);
  } SMARTLIST_FOREACH_END(circ);

  /* This is O(n log n); there are faster algorithms we could use instead.
   * Let's hope this doesn't happen enough to be in the critical path. */
  smartlist_sort(circlist, circuits_compare_by_oldest_queued_item_);

  /* Fix up the indices before we run into trouble */
  SMARTLIST_FOREACH_BEGIN(circlist, circuit_t *, circ) {
    circ->global_circuitlist_idx = circ_sl_idx;
  } SMARTLIST_FOREACH_END(circ);

  /* Now sort the connection array ... */
  now_ts_for_buf_cmp = now_ts;
  smartlist_sort(connection_array, conns_compare_by_buffer_age_);
  now_ts_for_buf_cmp = 0;

  /* Fix up the connection array to its new order. */
  SMARTLIST_FOREACH_BEGIN(connection_array, connection_t *, conn) {
    conn->conn_array_index = conn_sl_idx;
  } SMARTLIST_FOREACH_END(conn);

  /* Okay, now the worst circuits and connections are at the front of their
   * respective lists. Let's mark them, and reclaim their storage
   * aggressively. */
  conn_idx = 0;
  SMARTLIST_FOREACH_BEGIN(circlist, circuit_t *, circ) {
    size_t n;
    size_t freed;

    /* Free storage in any non-linked directory connections that have buffered
     * data older than this circuit. */
    while (conn_idx < smartlist_len(connection_array)) {
      connection_t *conn = smartlist_get(connection_array, conn_idx);
      uint32_t conn_age = conn_get_buffer_age(conn, now_ts);
      if (conn_age < circ->age_tmp) {
        break;
      }
      if (conn->type == CONN_TYPE_DIR && conn->linked_conn == NULL) {
        if (!conn->marked_for_close)
          connection_mark_for_close(conn);
        mem_recovered += single_conn_free_bytes(conn);

        ++n_dirconns_killed;

        if (mem_recovered >= mem_to_recover)
          goto done_recovering_mem;
      }
      ++conn_idx;
    }

    /* Now, kill the circuit. */
    n = n_cells_in_circ_queues(circ);
    const size_t half_stream_alloc = circuit_alloc_in_half_streams(circ);
    if (! circ->marked_for_close) {
      circuit_mark_for_close(circ, END_CIRC_REASON_RESOURCELIMIT);
    }
    marked_circuit_free_cells(circ);
    freed = marked_circuit_free_stream_bytes(circ);

    ++n_circuits_killed;

    mem_recovered += n * packed_cell_mem_cost();
    mem_recovered += half_stream_alloc;
    mem_recovered += freed;

    if (mem_recovered >= mem_to_recover)
      goto done_recovering_mem;
  } SMARTLIST_FOREACH_END(circ);

 done_recovering_mem:

  log_notice(LD_GENERAL, "Removed %"TOR_PRIuSZ" bytes by killing %d circuits; "
             "%d circuits remain alive. Also killed %d non-linked directory "
             "connections.",
             mem_recovered,
             n_circuits_killed,
             smartlist_len(circlist) - n_circuits_killed,
             n_dirconns_killed);
}

/** Verify that circuit <b>c</b> has all of its invariants
 * correct. Trigger an assert if anything is invalid.
 */
MOCK_IMPL(void,
assert_circuit_ok,(const circuit_t *c))
{
  edge_connection_t *conn;
  const or_circuit_t *or_circ = NULL;
  const origin_circuit_t *origin_circ = NULL;

  tor_assert(c);
  tor_assert(c->magic == ORIGIN_CIRCUIT_MAGIC || c->magic == OR_CIRCUIT_MAGIC);
  tor_assert(c->purpose >= CIRCUIT_PURPOSE_MIN_ &&
             c->purpose <= CIRCUIT_PURPOSE_MAX_);

  if (CIRCUIT_IS_ORIGIN(c))
    origin_circ = CONST_TO_ORIGIN_CIRCUIT(c);
  else
    or_circ = CONST_TO_OR_CIRCUIT(c);

  if (c->n_chan) {
    tor_assert(!c->n_hop);

    if (c->n_circ_id) {
      /* We use the _impl variant here to make sure we don't fail on marked
       * circuits, which would not be returned by the regular function. */
      circuit_t *c2 = circuit_get_by_circid_channel_impl(c->n_circ_id,
                                                         c->n_chan, NULL);
      tor_assert(c == c2);
    }
  }
  if (or_circ && or_circ->p_chan) {
    if (or_circ->p_circ_id) {
      /* ibid */
      circuit_t *c2 =
        circuit_get_by_circid_channel_impl(or_circ->p_circ_id,
                                           or_circ->p_chan, NULL);
      tor_assert(c == c2);
    }
  }
  if (or_circ)
    for (conn = or_circ->n_streams; conn; conn = conn->next_stream)
      tor_assert(conn->base_.type == CONN_TYPE_EXIT);

  tor_assert(c->deliver_window >= 0);
  tor_assert(c->package_window >= 0);
  if (c->state == CIRCUIT_STATE_OPEN ||
      c->state == CIRCUIT_STATE_GUARD_WAIT) {
    tor_assert(!c->n_chan_create_cell);
    if (or_circ) {
      relay_crypto_assert_ok(&or_circ->crypto);
    }
  }
  if (c->state == CIRCUIT_STATE_CHAN_WAIT && !c->marked_for_close) {
    tor_assert(circuits_pending_chans &&
               smartlist_contains(circuits_pending_chans, c));
  } else {
    tor_assert(!circuits_pending_chans ||
               !smartlist_contains(circuits_pending_chans, c));
  }
  if (origin_circ && origin_circ->cpath) {
    cpath_assert_ok(origin_circ->cpath);
  }
  if (c->purpose == CIRCUIT_PURPOSE_REND_ESTABLISHED) {
    tor_assert(or_circ);
    if (!c->marked_for_close) {
      tor_assert(or_circ->rend_splice);
      tor_assert(or_circ->rend_splice->rend_splice == or_circ);
    }
    tor_assert(or_circ->rend_splice != or_circ);
  } else {
    tor_assert(!or_circ || !or_circ->rend_splice);
  }
}<|MERGE_RESOLUTION|>--- conflicted
+++ resolved
@@ -1944,11 +1944,7 @@
 
       /* Ignore any circuits for which we can't use the Guard. It is possible
        * that the Guard was removed from the sampled set after the circuit
-<<<<<<< HEAD
-       * was created so avoid using it. */
-=======
        * was created, so avoid using it. */
->>>>>>> 1df451ab
       if (!entry_guard_could_succeed(circ->guard_state)) {
         goto next;
       }
