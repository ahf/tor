/* Copyright (c) 2003, Roger Dingledine
 * Copyright (c) 2004-2006, Roger Dingledine, Nick Mathewson.
 * Copyright (c) 2007-2011, The Tor Project, Inc. */
/* See LICENSE for licensing information */

/**
 * \file torint.h
 * \brief Header file to define uint32_t and friends
 **/

#ifndef _TOR_TORINT_H
#define _TOR_TORINT_H

#include "orconfig.h"

#ifdef HAVE_STDINT_H
#include <stdint.h>
#endif
#ifdef HAVE_SYS_TYPES_H
#include <sys/types.h>
#endif
#ifdef HAVE_LIMITS_H
#include <limits.h>
#endif
#ifdef HAVE_SYS_LIMITS_H
#include <sys/limits.h>
#endif
#ifdef HAVE_MACHINE_LIMITS_H
#if !defined(__FreeBSD__) && !defined(__FreeBSD_kernel__)
  /* FreeBSD has a bug where it complains that this file is obsolete,
     and I should migrate to using sys/limits. It complains even when
     I include both.
     __FreeBSD_kernel__ is defined by Debian GNU/kFreeBSD which
      does the same thing (but doesn't defined __FreeBSD__).
     */
#include <machine/limits.h>
#endif
#endif
#ifdef HAVE_INTTYPES_H
#include <inttypes.h>
#endif

#if (SIZEOF_INT8_T != 0)
#define HAVE_INT8_T
#endif
#if (SIZEOF_INT16_T != 0)
#define HAVE_INT16_T
#endif
#if (SIZEOF_INT32_T != 0)
#define HAVE_INT32_T
#endif
#if (SIZEOF_INT64_T != 0)
#define HAVE_INT64_T
#endif
#if (SIZEOF_UINT8_T != 0)
#define HAVE_UINT8_T
#endif
#if (SIZEOF_UINT16_T != 0)
#define HAVE_UINT16_T
#endif
#if (SIZEOF_UINT32_T != 0)
#define HAVE_UINT32_T
#endif
#if (SIZEOF_UINT64_T != 0)
#define HAVE_UINT64_T
#endif
#if (SIZEOF_INTPTR_T != 0)
#define HAVE_INTPTR_T
#endif
#if (SIZEOF_UINTPTR_T != 0)
#define HAVE_UINTPTR_T
#endif

#if (SIZEOF_CHAR == 1)
#ifndef HAVE_INT8_T
typedef signed char int8_t;
#define HAVE_INT8_T
#endif
#ifndef HAVE_UINT8_T
typedef unsigned char uint8_t;
#define HAVE_UINT8_T
#endif
#endif

#if (SIZEOF_SHORT == 2)
#ifndef HAVE_INT16_T
typedef signed short int16_t;
#define HAVE_INT16_T
#endif
#ifndef HAVE_UINT16_T
typedef unsigned short uint16_t;
#define HAVE_UINT16_T
#endif
#endif

#if (SIZEOF_INT == 2)
#ifndef HAVE_INT16_T
typedef signed int int16_t;
#define HAVE_INT16_T
#endif
#ifndef HAVE_UINT16_T
typedef unsigned int uint16_t;
#define HAVE_UINT16_T
#endif
#elif (SIZEOF_INT == 4)
#ifndef HAVE_INT32_T
typedef signed int int32_t;
#define HAVE_INT32_T
#endif
#ifndef HAVE_UINT32_T
typedef unsigned int uint32_t;
#define HAVE_UINT32_T
#endif
#ifndef UINT32_MAX
#define UINT32_MAX 0xffffffffu
#endif
#ifndef INT32_MAX
#define INT32_MAX 0x7fffffff
#endif
#ifndef INT32_MIN
#define INT32_MIN (-2147483647-1)
#endif
#endif

#if (SIZEOF_LONG == 4)
#ifndef HAVE_INT32_T
typedef signed long int32_t;
#define HAVE_INT32_T
#endif
#ifndef HAVE_UINT32_T
typedef unsigned long uint32_t;
#define HAVE_UINT32_T
#ifndef UINT32_MAX
#define UINT32_MAX 0xfffffffful
#endif
#endif
#elif (SIZEOF_LONG == 8)
#ifndef HAVE_INT64_T
typedef signed long int64_t;
#define HAVE_INT64_T
#endif
#ifndef HAVE_UINT32_T
typedef unsigned long uint64_t;
#define HAVE_UINT32_T
#endif
#ifndef UINT64_MAX
#define UINT64_MAX 0xfffffffffffffffful
#endif
#endif

#if (SIZEOF_LONG_LONG == 8)
#ifndef HAVE_INT64_T
typedef signed long long int64_t;
#define HAVE_INT64_T
#endif
#ifndef HAVE_UINT64_T
typedef unsigned long long uint64_t;
#define HAVE_UINT64_T
#endif
#ifndef UINT64_MAX
#define UINT64_MAX 0xffffffffffffffffull
#endif
#ifndef INT64_MAX
#define INT64_MAX 0x7fffffffffffffffll
#endif
#endif

#if (SIZEOF___INT64 == 8)
#ifndef HAVE_INT64_T
typedef signed __int64 int64_t;
#define HAVE_INT64_T
#endif
#ifndef HAVE_UINT64_T
typedef unsigned __int64 uint64_t;
#define HAVE_UINT64_T
#endif
#ifndef UINT64_MAX
#define UINT64_MAX 0xffffffffffffffffui64
#endif
#ifndef INT64_MAX
#define INT64_MAX 0x7fffffffffffffffi64
#endif
#endif

#ifndef HAVE_SSIZE_T
#if SIZEOF_SIZE_T == 8
typedef int64_t ssize_t;
#elif SIZEOF_SIZE_T == 4
typedef int32_t ssize_t;
#else
#error "Can't define ssize_t."
#endif
#endif

#if (SIZEOF_VOID_P > 4 && SIZEOF_VOID_P <= 8)
#ifndef HAVE_INTPTR_T
typedef int64_t intptr_t;
#endif
#ifndef HAVE_UINTPTR_T
typedef uint64_t uintptr_t;
#endif
#elif (SIZEOF_VOID_P > 2 && SIZEOF_VOID_P <= 4)
#ifndef HAVE_INTPTR_T
typedef int32_t intptr_t;
#endif
#ifndef HAVE_UINTPTR_T
typedef uint32_t uintptr_t;
#endif
#else
#error "void * is either >8 bytes or <= 2.  In either case, I am confused."
#endif

#ifndef HAVE_INT8_T
#error "Missing type int8_t"
#endif
#ifndef HAVE_UINT8_T
#error "Missing type uint8_t"
#endif
#ifndef HAVE_INT16_T
#error "Missing type int16_t"
#endif
#ifndef HAVE_UINT16_T
#error "Missing type uint16_t"
#endif
#ifndef HAVE_INT32_T
#error "Missing type int32_t"
#endif
#ifndef HAVE_UINT32_T
#error "Missing type uint32_t"
#endif
#ifndef HAVE_INT64_T
#error "Missing type int64_t"
#endif
#ifndef HAVE_UINT64_T
#error "Missing type uint64_t"
#endif

/* This assumes a sane (2's-complement) representation.  But if you
 * aren't 2's complement, and you don't define LONG_MAX, then you're so
 * bizarre that I want nothing to do with you. */
#ifndef USING_TWOS_COMPLEMENT
#error "Seems that your platform doesn't use 2's complement arithmetic. Argh."
#endif
#ifndef LONG_MAX
#if (SIZEOF_LONG == 4)
#define LONG_MAX 0x7fffffffL
#elif (SIZEOF_LONG == 8)
#define LONG_MAX 0x7fffffffffffffffL
#else
#error "Can't define LONG_MAX"
#endif
#endif

#ifndef INT_MAX
#if (SIZEOF_INT == 4)
#define INT_MAX 0x7fffffffL
#elif (SIZEOF_INT == 8)
#define INT_MAX 0x7fffffffffffffffL
#else
#error "Can't define INT_MAX"
#endif
#endif

#ifndef UINT_MAX
#if (SIZEOF_INT == 2)
#define UINT_MAX 0xffffu
#elif (SIZEOF_INT == 4)
#define UINT_MAX 0xffffffffu
#elif (SIZEOF_INT == 8)
#define UINT_MAX 0xffffffffffffffffu
#else
#error "Can't define UINT_MAX"
#endif
#endif

#ifndef SHORT_MAX
#if (SIZEOF_SHORT == 2)
#define SHORT_MAX 0x7fff
#elif (SIZEOF_SHORT == 4)
#define SHORT_MAX 0x7fffffff
#else
#error "Can't define SHORT_MAX"
#endif
#endif

#ifndef TIME_MAX

#ifdef TIME_T_IS_SIGNED

#if (SIZEOF_TIME_T == SIZEOF_INT)
#define TIME_MAX ((time_t)INT_MAX)
#elif (SIZEOF_TIME_T == SIZEOF_LONG)
#define TIME_MAX ((time_t)LONG_MAX)
#elif (SIZEOF_TIME_T == 8)
#define TIME_MAX ((time_t)INT64_MAX)
#else
#error "Can't define (signed) TIME_MAX"
#endif

#else
/* Unsigned case */
#if (SIZEOF_TIME_T == 4)
#define TIME_MAX ((time_t)UINT32_MAX)
#elif (SIZEOF_TIME_T == 8)
#define TIME_MAX ((time_t)UINT64_MAX)
#else
#error "Can't define (unsigned) TIME_MAX"
#endif
#endif /* time_t_is_signed */
#endif /* ifndef(TIME_MAX) */

#ifndef SIZE_T_MAX
#if (SIZEOF_SIZE_T == 4)
#define SIZE_T_MAX UINT32_MAX
#elif (SIZEOF_SIZE_T == 8)
#define SIZE_T_MAX UINT64_MAX
#else
#error "Can't define SIZE_T_MAX"
#endif
#endif

#ifndef SSIZE_T_MAX
#if (SIZEOF_SIZE_T == 4)
#define SSIZE_T_MAX INT32_MAX
#elif (SIZEOF_SIZE_T == 8)
#define SSIZE_T_MAX INT64_MAX
#else
#error "Can't define SSIZE_T_MAX"
#endif
#endif

<<<<<<< HEAD
/** Any size_t larger than this amount is likely to be an underflow. */
#define SIZE_T_CEILING (SSIZE_T_MAX-16)
=======
/* Any ssize_t larger than this amount is likely to be an underflow. */
#define SSIZE_T_CEILING ((ssize_t)(SSIZE_T_MAX-16))
/* Any size_t larger than this amount is likely to be an underflow. */
#define SIZE_T_CEILING  ((size_t)(SSIZE_T_MAX-16))
>>>>>>> 43ffd023

#endif /* __TORINT_H */
<|MERGE_RESOLUTION|>--- conflicted
+++ resolved
@@ -329,14 +329,9 @@
 #endif
 #endif
 
-<<<<<<< HEAD
+/** Any ssize_t larger than this amount is likely to be an underflow. */
+#define SSIZE_T_CEILING ((ssize_t)(SSIZE_T_MAX-16))
 /** Any size_t larger than this amount is likely to be an underflow. */
-#define SIZE_T_CEILING (SSIZE_T_MAX-16)
-=======
-/* Any ssize_t larger than this amount is likely to be an underflow. */
-#define SSIZE_T_CEILING ((ssize_t)(SSIZE_T_MAX-16))
-/* Any size_t larger than this amount is likely to be an underflow. */
 #define SIZE_T_CEILING  ((size_t)(SSIZE_T_MAX-16))
->>>>>>> 43ffd023
 
 #endif /* __TORINT_H */
